.. _glossary:


Glossary
--------


.. glossary::
      
      **API**
	Application Programming Interface. A set of functions that can be called from
	an application program to access features of another program.


      **Assembly**
	The Assembly class is the primary building block of the system of 
	systems aspect of OpenMDAO. Each Assembly has a Workflow and a 
	Driver, and acts as a container for Components. An Assembly is also a
	Component, so hierarchical structures of Assemblies can be created.
      
      
      **Beaker** 
        A Session and Caching library with :term:`WSGI` Middleware. 
	      
      
      **branch**
	An ordered series of revisions (see :term:`revision` below) that describes the
	history of a set of files. 	


      **CAD**
        Computer-Aided Design. An automated system for the design, drafting, and
        display of graphically oriented information. 

      
      **CAE**
        Computer-Aided Engineering. Using computers to design, analyze, and
        manufacture products and processes.


      **CAPRI**
        Computational Analysis Programming Interface. CAPRI is a CAD vendor-neutral
        programming interface that aids in acquiring geometry data directly from CAD
        files.


      **Case**
        An object containing a collection of input names and values, and names of outputs 
	to be stored along with the inputs after the process model runs.


      **CaseIterator**
        An object that iteratively supplies Case objects. This iterator could be tied
        to a simple file, a database, or some object that generates Case objects
        dynamically.


      **CFD**
        Computational Fluid Dynamics. A branch of fluid mechanics that uses numerical
        methods and algorithms to solve and analyze problems that involve fluid flows. 

      
      **CommandLineWrapper**
        A component that runs a separate executable program via a system call.


      **commit**
        To record a change. A change is committed to a developer's local
        repository.
	
      
      **Component**
        A Container that is *runnable*; it also supports several other framework
	functions, such as checkpoint/restart, stop, and invoke. A component has
	input and output attributes and can perform some sort of calculation when
	it is executed. 


      **Components**
      	See :term:`Component` above.
	
	
      **CONMIN**
	 An interface to the NASTRAN/NASA CONMIN optimization program.
      
      
      **Container**
	A container of Variables and other Containers. The base class of all objects
	within the framework that  support user access to input and output Variables. 

      
      **Coverage**
        A Python module that measures code coverage during test execution.
	
	
      **Data Objects** 
      
	A component's inputs and outputs. A Data Object is a wrapper for data
	containing a value, a default value, optional min/max values, and units
	that is passed between framework components. Data Objects can also
	perform their own validation when being assigned to another Data Object.
	OpenMDAO's Data Objects are implemented using Traits, an open source
	extension to Python authored by Enthought, Inc.

	
      **decorator**
	A Python module that aims to simplify the usage of decorators for the average
	programmer and to popularize decorators by showing various non-trivial examples. A
	Python decorator is a specific change to the Python syntax that allows users to
	more conveniently alter functions and methods.
	
      
      **DLL**
        Dynamically Loadable Library 
	
	
      **docutils**
	Docutils is a modular system for processing documentation into useful
	formats, such as HTML, XML, and LaTeX. For input Docutils supports
	reStructuredText, an easy-to-read, what-you-see-is-what-you-get plain text
	markup syntax.


      **Driver**
        A Driver's function is to iterate over a Workflow until some
        condition is met. The simplest Driver executes a Workflow only once.
        Other Drivers, such as Optimizers or ParameterStudies, would execute
        the Workflow a variable number of times based on their inputs.  

       
      **egg**
        A zip file with a specified internal directory structure that
        contains a Python package or module. It is similar to a jar file in java. For
        more information on eggs, see PythonEggs_.

      .. _PythonEggs: http://peak.telecommunity.com/DevCenter/PythonEggs


      **eggs**
        See :term:`egg` above. 

      
      **Elixir**
	A declarative layer on top of SQLAlchemy that provides the ability to create simple
	Python classes that map directly to relational database tables. It provides many of
	the benefits of traditional databases without losing the convenience of Python
	objects.

	
      **F2PY**
      	FORTRAN to Python interface generator.

     
      **Factory**
        An object that knows how to create objects of specific types.  


      **FactoryManager**
	All requests to create any type of Container must go through the
	FactoryManager object. Multiple Factory derived objects can be registered with
	the FactoryManager to allow creation of objects in various ways, e.g., locally
	via import and remotely via an ObjServer.


      **FormEncode**
        An HTML form validation, generation, and conversion package.


      **GA**
      	Genetic algorithm
	
	
      **GUI**
        Graphical User Interface. A computer operating system that is based upon icons
        and visual relationships rather than text.
    
    
      **IGeomQueryObject**
        An interface to an object having physical dimensions and shape, with
        properties that can be queried.
       

      **IPC**
        Interprocess communication


      **Jinja**
	A small but fast and easy-to-use stand-alone template engine written in pure
        Python. 


      **Jinja2**
	Jinja2 is the new and improved version of Jinja with new features and a simpler and
	faster runtime. 
	

      **JSON**
	JSON, short for JavaScript Object Notation, is a lightweight computer data
	interchange format. It is a text-based, human-readable format for representing
	simple data structures and associative arrays (called objects).


      **LAN** 
        Local Area Network. An interconnection of computers that are in relatively
        close proximity to each other, such as within a building. 


      **Mako**
	A template library written in Python that provides a familiar, non-XML syntax which
	compiles into Python modules for maximum performance.

	
      **MDAO**  
        Multi-disciplinary Analysis & Optimization

      
      **metadata**
	Metadata is information about an informational resource, such as a document (e.g,, a webpage), image,
	dataset or other resource. It describes context, content, and structure of the resource and its
	management through time. 

      
      **model**
        A hierarchical structure with an :term:`Assembly` at its root.
       
       
      **networkx**
        A Python package for creating and manipulating graphs and networks.
	
	
      **NOSA**
        NASA Open Source Agreement. A software license approved by the Open
        Source Initiative (:term:`OSI`). The National Aeronautics and Space
        Administration (NASA) releases some software under this license.
      
      
      **nose**
        A unittest extension offering automatic test suite discovery and easy test
        authoring.

            
      **NumPy**
        NumPy is the fundamental package needed for scientific computing with Python. See
	http://numpy.scipy.org/ 
	
      
      **ObjServer**
        A process that allows remote connections to a Component or Container
        object.  An ObjServer can represent an entire model if its top-level object
        is an Assembly, or it can represent a single object if its top-level object
        is some other type of Component.


      **ObjServerFactory**
        A process that spawns a child process (ObjServer) encapsulating an 
        instance of a particular Component or Container type.


      **OML**
        Outer Mold Line


      **OS**
        Open Source
	

      **OSI** 
        `Open Source Initiative <http://www.opensource.org>`_.


      **PBS**
        Portable Batch System (PBS) is a queueing system. Jobs are submitted to the
        queue that reflects the resources needed, and a scheduler decides which ones
        to run when nodes become available. These de cisions are made on the basis of
        length of run, how long a job has been waiting, and fair sharing of resources
        among different users.


      **Paste**
        Tools for using a Web Server Gateway Interface stack.
	
      
      **PasteDeploy**
	A tool to load, configure, and compose :term:`WSGI` applications and servers.


      **PasteScript**
	A pluggable command-line frontend, including commands to setup package file layouts


      **plugin**
        A computer program that interacts with a host aplication to
	provide specific functionality without changing the host application.


      **plugins**
<<<<<<< HEAD
	    See :term:`plugin`
=======
        See :term:`plugin`
>>>>>>> 9a38f543

	
      **PID**
        Process id


      **PIL**
        Python Imaging Library
	
      
      **Pyevolve**
        A complete Python genetic algorithm framework
	
	
      **Pygments**
        Pygments is a syntax highlighting package written in Python.
	
	
      **Pylons**
        A Web framework


      **pyparsing**
        A Python parsing module
	
	
      **PyYAML**
        A :term:`YAML` parser and emitter for Python.
	

      **repository**
        A store of revisions. See :term:`revision`.
	

      **ResourceAllocator**
        An object responsible for allocating CPU/disk resources for a particular
        host, cluster, load balancer, etc.


      **ResourceAllocatorManager**
        An object that manages a number of child objects that are responsible for
        allocating CPU and disk resources, either locally or for a particular
        cluster or a particular load balancer.  The RAM can be queried to determine
        the current allocation of resources for the given system. This includes
        host and PID information for all Components.


      **ResourceDescription**
        An object containing information defining system attributes required to
        select a  viable place to run a code.
	
     
      **reStructuredText**
	A plain-text markup syntax and parser system used for in-line
	program documentation (such as Python docstrings), for quickly
	creating simple Web pages, and for standalone documents. The
	reStructuredText parser is a component of Docutils.
	
     
      **revision**
        A snapshot of the state of files and directories, including their
        content. A revision also has some metadata associated with it, including
        who committed it, when it was committed, a commit message, and the
        parent revisions from which it was derived.
     
      
      **roman**
        A Python module for roman numerals.
	
	
      **Routes**   
	A Routing package for Python that matches URLs to dicts (dictionary network
	protocols) and vice versa.
	
	
      **SciPy**   
	SciPy (pronounced "Sigh Pie") is open-source software for mathematics, science, and
	engineering.

	
      **ScientificPython**
        A collection of Python modules that are useful for scientific computing.
	
	
      **setuptools**
	Tools for downloading, building, installing, upgrading, and uninstalling
	Python packages. 

      
      **simplejson**
        Simple, fast, extensible :term:`JSON` encoder/decoder for Python.
	
	
      **Sphinx**
        A Python documentation generator. It translates reStructuredText markup language into html.
	
	
      **SQLAlchemy**
        Database Abstraction Library
	
		
      **Socket**
        A placeholder for a plugin within a :term:`Component`.

      
      **SocketList**
        A list that holds only objects that provide a particular interface.


      **Sockets**
        See :term:`Socket`.
	
	
      **SWIG**
	Simplified Wrapper and Interface Generator. A software development tool that connects
	programs written in C and C++ with a variety of high-level programming languages. Go to 
	http://www.swig.org/index.php for more information.

     
      **Tempita**
        Tempita is a small templating language for text substitution.
     
          
      **ticket**
        A ticket is a file contained within an issue (or bug) tracking system
        that contains information about a request, often by an end user, to
        fix a bug or make some other change to a computer software package. A
        ticket has a unique reference number (ticket number) that allows the
        submitter, software developer, or other technical staff to quickly
        locate, add to, or communicate the status of the submitter's issue or
        request. Once OpenMDAO's bug-tracking tool is in place, all changes to
        the software will require a ticket, and the ticket number will identify
        the software :term:`branch` where the change is being made.

	
      **Traits**
	A software package from Enthought, Inc. that aids in developing Python code. A trait is
	a type definition that can be used for normal Python object attributes, giving the
	attributes some additional characteristics. See http://code.enthought.com/projects/traits/. 
	The Traits package works with version 2.4 and later of Python and is similar in some ways
	to the Python property language feature. 


      **TraitType** 
	The base class used to validate and possibly convert data objects that are
	passed between linked Components.

      
      **units**
        An egg used by OpenMDAO that provides unit conversion capability for variables.
	
	
      **Variable**
        A wrapper for data passed between framework components. Variables can contain
        a value, a default value, optional min/max values, and units. Variables can
        perform their own validation when being assigned to another Variable. To
        extend the framework by creating a new data type to be passed between
        Components, a developer would create a new Python class that inherits from
        Variable. This Variable would have its own validation routine and could also
        have a custom viewer/editor.


      **VSP**
        Vehicle Sketch Pad. VSP is a rapid geometry creation tool used to create a
        wide range of aerospace vehicles from a combination of predefined components.
        It provides highly interactive sketching of concepts with immediate visual
        feedback.

    
      **WebError**
        A Python package for Web error handling and exception catching.
              
       
      **WebHelpers**
	A library of helper functions intended to make writing templates in Web applications
	easier. It's the standard function library for Pylons and TurboGears 2. It also
	contains a large number of functions not specific to the Web, including text
	processing, number formatting, date calculations, container objects, etc.

            
      **WebOb**
        :term:`WSGI` request and response object 
	

      **WebTest** 
	Helper to test :term:`WSGI` applications. This wraps any WSGI application and makes it
	easy to send test requests to that application without starting up an HTTP
	server. 
	

      **Workflow**
        A Workflow controls the execution order of a group of Components. The Workflow
        class supports simple sequential execution. Other classes inheriting from 
        Workflow will support different execution schemes, e.g., concurrent execution,
        conditional execution, and looping of various types.


      **WSGI**
        Web Server Gateway Interface. WSGI is a standard interface for Python Web
        applications to communicate with Web servers. 
	

      **YAML**
        YAML is a data serialization format designed for human readability and interaction
        with scripting languages. 
      
      
      **zc.buildout** 
	System for managing development buildouts.
	
      
      **zc.recipe.egg**
        Recipe for installing Python package distributions as eggs.
	
	
      **Zope**
	Zope is an open source application server for building content management
	systems, intranets, portals, and custom applications. Zope is written in
	Python, an object-oriented scripting language.

      
      **zope.component**
        Zope Component Architecture
	
	
      **zope.deferredimport** 
	The zope.deferredimport package provided facilities for defining names in modules
	that will be imported from somewhere else when used.


      **zope.deprecation** 
        This package provides a simple function called "deprecated(names, reason)" to
        deprecate Python objects.

      
      **zope.event**
        A very basic event publishing system.
	
      
      **zope.i18nmessageid**
	This package provides facilities for delaring  messages (which carry a
	translation source domain and possibly a default translation) within program
	source text; translation of the messages is the responsiblitiy of the "zope.i18n"
	package.


      **zope.interface**
        A package that provides an implementation of object interfaces for Python. 


      **zope.proxy**
        Generic transparent proxies. Proxies are special objects which serve as
        mostly transparent wrappers around another object, intervening in the apparent
        behavior of the wrapped object only when necessary to apply the policy (e.g.,
        access checking, location brokering, etc.) for which the proxy is responsible.

	
      **zope.schema**
        zope.interface extension for defining data schemas

	
      **ZopeSkel**
        ZopeSkel provides a collection of skeletons for quickstarting Zope and Plone
        projects.
	<|MERGE_RESOLUTION|>--- conflicted
+++ resolved
@@ -8,15 +8,15 @@
 .. glossary::
       
       **API**
-	Application Programming Interface. A set of functions that can be called from
-	an application program to access features of another program.
+	    Application Programming Interface. A set of functions that can be called from
+	    an application program to access features of another program.
 
 
       **Assembly**
-	The Assembly class is the primary building block of the system of 
-	systems aspect of OpenMDAO. Each Assembly has a Workflow and a 
-	Driver, and acts as a container for Components. An Assembly is also a
-	Component, so hierarchical structures of Assemblies can be created.
+	    The Assembly class is the primary building block of the system of 
+	    systems aspect of OpenMDAO. Each Assembly has a Workflow and a 
+	    Driver, and acts as a container for Components. An Assembly is also a
+	    Component, so hierarchical structures of Assemblies can be created.
       
       
       **Beaker** 
@@ -24,8 +24,8 @@
 	      
       
       **branch**
-	An ordered series of revisions (see :term:`revision` below) that describes the
-	history of a set of files. 	
+	    An ordered series of revisions (see :term:`revision` below) that describes the
+	    history of a set of files. 	
 
 
       **CAD**
@@ -43,10 +43,9 @@
         programming interface that aids in acquiring geometry data directly from CAD
         files.
 
-
       **Case**
         An object containing a collection of input names and values, and names of outputs 
-	to be stored along with the inputs after the process model runs.
+		to be stored along with the inputs after the process model runs.
 
 
       **CaseIterator**
@@ -71,9 +70,9 @@
       
       **Component**
         A Container that is *runnable*; it also supports several other framework
-	functions, such as checkpoint/restart, stop, and invoke. A component has
-	input and output attributes and can perform some sort of calculation when
-	it is executed. 
+	    functions, such as checkpoint/restart, stop, and invoke. A component has
+	    input and output attributes and can perform some sort of calculation when
+	    it is executed. 
 
 
       **Components**
@@ -81,33 +80,34 @@
 	
 	
       **CONMIN**
-	 An interface to the NASTRAN/NASA CONMIN optimization program.
+	    An interface to the NASTRAN/NASA CONMIN optimization program.
       
       
       **Container**
-	A container of Variables and other Containers. The base class of all objects
-	within the framework that  support user access to input and output Variables. 
+	    A container of Variables and other Containers. The base class of all objects
+	    within the framework that  support user access to input and output Variables. 
 
       
       **Coverage**
         A Python module that measures code coverage during test execution.
 	
+
 	
       **Data Objects** 
       
-	A component's inputs and outputs. A Data Object is a wrapper for data
-	containing a value, a default value, optional min/max values, and units
-	that is passed between framework components. Data Objects can also
-	perform their own validation when being assigned to another Data Object.
-	OpenMDAO's Data Objects are implemented using Traits, an open source
-	extension to Python authored by Enthought, Inc.
+	    A component's inputs and outputs. A Data Object is a wrapper for data
+	    containing a value, a default value, optional min/max values, and units
+	    that is passed between framework components. Data Objects can also
+	    perform their own validation when being assigned to another Data Object.
+	    OpenMDAO's Data Objects are implemented using Traits, an open source
+	    extension to Python authored by Enthought, Inc.
 
 	
       **decorator**
-	A Python module that aims to simplify the usage of decorators for the average
-	programmer and to popularize decorators by showing various non-trivial examples. A
-	Python decorator is a specific change to the Python syntax that allows users to
-	more conveniently alter functions and methods.
+		A Python module that aims to simplify the usage of decorators for the average
+		programmer and to popularize decorators by showing various non-trivial examples. A
+		Python decorator is a specific change to the Python syntax that allows users to
+		more conveniently alter functions and methods.
 	
       
       **DLL**
@@ -115,10 +115,10 @@
 	
 	
       **docutils**
-	Docutils is a modular system for processing documentation into useful
-	formats, such as HTML, XML, and LaTeX. For input Docutils supports
-	reStructuredText, an easy-to-read, what-you-see-is-what-you-get plain text
-	markup syntax.
+		Docutils is a modular system for processing documentation into useful
+		formats, such as HTML, XML, and LaTeX. For input Docutils supports
+		reStructuredText, an easy-to-read, what-you-see-is-what-you-get plain text
+		markup syntax.
 
 
       **Driver**
@@ -141,10 +141,10 @@
 
       
       **Elixir**
-	A declarative layer on top of SQLAlchemy that provides the ability to create simple
-	Python classes that map directly to relational database tables. It provides many of
-	the benefits of traditional databases without losing the convenience of Python
-	objects.
+		A declarative layer on top of SQLAlchemy that provides the ability to create simple
+		Python classes that map directly to relational database tables. It provides many of
+		the benefits of traditional databases without losing the convenience of Python
+		objects.
 
 	
       **F2PY**
@@ -156,10 +156,10 @@
 
 
       **FactoryManager**
-	All requests to create any type of Container must go through the
-	FactoryManager object. Multiple Factory derived objects can be registered with
-	the FactoryManager to allow creation of objects in various ways, e.g., locally
-	via import and remotely via an ObjServer.
+		All requests to create any type of Container must go through the
+		FactoryManager object. Multiple Factory derived objects can be registered with
+		the FactoryManager to allow creation of objects in various ways, e.g., locally
+		via import and remotely via an ObjServer.
 
 
       **FormEncode**
@@ -185,19 +185,19 @@
 
 
       **Jinja**
-	A small but fast and easy-to-use stand-alone template engine written in pure
-        Python. 
+		A small but fast and easy-to-use stand-alone template engine written in pure
+		Python. 
 
 
       **Jinja2**
-	Jinja2 is the new and improved version of Jinja with new features and a simpler and
-	faster runtime. 
+		Jinja2 is the new and improved version of Jinja with new features and a simpler and
+		faster runtime. 
 	
 
       **JSON**
-	JSON, short for JavaScript Object Notation, is a lightweight computer data
-	interchange format. It is a text-based, human-readable format for representing
-	simple data structures and associative arrays (called objects).
+		JSON, short for JavaScript Object Notation, is a lightweight computer data
+		interchange format. It is a text-based, human-readable format for representing
+		simple data structures and associative arrays (called objects).
 
 
       **LAN** 
@@ -206,8 +206,8 @@
 
 
       **Mako**
-	A template library written in Python that provides a familiar, non-XML syntax which
-	compiles into Python modules for maximum performance.
+		A template library written in Python that provides a familiar, non-XML syntax which
+		compiles into Python modules for maximum performance.
 
 	
       **MDAO**  
@@ -215,9 +215,9 @@
 
       
       **metadata**
-	Metadata is information about an informational resource, such as a document (e.g,, a webpage), image,
-	dataset or other resource. It describes context, content, and structure of the resource and its
-	management through time. 
+		Metadata is information about an informational resource, such as a document (e.g,, a webpage), image,
+		dataset or other resource. It describes context, content, and structure of the resource and its
+		management through time. 
 
       
       **model**
@@ -241,7 +241,7 @@
             
       **NumPy**
         NumPy is the fundamental package needed for scientific computing with Python. See
-	http://numpy.scipy.org/ 
+	    http://numpy.scipy.org/ 
 	
       
       **ObjServer**
@@ -271,7 +271,7 @@
       **PBS**
         Portable Batch System (PBS) is a queueing system. Jobs are submitted to the
         queue that reflects the resources needed, and a scheduler decides which ones
-        to run when nodes become available. These de cisions are made on the basis of
+        to run when nodes become available. These decisions are made on the basis of
         length of run, how long a job has been waiting, and fair sharing of resources
         among different users.
 
@@ -281,24 +281,20 @@
 	
       
       **PasteDeploy**
-	A tool to load, configure, and compose :term:`WSGI` applications and servers.
+	    A tool to load, configure, and compose :term:`WSGI` applications and servers.
 
 
       **PasteScript**
-	A pluggable command-line frontend, including commands to setup package file layouts
+	    A pluggable command-line frontend, including commands to setup package file layouts
 
 
       **plugin**
-        A computer program that interacts with a host aplication to
-	provide specific functionality without changing the host application.
+	    A computer program that interacts with a host aplication to
+	    provide specific functionality without changing the host application.
 
 
       **plugins**
-<<<<<<< HEAD
 	    See :term:`plugin`
-=======
-        See :term:`plugin`
->>>>>>> 9a38f543
 
 	
       **PID**
@@ -349,13 +345,13 @@
       **ResourceDescription**
         An object containing information defining system attributes required to
         select a  viable place to run a code.
-	
      
+
       **reStructuredText**
-	A plain-text markup syntax and parser system used for in-line
-	program documentation (such as Python docstrings), for quickly
-	creating simple Web pages, and for standalone documents. The
-	reStructuredText parser is a component of Docutils.
+	     A plain-text markup syntax and parser system used for in-line
+	     program documentation (such as Python docstrings), for quickly
+	     creating simple Web pages, and for standalone documents. The
+	     reStructuredText parser is a component of Docutils.
 	
      
       **revision**
@@ -370,13 +366,13 @@
 	
 	
       **Routes**   
-	A Routing package for Python that matches URLs to dicts (dictionary network
-	protocols) and vice versa.
+		A Routing package for Python that matches URLs to dicts (dictionary network
+		protocols) and vice versa.
 	
 	
       **SciPy**   
-	SciPy (pronounced "Sigh Pie") is open-source software for mathematics, science, and
-	engineering.
+		SciPy (pronounced "Sigh Pie") is open-source software for mathematics, science, and
+		engineering.
 
 	
       **ScientificPython**
@@ -384,8 +380,8 @@
 	
 	
       **setuptools**
-	Tools for downloading, building, installing, upgrading, and uninstalling
-	Python packages. 
+		Tools for downloading, building, installing, upgrading, and uninstalling
+		Python packages. 
 
       
       **simplejson**
@@ -413,9 +409,9 @@
 	
 	
       **SWIG**
-	Simplified Wrapper and Interface Generator. A software development tool that connects
-	programs written in C and C++ with a variety of high-level programming languages. Go to 
-	http://www.swig.org/index.php for more information.
+		Simplified Wrapper and Interface Generator. A software development tool that connects
+		programs written in C and C++ with a variety of high-level programming languages. Go to 
+		http://www.swig.org/index.php for more information.
 
      
       **Tempita**
@@ -435,16 +431,16 @@
 
 	
       **Traits**
-	A software package from Enthought, Inc. that aids in developing Python code. A trait is
-	a type definition that can be used for normal Python object attributes, giving the
-	attributes some additional characteristics. See http://code.enthought.com/projects/traits/. 
-	The Traits package works with version 2.4 and later of Python and is similar in some ways
-	to the Python property language feature. 
+		A software package from Enthought, Inc. that aids in developing Python code. A trait is
+		a type definition that can be used for normal Python object attributes, giving the
+		attributes some additional characteristics. See http://code.enthought.com/projects/traits/. 
+		The Traits package works with version 2.4 and later of Python and is similar in some ways
+		to the Python property language feature. 
 
 
       **TraitType** 
-	The base class used to validate and possibly convert data objects that are
-	passed between linked Components.
+		The base class used to validate and possibly convert data objects that are
+		passed between linked Components.
 
       
       **units**
@@ -473,10 +469,10 @@
               
        
       **WebHelpers**
-	A library of helper functions intended to make writing templates in Web applications
-	easier. It's the standard function library for Pylons and TurboGears 2. It also
-	contains a large number of functions not specific to the Web, including text
-	processing, number formatting, date calculations, container objects, etc.
+		A library of helper functions intended to make writing templates in Web applications
+		easier. It's the standard function library for Pylons and TurboGears 2. It also
+		contains a large number of functions not specific to the Web, including text
+		processing, number formatting, date calculations, container objects, etc.
 
             
       **WebOb**
@@ -484,9 +480,9 @@
 	
 
       **WebTest** 
-	Helper to test :term:`WSGI` applications. This wraps any WSGI application and makes it
-	easy to send test requests to that application without starting up an HTTP
-	server. 
+		Helper to test :term:`WSGI` applications. This wraps any WSGI application and makes it
+		easy to send test requests to that application without starting up an HTTP
+		server. 
 	
 
       **Workflow**
@@ -507,7 +503,7 @@
       
       
       **zc.buildout** 
-	System for managing development buildouts.
+	    System for managing development buildouts.
 	
       
       **zc.recipe.egg**
@@ -515,18 +511,18 @@
 	
 	
       **Zope**
-	Zope is an open source application server for building content management
-	systems, intranets, portals, and custom applications. Zope is written in
-	Python, an object-oriented scripting language.
-
+		Zope is an open source application server for building content management
+		systems, intranets, portals, and custom applications. Zope is written in
+		Python, an object-oriented scripting language.
+	
       
       **zope.component**
         Zope Component Architecture
 	
 	
       **zope.deferredimport** 
-	The zope.deferredimport package provided facilities for defining names in modules
-	that will be imported from somewhere else when used.
+		The zope.deferredimport package provided facilities for defining names in modules
+		that will be imported from somewhere else when used.
 
 
       **zope.deprecation** 
@@ -539,11 +535,11 @@
 	
       
       **zope.i18nmessageid**
-	This package provides facilities for delaring  messages (which carry a
-	translation source domain and possibly a default translation) within program
-	source text; translation of the messages is the responsiblitiy of the "zope.i18n"
-	package.
-
+		This package provides facilities for delaring  messages (which carry a
+		translation source domain and possibly a default translation) within program
+		source text; translation of the messages is the responsiblitiy of the "zope.i18n"
+		package.
+	
 
       **zope.interface**
         A package that provides an implementation of object interfaces for Python. 
