--- conflicted
+++ resolved
@@ -102,10 +102,6 @@
         
             # check convergence
             for i, val in enumerate(self.get_eq_constraints().values()):
-<<<<<<< HEAD
-            
-=======
->>>>>>> 1aaaf2e7
                 delta[i] = val.evaluate(self.parent)
             history[self.current_iteration] = delta
             
