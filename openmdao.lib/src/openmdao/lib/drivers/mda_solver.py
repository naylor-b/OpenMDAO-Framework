--- conflicted
+++ resolved
@@ -32,13 +32,9 @@
 @add_delegate(HasParameters, HasEqConstraints)
 class MDASolver(Driver):
     
-<<<<<<< HEAD
-    implements(IHasParameters, IHasEqConstraints, ISolver)
-=======
     # TODO - This driver isn't supported by derivatives yet.
     implements(IHasParameters, IHasEqConstraints)
     #implements(IHasParameters, IHasEqConstraints, ISolver)
->>>>>>> 48de276d
     
     # pylint: disable-msg=E1101
     tolerance = Float(1.0e-8, iotype='in', desc='Global convergence tolerance')
