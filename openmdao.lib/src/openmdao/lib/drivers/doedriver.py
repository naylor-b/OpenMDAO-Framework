--- conflicted
+++ resolved
@@ -98,12 +98,8 @@
     alpha = Float(.3, low=.01, high =1.0, iotype='in',
                   desc='Multiplicative factor for neighborhood DOE Driver')
     
-<<<<<<< HEAD
-    beta = Float(.1, low=.001, high=1.0, iotype='in',
+    beta = Float(.01, low=.001, high=1.0, iotype='in',
                  desc='Another factor for neighborhood DOE Driver')
-=======
-    beta=Float(.01, low=.001, high=1.0,iotype='in',desc='Another factor for neighborhood DOE Driver')
->>>>>>> 65ac50d6
 
     def get_case_iterator(self):
         """Returns a new iterator over the Case set."""
