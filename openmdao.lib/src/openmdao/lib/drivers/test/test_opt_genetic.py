"""
Test the genetic optimizer driver
"""


import logging
import pkg_resources
import sys
import unittest
import numpy
import random

from enthought.traits.api import TraitError
from pyevolve import Selectors

from openmdao.main.api import Assembly, Component, set_as_top
from openmdao.lib.api import Float, Array, Enum, Int, Str
from openmdao.lib.api import Genetic
from openmdao.main.eggchecker import check_save_load

# pylint: disable-msg=E1101

class SphereFunction(Component):
    total = Float(0., iotype='out')
    x = Float(0, low=-5.12,high=5.13, iotype="in")
    y = Enum([-10,0,1,2,3,4,5], iotype="in")
    z = Int(0, low=-5,high=5, iotype="in")

    def __init__(self, desc=None):
        super(SphereFunction, self).__init__(desc)

    def execute(self):
        """ calculate the sume of the squares for the list of numbers """
        self.total = self.x**2+self.y**2+self.z**2

class SphereFunctionArray(Component):
    total = Float(0., iotype='out')
    x = Array([0.0,0,0], iotype="in")

    def __init__(self, desc=None):
        super(SphereFunctionArray, self).__init__(desc)

    def execute(self):
        """ calculate the sume of the squares for the list of numbers """
        self.total = self.x[0]**2+self.x[1]**2+self.x[2]**2

class TestCase(unittest.TestCase):
    """ test case for the genetic driver"""         

    def setUp(self):
<<<<<<< HEAD
        # pyevolve does some caching that causes failures during our
        # complete unit tests due to stale values in the cache attributes
        # below, so reset them here
        Selectors.GRankSelector.cachePopID = None
        Selectors.GRankSelector.cacheCount = None
        Selectors.GRouletteWheel.cachePopID = None
        Selectors.GRouletteWheel.cacheWheel = None
        
=======
        random.seed(10)
>>>>>>> 51c8069e
        self.top = set_as_top(Assembly())
        self.top.add('driver', Genetic())

    def tearDown(self):
        self.top = None

    def test_optimizeSphere_set_high_low(self):
        self.top.add('comp', SphereFunction())
        self.top.driver.workflow.add(self.top.comp)
        self.top.driver.objective = "comp.total" 

        self.top.driver.add_parameter('comp.x',high=5.13,low=-5.12)
        self.top.driver.add_parameter('comp.y')
        self.top.driver.add_parameter('comp.z',high=5,low=-5)

        self.top.driver.seed = 123

        self.top.driver.mutation_rate = .02
        self.top.driver.generations = 1
        self.top.driver.opt_type = "minimize"


        self.top.run()

        self.assertAlmostEqual(self.top.driver.best_individual.score,
                               .1920,places = 4)
        x,y,z = [x for x in self.top.driver.best_individual] 
        self.assertAlmostEqual(x, -0.4381, places = 4)
        self.assertEqual(y, 0)
        self.assertEqual(z, 0)


    def test_optimizeSphere(self):
        self.top.add('comp', SphereFunction())
        self.top.driver.workflow.add(self.top.comp)
        self.top.driver.objective = "comp.total" 

        self.top.driver.add_parameter('comp.x')
        self.top.driver.add_parameter('comp.y')
        self.top.driver.add_parameter('comp.z')

        self.top.driver.seed = 123

        self.top.driver.mutation_rate = .02
        self.top.driver.generations = 1
        self.top.driver.opt_type = "minimize"


        self.top.run()

        self.assertAlmostEqual(self.top.driver.best_individual.score,
                               .1920,places = 4)
        x,y,z = [x for x in self.top.driver.best_individual] 
        self.assertAlmostEqual(x, -0.4381, places = 4)
        self.assertEqual(y, 0)
        self.assertEqual(z, 0)

    def test_optimizeSpherearray_nolowhigh(self):
        self.top.add('comp', SphereFunctionArray())
        self.top.driver.workflow.add(self.top.comp)
        self.top.driver.objective = "comp.total" 

        try:        
            self.top.driver.add_parameter('comp.x[0]')
        except ValueError,err: 
            self.assertEqual(str(err),"driver: Trying to add parameter 'comp.x[0]', "
                             "but no lower limit was found and no 'low' argument was "
                             "given. One or the other must be specified.")
        else: 
            self.fail('TypeError expected')

    def test_optimizeSpherearray(self):
        self.top.add('comp', SphereFunctionArray())
        self.top.driver.workflow.add(self.top.comp)
        self.top.driver.objective = "comp.total" 

        self.top.driver.add_parameter('comp.x[0]', low=-5.12,high=5.13)
        self.top.driver.add_parameter('comp.x[1]', low=-5.12,high=5.13)
        self.top.driver.add_parameter('comp.x[2]', low=-5.12,high=5.13)

        #self.top.driver.seed = 123

        self.top.driver.mutation_rate = .02
        self.top.driver.generations = 1
        self.top.driver.opt_type = "minimize"
        self.top.driver.selection_method="tournament"


        self.top.run()

        self.assertAlmostEqual(self.top.driver.best_individual.score,
                               12.0912,places = 4)
        x,y,z = [x for x in self.top.driver.best_individual] 
        self.assertAlmostEqual(x, -1.7603, places = 4)
        self.assertAlmostEqual(y, -2.5575, places = 4)
        self.assertAlmostEqual(z, 1.5657, places = 4)  


    def test_list_remove_clear_params(self):
        self.top.add('comp', SphereFunction())
        self.top.driver.workflow.add(self.top.comp)
        self.top.driver.add_parameter('comp.x')
        self.top.driver.add_parameter('comp.y')

        params = self.top.driver.list_parameters()
        self.assertEqual(params,['comp.x','comp.y'])

        self.top.driver.remove_parameter('comp.x')
        params = self.top.driver.list_parameters()
        self.assertEqual(params,['comp.y'])  

        try: 
            self.top.driver.remove_parameter('xyz')
        except AttributeError,err: 
            self.assertEqual(str(err),"driver: Trying to remove parameter 'xyz' that is not in this driver.")
        else: 
            self.fail('RuntimeError Expected')


        self.top.driver.add_parameter('comp.x')
        self.top.driver.clear_parameters()
        params = self.top.driver.list_parameters()
        self.assertEqual(params,[])

        self.top.driver.add_parameter('comp.y')
        try: 
            self.top.driver.add_parameter('comp.y')
        except AttributeError,err: 
            self.assertEqual(str(err),"driver: Trying to add parameter 'comp.y' to driver, but it's already there")
        else: 
            self.fail('RuntimeError expected')

    def test_0_low_high(self): 
        from openmdao.main.api import Assembly,Component, set_as_top
        from openmdao.lib.api import Genetic
        from openmdao.lib.api import Float,Int,Enum

        class SomeComp(Component):
            """Arbitrary component with a few public variables, but which does not really do 
            any calculations"""

            w = Float(0.0,low=-10,high=0.0,iotype="in")

            x = Float(0.0,low=0.0,high=100.0,iotype="in")
            y = Int(10,low=10,high=100,iotype="in")
            z = Enum([-10,-5,0,7],iotype="in")

        class Simulation(Assembly):
            """Top Level Assembly used for simulation"""

            def __init__(self):
                """Adds the Genetic driver to the assembly"""

                super(Simulation,self).__init__()

                opt = self.add('optimizer',Genetic())
                self.add('comp',SomeComp())
                opt.workflow.add(self.comp)

                self.optimizer.add_parameter('comp.x')
                self.optimizer.add_parameter('comp.y')
                self.optimizer.add_parameter('comp.z')
        s = Simulation()
    
    def test_improper_parameter_type(self): 
        class SomeComp(Component):
            """Arbitrary component with a few public variables, but which does not really do 
            any calculations"""
            z = Str("test",iotype="in")

        class Simulation(Assembly):
            """Top Level Assembly used for simulation"""

            def __init__(self):
                """Adds the Genetic driver to the assembly"""

                super(Simulation,self).__init__()

                self.add('driver',Genetic())
                self.add('comp',SomeComp())
                self.driver.workflow.add(self.comp)
                
                self.driver.add_parameter('comp.z')
        
        try:         
            s = Simulation()    
        except ValueError,err:
            self.assertEqual(str(err),
                "driver: The value of parameter 'comp.z' must be of type float or int, but its type is 'str'.")
        else: 
            self.fail("ValueError expected")

            
if __name__ == "__main__":
    unittest.main()<|MERGE_RESOLUTION|>--- conflicted
+++ resolved
@@ -48,7 +48,7 @@
     """ test case for the genetic driver"""         
 
     def setUp(self):
-<<<<<<< HEAD
+        random.seed(10)
         # pyevolve does some caching that causes failures during our
         # complete unit tests due to stale values in the cache attributes
         # below, so reset them here
@@ -57,9 +57,6 @@
         Selectors.GRouletteWheel.cachePopID = None
         Selectors.GRouletteWheel.cacheWheel = None
         
-=======
-        random.seed(10)
->>>>>>> 51c8069e
         self.top = set_as_top(Assembly())
         self.top.add('driver', Genetic())
 
