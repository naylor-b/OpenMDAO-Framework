--- conflicted
+++ resolved
@@ -20,20 +20,12 @@
 from openmdao.main.api import Assembly, Component, VariableTree, set_as_top
 from openmdao.main.eggchecker import check_save_load
 
-<<<<<<< HEAD
-from openmdao.main.datatypes.api import Float, Bool, Array, Instance, Int, \
-                                        Str, List, VarTree
-from openmdao.lib.drivers.caseiterdriver import CaseIteratorDriver, ConnectableCaseIteratorDriver
-from openmdao.lib.casehandlers.api import ListCaseRecorder, ListCaseIterator, \
-                                          SequenceCaseFilter
-=======
 from openmdao.main.datatypes.api import Float, Bool, Array, Int, Str, \
                                         List, VarTree
-from openmdao.lib.drivers.caseiterdriver import CaseIteratorDriver
-from openmdao.lib.drivers.simplecid import SimpleCaseIterDriver
->>>>>>> 4b86c541
-
-from openmdao.main.case import CaseTreeNode
+from openmdao.lib.casehandlers.api import ListCaseRecorder
+from openmdao.lib.drivers.api import CaseIteratorDriver, SimpleCaseIterDriver
+
+from openmdao.main.case import Case, CaseTreeNode
 
 from openmdao.test.cluster import init_cluster
 
@@ -121,18 +113,9 @@
 
     def execute(self):
         """ Verify evaluated cases. """
-<<<<<<< HEAD
-        for case in self.cases:
-            i = int(case.label)  # Correlation key.
-            assert case.msg is None
-            assert case['driven.rosen_suzuki'] == rosen_suzuki(case['driven.x'])
-            assert case['driven.sum_y'] == sum(case['driven.y'])
-            assert case['driven.extra'] == 2.5
-=======
         for i in range(len(self.rosen_suzuki)):
             assert self.rosen_suzuki[i] == rosen_suzuki(self.x[i])
             assert self.sum_y[i] == sum(self.y[i])
->>>>>>> 4b86c541
 
 
 class TracedComponent(Component):
@@ -153,7 +136,6 @@
         super(CIDriver, self).__init__()
         self.max_iterations = max_iterations
         self.comp_name = comp_name
-        self.iterator = ListCaseIterator([])  # Just to pass config check.
 
     def execute(self):
         inp = self.comp_name+'.x'
@@ -161,7 +143,7 @@
         cases = []
         for i in range(self.max_iterations):
             cases.append(Case(inputs=[(inp, i)], outputs=[out]))
-        self.iterator = ListCaseIterator(cases)
+        Case.set_vartree_inputs(self, cases)
         super(CIDriver, self).execute()
 
 
@@ -205,17 +187,6 @@
         self.generate_cases()
 
     def generate_cases(self, force_errors=False):
-<<<<<<< HEAD
-        self.cases = []
-        for i in range(10):
-            raise_error = force_errors and i%4 == 3
-            inputs = [('driven.x', numpy_random.normal(size=4)),
-                      ('driven.y', numpy_random.normal(size=10)),
-                      ('driven.raise_error', raise_error),
-                      ('driven.stop_exec', False)]
-            outputs = ['driven.rosen_suzuki', 'driven.sum_y']
-            self.cases.append(Case(inputs, outputs, label=str(i)))
-=======
         driver = self.model.driver
         driver.case_inputs.driven.x = \
             [numpy_random.normal(size=4) for i in range(10)]
@@ -223,7 +194,6 @@
             [numpy_random.normal(size=10) for i in range(10)]
         driver.case_inputs.driven.raise_error = \
             [force_errors and i%4 == 3 for i in range(10)]
->>>>>>> 4b86c541
 
     def tearDown(self):
         self.model.pre_delete()
@@ -247,63 +217,6 @@
         self.run_cases(sequential=True, forced_errors=True, retry=False)
         self.run_cases(sequential=True, forced_errors=True, retry=True)
 
-<<<<<<< HEAD
-    def test_output_errors(self):
-        inputs = [('driven.x', numpy_random.normal(size=4)),
-                  ('driven.y', numpy_random.normal(size=10)),
-                  ('driven.raise_error', False),
-                  ('driven.stop_exec', False)]
-        outputs = ['driven.rosen_suzuki', 'driven.foobar']
-        self.cases = [Case(inputs, outputs, label='1')]
-        self.model.driver.sequential = True
-        self.model.driver.iterator = ListCaseIterator(self.cases)
-        self.model.recorders = [ListCaseRecorder()]
-        self.model.printvars = ['driven.extra']
-        self.model.driver.error_policy = 'RETRY'
-        self.model.run()
-
-    def test_run_stop_step_resume(self):
-        logging.debug('')
-        logging.debug('test_run_stop_step_resume')
-
-        self.generate_cases()
-        stop_case = self.cases[1]  # Stop after 2 cases run.
-        stop_case['driven.stop_exec'] = True
-        self.model.driver.iterator = ListCaseIterator(self.cases)
-        results = ListCaseRecorder()
-        self.model.recorders = [results]
-        self.model.printvars = ['driven.extra']
-        self.model.driver.sequential = True
-
-        try:
-            self.model.run()
-        except RunStopped:
-            self.assertEqual(len(results), 2)
-            self.verify_results()
-        else:
-            self.fail('Expected RunStopped')
-
-        self.model.driver.step()
-        self.assertEqual(len(results), 3)
-        self.verify_results()
-
-        self.model.driver.step()
-        self.assertEqual(len(results), 4)
-        self.verify_results()
-
-        self.model.driver.resume()
-        self.assertEqual(len(results), len(self.cases))
-        self.verify_results()
-
-        try:
-            self.model.driver.resume()
-        except RuntimeError as exc:
-            self.assertEqual(str(exc), 'driver: Run already complete')
-        else:
-            self.fail('Expected RuntimeError')
-
-=======
->>>>>>> 4b86c541
     def test_concurrent(self):
         # This can always test using a LocalAllocator (forked processes).
         logging.debug('')
@@ -333,15 +246,7 @@
         if not sequential:
             # Try to ensure more than one worker is used.
             self.model.driven.sleep = 0.2
-<<<<<<< HEAD
-        self.model.driver.iterator = ListCaseIterator(self.cases)
-        results = ListCaseRecorder()
-        self.model.recorders = [results]
-        self.model.printvars = ['driven.extra']
-        self.model.driver.error_policy = 'RETRY' if retry else 'ABORT'
-=======
         driver.error_policy = 'RETRY' if retry else 'ABORT'
->>>>>>> 4b86c541
 
         if retry:
             self.model.run()
@@ -366,30 +271,6 @@
 
     def verify_results(self, forced_errors=False):
         """ Verify recorded results match expectations. """
-<<<<<<< HEAD
-        for case in self.model.recorders[0].cases:
-            i = int(case.label)  # Correlation key.
-            error_expected = forced_errors and i%4 == 3
-            if error_expected:
-                expected = 'driven \([0-9]+-1\): Forced error'
-                msg = replace_uuid(case.msg)
-                if self.model.driver.sequential:
-                    if not re.match(expected, msg):
-                        self.fail('%s does not match %s' % (msg, expected))
-                else: # RemoteError has different format.
-                    if not re.search(expected, msg):
-                        self.fail('%s not found in %s' % (expected, msg))
-                # Check that traceback is displayed.
-                case_str = replace_uuid(str(case))
-                expected = (
-                    "      driven.raise_error: True",
-                    "   exc: Traceback \(most recent call last\):",
-                    "    self.raise_exception\('Forced error', RuntimeError\)",
-                    "RuntimeError: driven \([0-9]+-1\): Forced error")
-                for line in expected:
-                    if not re.search(line, case_str):
-                        self.fail('expected %r in:\n%s' % (line, case_str))
-=======
         driver = self.model.driver
         for i in range(len(driver.case_inputs.driven.x)):
             error_expected = forced_errors and i%4 == 3
@@ -399,7 +280,6 @@
                 print rs, type(rs), sy, type(sy)
                 self.assertTrue(isnan(driver.case_outputs.driven.rosen_suzuki[i]))
                 self.assertTrue(isnan(driver.case_outputs.driven.sum_y[i]))
->>>>>>> 4b86c541
             else:
                 self.assertEqual(driver.case_outputs.driven.rosen_suzuki[i],
                                  rosen_suzuki(driver.case_inputs.driven.x[i]))
@@ -410,14 +290,6 @@
         logging.debug('')
         logging.debug('test_save_load')
 
-<<<<<<< HEAD
-        self.model.driver.iterator = ListCaseIterator(self.cases)
-        results = ListCaseRecorder()
-        self.model.printvars = ['driven.extra']
-        self.model.recorders = [results]
-
-=======
->>>>>>> 4b86c541
         # Set local dir in case we're running in a different directory.
         py_dir = self.directory
 
@@ -425,87 +297,6 @@
         retcode = check_save_load(self.model, py_dir=py_dir)
         self.assertEqual(retcode, 0)
 
-<<<<<<< HEAD
-    def test_noinput(self):
-        logging.debug('')
-        logging.debug('test_noinput')
-
-        # Create cases with missing input 'dc.z'.
-        cases = []
-        for i in range(2):
-            inputs = [('driven.x', numpy_random.normal(size=4)),
-                      ('driven.z', numpy_random.normal(size=10))]
-            outputs = [('driven.rosen_suzuki', None),
-                       ('driven.sum_y', None)]
-            cases.append(Case(inputs, outputs))
-
-        self.model.driver.iterator = ListCaseIterator(cases)
-        results = ListCaseRecorder()
-        self.model.recorders = [results]
-        self.model.printvars = ['driven.extra']
-
-        self.model.run()
-
-        self.assertEqual(len(results), len(cases))
-        msg = "driver: Exception setting case inputs:" \
-              " driven: object has no attribute 'z'"
-        for case in results.cases:
-            self.assertEqual(case.msg, msg)
-
-    def test_nooutput(self):
-        logging.debug('')
-        logging.debug('test_nooutput')
-
-        # Create cases with missing output 'dc.sum_z'.
-        cases = []
-        for i in range(2):
-            inputs = [('driven.x', numpy_random.normal(size=4)),
-                      ('driven.y', numpy_random.normal(size=10))]
-            outputs = [('driven.rosen_suzuki', None),
-                       ('driven.sum_z', None)]
-            cases.append(Case(inputs, outputs))
-
-        self.model.driver.iterator = ListCaseIterator(cases)
-        results = ListCaseRecorder()
-        self.model.recorders = [results]
-        self.model.printvars = ['driven.extra']
-        self.model.driver.error_policy = 'RETRY'
-
-        self.model.run()
-
-        self.assertEqual(len(results), len(cases))
-        for case in results.cases:
-            expected = "driver: Exception getting case outputs: " \
-                       "driven \([0-9]+-1\): " \
-                       "'DrivenComponent' object has no attribute 'sum_z'"
-            msg = replace_uuid(case.msg)
-            self.assertTrue(re.match(expected, msg))
-
-    def test_noiterator(self):
-        logging.debug('')
-        logging.debug('test_noiterator')
-
-        # Check resoponse to no iterator set.
-        self.model.recorders = [ListCaseRecorder()]
-        self.model.printvars = ['driven.extra']
-        try:
-            self.model.run()
-        except ValueError as exc:
-            msg = "driver: iterator has not been set"
-            self.assertEqual(str(exc), msg)
-        else:
-            self.fail('ValueError expected')
-
-    def test_norecorder(self):
-        logging.debug('')
-        logging.debug('test_norecorder')
-
-        # Check response to no recorder set.
-        self.model.driver.iterator = ListCaseIterator([])
-        self.model.run()
-
-=======
->>>>>>> 4b86c541
     def test_noresource(self):
         logging.debug('')
         logging.debug('test_noresource')
@@ -529,16 +320,11 @@
         top.add('verifier', Verifier())
 
         top.driver.workflow.add(('generator', 'cid', 'verifier'))
-<<<<<<< HEAD
-        top.cid.workflow.add('driven')
-        top.printvars = ['driven.extra']
-=======
         cid.workflow.add('driven')
         cid.add_parameter('driven.x')
         cid.add_parameter('driven.y')
         cid.add_response('driven.rosen_suzuki')
         cid.add_response('driven.sum_y')
->>>>>>> 4b86c541
 
         top.connect('generator.x', 'cid.case_inputs.driven.x')
         top.connect('generator.y', 'cid.case_inputs.driven.y')
@@ -554,22 +340,6 @@
         logging.debug('')
         logging.debug('test_simplecid')
 
-<<<<<<< HEAD
-        self.run_cases(sequential=True)
-        orig_cases = self.model.recorders[0].cases
-        self.model.driver.iterator = ListCaseIterator(orig_cases)
-        rerun_seq = (1, 3, 5, 7, 9)
-        self.model.driver.filter = SequenceCaseFilter(rerun_seq)
-        rerun = ListCaseRecorder()
-        self.model.printvars = ['driven.extra']
-        self.model.recorders[0] = rerun
-        self.model.run()
-
-        self.assertEqual(len(orig_cases), 10)
-        self.assertEqual(len(rerun.cases), len(rerun_seq))
-        for i, case in enumerate(rerun.cases):
-            self.assertEqual(case, orig_cases[rerun_seq[i]])
-=======
         top = Assembly()
         top.add('generator', Generator())
         cid = top.add('cid', SimpleCaseIterDriver())
@@ -592,7 +362,6 @@
         top.connect('cid.case_outputs.driven.sum_y', 'verifier.sum_y')
 
         top.run()
->>>>>>> 4b86c541
 
     def test_itername(self):
         logging.debug('')
@@ -628,34 +397,22 @@
                     ('2-1', '2-2'),
                     ('3-1', '3-2'))
 
-<<<<<<< HEAD
-        for case in cases:
-            logging.debug('%s: %r %r', case.label,
-                          case['comp1.itername'], case['comp2.itername'])
-            i = int(case.label)
-            prefix = '1-1.' if subassembly else ''
-            self.assertEqual(case['comp1.itername'],
-                             '%s%s' % (prefix, expected[i][0]))
-            self.assertEqual(case['comp2.itername'],
-                             '%s%s' % (prefix, expected[i][1]))
-=======
         outs = cid.case_outputs
         for i in range(3):
             logging.debug('%s: %r %r', i,
                           outs.comp1.itername, outs.comp2.itername)
-            prefix1, _, iter1 = outs.comp1.itername[i].partition('.')
-            prefix2, _, iter2 = outs.comp2.itername[i].partition('.')
             if subassembly:
                 prefix = '1-1'
+                prefix1, _, iter1 = outs.comp1.itername[i].partition('.')
+                prefix2, _, iter2 = outs.comp2.itername[i].partition('.')
+                self.assertEqual(prefix1, prefix)
+                self.assertEqual(prefix2, prefix)
             else:
-                prefix = 'UUID'
-                prefix1 = replace_uuid(prefix1)
-                prefix2 = replace_uuid(prefix2)
-            self.assertEqual(prefix1, prefix)
+                iter1 = outs.comp1.itername[i]
+                iter2 = outs.comp2.itername[i]
+
             self.assertEqual(iter1, expected[i][0])
-            self.assertEqual(prefix2, prefix)
             self.assertEqual(iter2, expected[i][1])
->>>>>>> 4b86c541
 
     def test_subassembly(self):
         logging.debug('')
@@ -683,14 +440,9 @@
         self.verify_itername(cid, subassembly=True)
 
         # Concurrent.
-<<<<<<< HEAD
-#        sub.driver.sequential = False
-        sub.driver.iterator = ListCaseIterator(cases)
-=======
         sub.driver.sequential = False
         cid.case_inputs.comp1.inp = range(3)
         cid.case_inputs.comp2.inp = range(3)
->>>>>>> 4b86c541
         top.run()
         self.verify_itername(cid, subassembly=True)
 
@@ -796,18 +548,10 @@
         N = 10
         self.c0.N = N
 
-<<<<<<< HEAD
-        self.parallel_driver.iterator = \
-            ListCaseIterator([Case(inputs=[('c1.i', l)]) for l in range(N)])
-        self.parallel_driver.workflow.add(['c1'])
-        self.recorders.append(ListCaseRecorder())
-        self.printvars = ['c1.val']
-=======
         cid.workflow.add('c1')
         cid.add_parameter('c1.i')
         cid.add_response('c1.val')
         cid.case_inputs.c1.i = range(N)
->>>>>>> 4b86c541
 
         self.connect('c0.l', 'c1.l')
 
@@ -841,18 +585,10 @@
         N = 10
         self.c0.N = N
 
-<<<<<<< HEAD
-        self.parallel_driver.iterator = \
-            ListCaseIterator([Case(inputs=[('c1.i', l)]) for l in range(N)])
-        self.parallel_driver.workflow.add(['c1'])
-        self.recorders.append(ListCaseRecorder())
-        self.printvars = ['c1.val']
-=======
         cid.workflow.add(['c1'])
         cid.add_parameter('c1.i')
         cid.add_response('c1.val')
         cid.case_inputs.c1.i = range(N)
->>>>>>> 4b86c541
 
         self.connect('c0.vt', 'c1.vt')
 
@@ -868,14 +604,8 @@
         cid = a.parallel_driver
         cid.sequential = True
         a.execute()
-<<<<<<< HEAD
-        sequential = [[case['c1.i'], case['c1.val']]
-                      for case in a.recorders[0].cases
-                               if 'c1.i' in case]  # Filter-out 'top' case.
-=======
         sequential = [(cid.case_inputs.c1.i[i], cid.case_outputs.c1.val[i])
                       for i in range(len(cid.case_inputs.c1.i))]
->>>>>>> 4b86c541
 
         # Now run concurrent and verify.
         logging.debug('')
@@ -884,14 +614,8 @@
         cid = a.parallel_driver
         cid.sequential = False
         a.execute()
-<<<<<<< HEAD
-        concurrent = [[case['c1.i'], case['c1.val']]
-                      for case in a.recorders[0].cases
-                               if 'c1.i' in case]  # Filter-out 'top' case.
-=======
         concurrent = [(cid.case_inputs.c1.i[i], cid.case_outputs.c1.val[i])
                       for i in range(len(cid.case_inputs.c1.i))]
->>>>>>> 4b86c541
 
         self.assertEqual(concurrent, sequential)
 
@@ -904,14 +628,8 @@
         cid = a.parallel_driver
         cid.sequential = True
         a.execute()
-<<<<<<< HEAD
-        sequential = [[case['c1.i'], case['c1.val']]
-                      for case in a.recorders[0].cases
-                               if 'c1.i' in case]  # Filter-out 'top' case.
-=======
         sequential = [(cid.case_inputs.c1.i[i], cid.case_outputs.c1.val[i])
                       for i in range(len(cid.case_inputs.c1.i))]
->>>>>>> 4b86c541
 
         # Now run concurrent and verify.
         logging.debug('')
@@ -920,14 +638,8 @@
         cid = a.parallel_driver
         cid.sequential = False
         a.execute()
-<<<<<<< HEAD
-        concurrent = [[case['c1.i'], case['c1.val']]
-                      for case in a.recorders[0].cases
-                               if 'c1.i' in case]  # Filter-out 'top' case.
-=======
         concurrent = [(cid.case_inputs.c1.i[i], cid.case_outputs.c1.val[i])
                       for i in range(len(cid.case_inputs.c1.i))]
->>>>>>> 4b86c541
 
         self.assertEqual(concurrent, sequential)
 
