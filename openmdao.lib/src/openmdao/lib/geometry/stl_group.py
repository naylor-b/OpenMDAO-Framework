import struct
import string

import numpy as np
#from scipy.sparse import csr_matrix

from stl import ASCII_FACET, BINARY_HEADER, BINARY_FACET

from ffd_axisymetric import Body #, Shell

try: 
    from pyV3D.stl import STLSender
    from openmdao.main.interfaces import IParametricGeometry, implements, IStaticGeometry
except ImportError: 
    #just fake it so you can use this outside openmdao
    IParametricGeometry = object()
    IStaticGeometry = object()
    def implements(*args): 
        pass


def _block_diag(arrays):
    """ Create block-diagonal matrix from `arrays`. """
    result = None
    for arr in arrays:
        arr[arr == -0] = 0  # Clean -0 for compatibilty with scipy version.
        if result is None:
            result = arr
        else:
            r_rows, r_cols = result.shape
            a_rows, a_cols = arr.shape
            result = np.vstack((np.hstack((result, np.zeros((r_rows, a_cols)))),
                                np.hstack((np.zeros((a_rows, r_cols)), arr))))
    return result


class STLGroup(object): 


    implements(IParametricGeometry, IStaticGeometry)

    def __init__(self): 

        self._comps = []
        self._i_comps = {}
        self._n_comps = 0 


        #used to store set values of parameters from IParametricGeometry
        self.param_vals = {}
        self.param_name_map = {}

        self._callbacks = []

        self._needs_linerize = True

    def add(self, comp ,name=None): 
        """ addes a new component to the geometry""" 

        if (name is None) and (comp.name is None): 
            name = "comp_%d"%self._n_comps
        comp.name = name
        self._i_comps[name] = self._n_comps
        self._comps.append(comp)
        self._n_comps += 1

        #rebuild the param_name_map with new comp
        self.list_parameters()
        self._invoke_callbacks()
        self._needs_linerize = True

    def deform(self,**kwargs): 
        """ deforms the geometry applying the new locations for the control points, given by body name"""
        for name,delta_C in kwargs.iteritems(): 
            i = self._i_comps[name]
            comp = self._comps[i]
            if isinstance(comp,Body):
                comp.deform(delta_C)
            else:
                comp.deform(*delta_C)
            self.list_parameters()        

    def _build_ascii_stl(self, facets): 
        """returns a list of ascii lines for the stl file """

        lines = ['solid ffd_geom',]
        for facet in facets: 
            lines.append(ASCII_FACET.format(face=facet))
        lines.append('endsolid ffd_geom')
        return lines

    def _build_binary_stl(self, facets):
        """returns a string of binary binary data for the stl file"""

        lines = [struct.pack(BINARY_HEADER,b'Binary STL Writer',len(facets)),]
        for facet in facets: 
            facet = list(facet)
            facet.append(0) #need to pad the end with a unsigned short byte
            lines.append(struct.pack(BINARY_FACET,*facet))  
        return lines      

    def linearize(self):
        if not self._needs_linerize: 
            return 
        self.list_parameters() 

        param_J_offset_map = {}

        #get proper sub_jacobians: 
        jx = []
        jyr = []
        jzr = []
        jyt = [] #thickness jacobian for shells
        jzt = [] #thickness jacobian for shells

<<<<<<< HEAD
        x_offset = 0
        yz_offset = 0
        t_offset = 0
        for comp in self._comps: 
            if isinstance(comp, Body): 
                jx.append(comp.dXqdC[:,1:]) #skip the root x
                param_name = "%s.X"%comp.name
                param_J_offset_map[param_name] = x_offset
                nCx = self.comp_param_count[comp][0]
                x_offset += nCx

                jyr.append(comp.dYqdC[:,:-1]) #constant tip radius
                jzr.append(comp.dZqdC[:,:-1]) 
                param_name = "%s.R"%comp.name
                param_J_offset_map[param_name] = yz_offset
                nCr = self.comp_param_count[comp][1]
                yz_offset += nCr

                #zeros for thickness n_pointsx1
                shape = comp.dXqdC.shape
                param_name = "%s.thickness"%comp.name #note: this parameter does not exists, so I'll remove the columns from the jacobian
                jyt.append(np.zeros((shape[0],1)))
                jzt.append(np.zeros((shape[0],1)))
                param_J_offset_map[param_name] = t_offset
                t_offset += 1
=======
        self.points = points
        self.n_controls = n_controls
        self.n_points = len(points)
        self.triangles = triangles
        self.n_triangles = len(triangles)
        self.offsets = offsets
        self.deriv_offsets = deriv_offsets

        i_comp = 0 #keep track of which comp the points came from
        comp = self._comps[0]
        i_offset=0
        i_deriv_offset = 0
        Jdata = []
        for i,p in enumerate(points): 
            #map point index to proper component
            if (i_comp < len(self._comps)-1) and (i == offsets[i_comp+1]): #the offset for the next comp: 
                i_offset = i
                i_comp += 1
                i_deriv_offset = deriv_offsets[i_comp]
                comp = self._comps[i_comp] 
            deriv_values = np.zeros((3*n_controls,))
>>>>>>> 5a803330

            else: 
<<<<<<< HEAD
                #inner and outer jacobians
                #have to stack the outer and inner jacobians
                stackX = np.vstack((comp.dXoqdCc[:,1:], comp.dXiqdCc[:,1:])) #skip the root x
                jx.append(stackX) 
                param_name = "%s.X"%comp.name
                param_J_offset_map[param_name] = x_offset
                nCx = self.comp_param_count[comp][0]
                x_offset += nCx

                #centerline
                stackY = np.vstack((comp.dYoqdCc[:,:], comp.dYiqdCc[:,:])) 
                stackZ = np.vstack((comp.dZoqdCc[:,:], comp.dZiqdCc[:,:])) 
                jyr.append(stackY) #constant tip radius
                jzr.append(stackZ) 
                param_name = "%s.R"%comp.name
                param_J_offset_map[param_name] = yz_offset
                nCr = self.comp_param_count[comp][1]
                yz_offset += nCr

                #thickness
                stackY = np.vstack((comp.dYoqdCt[:,:-1], comp.dYiqdCt[:,:-1])) 
                stackZ = np.vstack((comp.dZoqdCt[:,:-1], comp.dZiqdCt[:,:-1])) 
                jyt.append(stackY) #constant tip radius
                jzt.append(stackZ) 
                param_name = "%s.thickness"%comp.name
                param_J_offset_map[param_name] = t_offset
                nCt = self.comp_param_count[comp][2]
                t_offset += nCt

        self.dXqdC = _block_diag(jx)
        self.dYqdCr = _block_diag(jyr)
        self.dZqdCr = _block_diag(jzr)
        self.dYqdCt = _block_diag(jyt)
        self.dZqdCt = _block_diag(jzt)


        self.param_J_map = {}
        #map param names to jacobians: 
        for comp in self._comps: 
            param_name = "%s.X"%comp.name
            offset = param_J_offset_map[param_name]
            nCx = self.comp_param_count[comp][0]
            self.param_J_map[param_name] = (self.dXqdC[:,offset:offset+nCx], False, False)

            param_name = "%s.R"%comp.name
            offset = param_J_offset_map[param_name]
            nCr = self.comp_param_count[comp][1]
            self.param_J_map[param_name] = (False, self.dYqdCr[:,offset:offset+nCr], self.dZqdCr[:,offset:offset+nCr])

            if isinstance(comp, Shell): 
                param_name = "%s.thickness"%comp.name
                offset = param_J_offset_map[param_name]
                nCt = self.comp_param_count[comp][2]
                self.param_J_map[param_name] = (False, self.dYqdCt[:,offset:offset+nCt], self.dZqdCt[:,offset:offset+nCt])

        #go through and remove the extra columns from fake body thicknesses
        for comp in self._comps: 
            if isinstance(comp, Body): 
                param_name = "%s.thickness"%comp.name
                offset = param_J_offset_map[param_name]

                self.dYqdCt = np.delete(self.dYqdCt,offset,1)
                self.dZqdCt = np.delete(self.dZqdCt,offset,1)
=======
                size_C = self.comp_param_count[comp]
                n_C = 3*sum(size_C)
                #centerline x value
                start = i_deriv_offset
                end = start + 3*size_C[0] #x
                #determine if point is on upper or lower surface? 
                outer=True
                deriv_i = i-i_offset
                if i-i_offset >= comp.n_outer: 
                    outer=False
                    deriv_i = i-i_offset-comp.n_outer

                #X is only a function of the x  parameter
                if outer: 
                    X = np.array(comp.dXoqdCc[deriv_i,1:])
                else: 
                    X = np.array(comp.dXiqdCc[deriv_i,1:])

                deriv_values[start:end:3] = X.flatten()  

                #centerline r value
                start = end
                end = start + 3*size_C[1] #r
                #Y,Z are only a function of the r parameter
                if outer: 
                    Y = np.array(comp.dYoqdCc[deriv_i,:])
                    Z = np.array(comp.dZoqdCc[deriv_i,:])
                else: 
                    Y = np.array(comp.dYiqdCc[deriv_i,:])
                    Z = np.array(comp.dZiqdCc[deriv_i,:])
                deriv_values[start+1:end:3] = Y.flatten() 
                deriv_values[start+2:end:3] = Z.flatten() 

                #thickness parameter
                start = end
                end = start + 3*size_C[2] #t
                if outer: 
                    Y = np.array(comp.dYoqdCt[deriv_i,:-1])
                    Z = np.array(comp.dZoqdCt[deriv_i,:-1])
                else: 
                    Y = np.array(comp.dYiqdCt[deriv_i,:-1])
                    Z = np.array(comp.dZiqdCt[deriv_i,:-1])
                deriv_values[start+1:end:3] = Y.flatten() 
                deriv_values[start+2:end:3] = Z.flatten() 

            Jdata.append(deriv_values) 

        self.J = np.array(Jdata) #weird format used for tecplot fepoint, x,y,z interlaced
        self.Jx = self.J[:,0::3]
        self.Jy = self.J[:,1::3]
        self.Jz = self.J[:,2::3]

        self.JxT = self.Jx.T
        self.JyT = self.Jy.T
        self.JzT = self.Jy.T
>>>>>>> 5a803330

        self._needs_linerize = False

    def writeSTL(self, file_name, ascii=False): 
        """outputs an STL file"""
        
        facets = []
        for comp in self._comps: 
            if isinstance(comp,Body): 
               facets.extend(comp.stl.get_facets())
            else: 
               facets.extend(comp.outer_stl.get_facets())
               facets.extend(comp.inner_stl.get_facets())

        f = open(file_name,'w')
        if ascii: 
            lines = self._build_ascii_stl(facets)
            f.write("\n".join(lines))
        else: 
            data = self._build_binary_stl(facets)
            f.write("".join(data))

        f.close()

    def writeFEPOINT(self, stream): 
        """writes out a new FEPOINT file with the given name, using the supplied points.
        derivs is of size (3,len(points),len(control_points)), giving matricies of 
        X,Y,Z drivatives

        jacobian should have a shape of (len(points),len(control_points))"""
        
        self.linearize()
  
        
        lines = ['TITLE = "FFD_geom"',]
        var_line = 'VARIABLES = "X" "Y" "Z" "ID" '

        
        deriv_X_names = []
        deriv_R_names = []
        deriv_T_names = []

        deriv_tmpl = string.Template('"dx_d${name}_${type}$i" "dy_d${name}_${type}$i" "dz_d${name}_${type}$i"')

        for comp in self._comps: 
            if isinstance(comp,Body): 
                deriv_X_names.extend([deriv_tmpl.substitute({'name':comp.name,'i':str(i),'type':'X'}) for i in xrange(0,comp.n_controls-1)]) #x,y,z derivs for each control point
                deriv_R_names.extend([deriv_tmpl.substitute({'name':comp.name,'i':str(i),'type':'R'}) for i in xrange(0,comp.n_controls-1)]) #x,y,z derivs for each control point

            else: 
                deriv_X_names.extend([deriv_tmpl.substitute({'name':comp.name,'i':str(i),'type':'X'}) for i in xrange(0,comp.n_c_controls-1)]) #x,y,z derivs for each control point
                deriv_R_names.extend([deriv_tmpl.substitute({'name':comp.name,'i':str(i),'type':'R'}) for i in xrange(0,comp.n_c_controls)]) #x,y,z derivs for each control point
                deriv_T_names.extend([deriv_tmpl.substitute({'name':comp.name,'i':str(i),'type':'T'}) for i in xrange(0,comp.n_t_controls-1)]) #x,y,z derivs for each control point

        var_line += " ".join(deriv_X_names)
        var_line += " ".join(deriv_R_names)
        var_line += " ".join(deriv_T_names)

        lines.append(var_line)

        lines.append('ZONE T = group0, I = %d, J = %d, F=FEPOINT'%(self.n_points,self.n_triangles)) #TODO I think this J number depends on the number of variables
        
        #xyz for each parameter
        nx = 3*self.dXqdC.shape[1]
        nr = 3*self.dYqdCr.shape[1]
        nt = 3*self.dYqdCt.shape[1]
        j_cols =  (nx+nr+nt)


        for i,p in enumerate(self.points): 
            line = "%.8f %.8f %.8f %d "%(p[0],p[1],p[2],i+1) #x,y,z,index coordiantes of point

            #deriv_values = self.J[i]
            deriv_values = np.zeros((j_cols,))
            deriv_values[:nx:3] = self.dXqdC[i]

            #leave x as zero
            deriv_values[nx+1:nx+nr:3] = self.dYqdCr[i]
            deriv_values[nx+2:nx+nr:3] = self.dZqdCr[i]

            #leave x as zero
            deriv_values[nx+nr+1::3] = self.dYqdCt[i]
            deriv_values[nx+nr+2::3] = self.dZqdCt[i]
            
            line += " ".join(np.char.mod('%.8f',deriv_values))
            lines.append(line)

        for tri in self.triangles: 
            line = "%d %d %d %d"%(tri[0]+1,tri[1]+1,tri[2]+1,tri[2]+1) #tecplot wants 1 bias indecies
            lines.append(line)


        needs_close = False
        if isinstance(stream, basestring): 
            stream = open(stream,'w')
            needs_close = True

        #f.write("\n".join(lines))
        #f.close()

        print >> stream, "\n".join(lines)
        if(needs_close): 
            stream.close()

    def project_profile(self): 
        self.linearize()

        point_sets = []
        for comp in self._comps: 
            if isinstance(comp,Body):
                p = comp.stl.points
                indecies = np.logical_and(abs(p[:,2])<.0001,p[:,1]>0)
                points = p[indecies]
                points = points[points[:,0].argsort()]
                point_sets.append(points)
            else: 
                p = comp.outer_stl.points
                indecies = np.logical_and(abs(p[:,2])<.0001,p[:,1]>0)
                points = p[indecies]
                points = points[points[:,0].argsort()]
                point_sets.append(points)

                p = comp.inner_stl.points
                indecies = np.logical_and(abs(p[:,2])<.0001,p[:,1]>0)
                points = p[indecies]
                points = points[points[:,0].argsort()]
                point_sets.append(points)

        return point_sets

    #begin methods for OpenMDAO geometry derivatives
    def apply_deriv(self, arg, result): 
        for name, value in arg.iteritems(): 
<<<<<<< HEAD
            if name == "geom_out": continue #TODO: this should not be in the args? Bug? 
            Jx, Jy, Jz = self.param_J_map[name]
            if Jx is not False: 
                result['geom_out'][:,0] += Jx.dot(value)
            if Jy is not False: 
                result['geom_out'][:,1] += Jy.dot(value)
                result['geom_out'][:,2] += Jz.dot(value)
=======
            i_start = self.param_loc_map[name]
            length = value.shape[0]
            sub_Jx = self.Jx[:,i_start:i_start+length]
            result['geom_out'][:,0] += sub_Jx.dot(value)

            sub_Jy = self.Jy[:,i_start:i_start+length]
            result['geom_out'][:,1] += sub_Jy.dot(value)

            sub_Jz = self.Jz[:,i_start:i_start+length]
            result['geom_out'][:,2] += sub_Jz.dot(value)
>>>>>>> 5a803330

        return result

    def apply_derivT(self, arg, result): 
        
        for name, value in result.iteritems(): 
            if name == "geom_out": continue #TODO: this should not be in the result? Bug? 
            Jx, Jy, Jz = self.param_J_map[name]
            if Jx is not False: 
                result[name] -= Jx.T.dot(result['geom_out'][:,0])
            if Jy is not False: 
                result[name] -= Jy.T.dot(result['geom_out'][:,1])
                result[name] -= Jz.T.dot(result['geom_out'][:,2])

        return result

    #end methods for OpenMDAO geometry derivatives

    #begin methods for IParametricGeometry
    def list_parameters(self): 
        """ returns a dictionary of parameters sets key'd to component names"""

        self.param_name_map = {}
        self.comp_param_count = {}
        params = []
        for comp in self._comps:  
            name = comp.name

            if isinstance(comp, Body): 
                val = comp.delta_C[1:,0] #holds the root x constant
                meta = {'value':val, 'iotype':'in', 'shape':val.shape, 
                'desc':"axial location of control points for the ffd"}
                tup = ('%s.X'%name, meta)
                params.append(tup)
                self.param_name_map[tup[0]] = val
                n_X = val.shape[0]

                val = comp.delta_C[:-1,1] #holds the tip radius constant
                meta = {'value':val, 'iotype':'in', 'shape':val.shape, 
                'desc':"radial location of control points for the ffd"}
                tup = ('%s.R'%name, meta)
                params.append(tup)
                self.param_name_map[tup[0]] = val
                n_R = val.shape[0]
                self.comp_param_count[comp] = (n_X,n_R)


            else: 
                val = comp.delta_Cc[1:,0] #fixes the x location of the geometry root
                meta = {'value':val, 'iotype':'in', 'shape':val.shape, 
                'desc':'axial location of the control points for the centerline of the shell'}
                tup = ('%s.X'%name, meta) 
                params.append(tup)
                self.param_name_map[tup[0]] = val
                n_X = val.shape[0]

                val = comp.delta_Cc[:,1] #can vary all centerlines
                meta = {'value':val, 'iotype':'in', 'shape':val.shape, 
                'desc':'radial location of the control points for the centerline of the shell'}
                tup = ('%s.R'%name, meta) 
                params.append(tup)
                self.param_name_map[tup[0]] = val
                n_R = val.shape[0]

                val = comp.delta_Ct[:-1,1] #except last R, to keep tip size fixed
                meta = {'value':val, 'iotype':'in', 'shape':val.shape, 
                'desc':'thickness of the shell at each axial station'}
                tup = ('%s.thickness'%name, meta) 
                params.append(tup)
                self.param_name_map[tup[0]] = val
                n_T = val.shape[0]
                self.comp_param_count[comp] = (n_X,n_R,n_T)

        #do some point book keeping here
        points = []
        triangles = []
        i_offset = 0
        n_controls = 0
        for comp in self._comps:
            n_controls += sum(self.comp_param_count[comp])

            if isinstance(comp,Body): 
                points.extend(comp.stl.points)
                size = len(points)
                triangles.extend(comp.stl.triangles + i_offset) 
                i_offset = size
            else: 
                points.extend(comp.outer_stl.points)
                size = len(points)
                triangles.extend(comp.outer_stl.triangles + i_offset) 
                i_offset = size
                
                points.extend(comp.inner_stl.points)
                size = len(points)
                triangles.extend(comp.inner_stl.triangles + i_offset) 
                i_offset = size

        self.points = np.array(points)
        self.n_controls = n_controls
        self.n_points = len(points)
        self.triangles = triangles
        self.n_triangles = len(triangles)
        
        params.append(
            ('geom_out', {'iotype':'out', 'data_shape':self.points.shape, 'type':IStaticGeometry})
        )
        return params

    def set_parameter(self, name, val): 
        self.param_name_map[name] = val

    def get_parameters(self, names): 
        return [self.param_name_map[n] for n in names]

    def regen_model(self): 
        for comp in self._comps: 

            #print "inside STLGroup.regen_model, plug.R is ", self.meta['plug.R']['value']
            
            #del_C = np.ones((10,2)) * 123.0

            if isinstance(comp, Body): 
                delta_C_shape = comp.delta_C.shape
                del_C = np.zeros( delta_C_shape )
                del_C[1:,0] = self.param_name_map[ '%s.X' % comp.name ]
                del_C[:-1,1] = self.param_name_map[ '%s.R' % comp.name ]
                comp.deform(delta_C=del_C)
            else:
                delta_Cc_shape = comp.delta_Cc.shape
                del_Cc = np.zeros( delta_Cc_shape )
                del_Cc[1:,0] = self.param_name_map[ '%s.X' % comp.name ]
                del_Cc[:,1] = self.param_name_map[ '%s.R' % comp.name ]

                delta_Ct_shape = comp.delta_Ct.shape
                del_Ct = np.zeros( delta_Ct_shape )
                del_Ct[1:,0] = self.param_name_map[ '%s.X' % comp.name ]
                del_Ct[:-1,1] = self.param_name_map[ '%s.thickness' % comp.name ]
                # need both delta_Cc and delta_Ct for shells
                comp.deform(delta_Cc=del_Cc, delta_Ct=del_Ct)

        self.list_parameters() #needed for book-keeping 


    def get_static_geometry(self): 
        return self

    def register_param_list_changedCB(self, callback):
        self._callbacks.append(callback)

    def _invoke_callbacks(self): 
        for cb in self._callbacks: 
            cb()
    #end methods for IParametricGeometry

    #methods for IStaticGeometry
    def get_visualization_data(self, wv):
        self.linearize()

        xyzs = np.array(self.points).flatten().astype(np.float32)
        tris = np.array(self.triangles).flatten().astype(np.int32)
        mins = np.min(xyzs.reshape((-1,3)), axis=0)
        maxs = np.max(xyzs.reshape((-1,3)), axis=0)

        box = [mins[0], mins[1], mins[2], maxs[0], maxs[1], maxs[2]]

        #print box

        wv.set_face_data(xyzs, tris, name="surface")


    #end methods for IStaticGeometry


try: 
    class STLGroupSender(STLSender):
        def __init__(self, *args, **kargs):
            super(STLGroupSender, self).__init__(*args, **kargs)
            self.wv.set_context_bias(0)

        @staticmethod
        def supports(obj):
            return isinstance(obj, STLGroup)

        def geom_from_obj(self, obj):
            if isinstance(obj, STLGroup):
                obj.get_visualization_data(self.wv)
            else: 
                raise RuntimeError("object must be a Geometry but is a '%s' instead"%(str(type(obj))))
except NameError: 
    pass
            
<|MERGE_RESOLUTION|>--- conflicted
+++ resolved
@@ -2,11 +2,11 @@
 import string
 
 import numpy as np
-#from scipy.sparse import csr_matrix
+from scipy.sparse import csr_matrix
 
 from stl import ASCII_FACET, BINARY_HEADER, BINARY_FACET
 
-from ffd_axisymetric import Body #, Shell
+from ffd_axisymetric import Body, Shell
 
 try: 
     from pyV3D.stl import STLSender
@@ -69,6 +69,8 @@
         self._invoke_callbacks()
         self._needs_linerize = True
 
+
+
     def deform(self,**kwargs): 
         """ deforms the geometry applying the new locations for the control points, given by body name"""
         for name,delta_C in kwargs.iteritems(): 
@@ -99,6 +101,145 @@
             lines.append(struct.pack(BINARY_FACET,*facet))  
         return lines      
 
+
+    def writeSTL(self, file_name, ascii=False): 
+        """outputs an STL file"""
+        
+        facets = []
+        for comp in self._comps: 
+            if isinstance(comp,Body): 
+               facets.extend(comp.stl.get_facets())
+            else: 
+               facets.extend(comp.outer_stl.get_facets())
+               facets.extend(comp.inner_stl.get_facets())
+
+        f = open(file_name,'w')
+        if ascii: 
+            lines = self._build_ascii_stl(facets)
+            f.write("\n".join(lines))
+        else: 
+            data = self._build_binary_stl(facets)
+            f.write("".join(data))
+
+        f.close()
+
+    def writeFEPOINT(self, stream): 
+        """writes out a new FEPOINT file with the given name, using the supplied points.
+        derivs is of size (3,len(points),len(control_points)), giving matricies of 
+        X,Y,Z drivatives
+
+        jacobian should have a shape of (len(points),len(control_points))"""
+        
+        self.linearize()
+  
+        
+        lines = ['TITLE = "FFD_geom"',]
+        var_line = 'VARIABLES = "X" "Y" "Z" "ID" '
+
+        
+        deriv_X_names = []
+        deriv_R_names = []
+        deriv_T_names = []
+
+        deriv_tmpl = string.Template('"dx_d${name}_${type}$i" "dy_d${name}_${type}$i" "dz_d${name}_${type}$i"')
+
+        for comp in self._comps: 
+            if isinstance(comp,Body): 
+                deriv_X_names.extend([deriv_tmpl.substitute({'name':comp.name,'i':str(i),'type':'X'}) for i in xrange(0,comp.n_controls-1)]) #x,y,z derivs for each control point
+                deriv_R_names.extend([deriv_tmpl.substitute({'name':comp.name,'i':str(i),'type':'R'}) for i in xrange(0,comp.n_controls-1)]) #x,y,z derivs for each control point
+
+            else: 
+                deriv_X_names.extend([deriv_tmpl.substitute({'name':comp.name,'i':str(i),'type':'X'}) for i in xrange(0,comp.n_c_controls-1)]) #x,y,z derivs for each control point
+                deriv_R_names.extend([deriv_tmpl.substitute({'name':comp.name,'i':str(i),'type':'R'}) for i in xrange(0,comp.n_c_controls)]) #x,y,z derivs for each control point
+                deriv_T_names.extend([deriv_tmpl.substitute({'name':comp.name,'i':str(i),'type':'T'}) for i in xrange(0,comp.n_t_controls-1)]) #x,y,z derivs for each control point
+
+        var_line += " ".join(deriv_X_names)
+        var_line += " ".join(deriv_R_names)
+        var_line += " ".join(deriv_T_names)
+
+        lines.append(var_line)
+
+        lines.append('ZONE T = group0, I = %d, J = %d, F=FEPOINT'%(self.n_points,self.n_triangles)) #TODO I think this J number depends on the number of variables
+        
+        #xyz for each parameter
+        nx = 3*self.dXqdC.shape[1]
+        nr = 3*self.dYqdCr.shape[1]
+        nt = 3*self.dYqdCt.shape[1]
+        j_cols =  (nx+nr+nt)
+
+
+        for i,p in enumerate(self.points): 
+            line = "%.8f %.8f %.8f %d "%(p[0],p[1],p[2],i+1) #x,y,z,index coordiantes of point
+
+            #deriv_values = self.J[i]
+            deriv_values = np.zeros((j_cols,))
+            deriv_values[:nx:3] = self.dXqdC[i]
+
+            #leave x as zero
+            deriv_values[nx+1:nx+nr:3] = self.dYqdCr[i]
+            deriv_values[nx+2:nx+nr:3] = self.dZqdCr[i]
+
+            #leave x as zero
+            deriv_values[nx+nr+1::3] = self.dYqdCt[i]
+            deriv_values[nx+nr+2::3] = self.dZqdCt[i]
+            
+            line += " ".join(np.char.mod('%.8f',deriv_values))
+            lines.append(line)
+
+        for tri in self.triangles: 
+            line = "%d %d %d %d"%(tri[0]+1,tri[1]+1,tri[2]+1,tri[2]+1) #tecplot wants 1 bias indecies
+            lines.append(line)
+
+
+        needs_close = False
+        if isinstance(stream, basestring): 
+            stream = open(stream,'w')
+            needs_close = True
+
+        #f.write("\n".join(lines))
+        #f.close()
+
+        print >> stream, "\n".join(lines)
+        if(needs_close): 
+            stream.close()
+
+    def project_profile(self): 
+        self.linearize()
+
+        point_sets = []
+        for comp in self._comps: 
+            if isinstance(comp,Body):
+                p = comp.stl.points
+                indecies = np.logical_and(abs(p[:,2])<.0001,p[:,1]>0)
+                points = p[indecies]
+                points = points[points[:,0].argsort()]
+                point_sets.append(points)
+            else: 
+                p = comp.outer_stl.points
+                indecies = np.logical_and(abs(p[:,2])<.0001,p[:,1]>0)
+                points = p[indecies]
+                points = points[points[:,0].argsort()]
+                point_sets.append(points)
+
+                p = comp.inner_stl.points
+                indecies = np.logical_and(abs(p[:,2])<.0001,p[:,1]>0)
+                points = p[indecies]
+                points = points[points[:,0].argsort()]
+                point_sets.append(points)
+
+        return point_sets
+
+    #begin methods for OpenMDAO geometry derivatives
+    def list_deriv_vars(self): 
+        outs = ['geom_out',]
+        ins = []
+        for comp in self._comps: 
+            ins.append('%s.X'%comp.name)
+            ins.append('%s.R'%comp.name)
+            if isinstance(comp, Shell): 
+                ins.append('%s.thickness'%comp.name)
+
+        return ins, outs
     def linearize(self):
         if not self._needs_linerize: 
             return 
@@ -113,7 +254,6 @@
         jyt = [] #thickness jacobian for shells
         jzt = [] #thickness jacobian for shells
 
-<<<<<<< HEAD
         x_offset = 0
         yz_offset = 0
         t_offset = 0
@@ -139,32 +279,8 @@
                 jzt.append(np.zeros((shape[0],1)))
                 param_J_offset_map[param_name] = t_offset
                 t_offset += 1
-=======
-        self.points = points
-        self.n_controls = n_controls
-        self.n_points = len(points)
-        self.triangles = triangles
-        self.n_triangles = len(triangles)
-        self.offsets = offsets
-        self.deriv_offsets = deriv_offsets
-
-        i_comp = 0 #keep track of which comp the points came from
-        comp = self._comps[0]
-        i_offset=0
-        i_deriv_offset = 0
-        Jdata = []
-        for i,p in enumerate(points): 
-            #map point index to proper component
-            if (i_comp < len(self._comps)-1) and (i == offsets[i_comp+1]): #the offset for the next comp: 
-                i_offset = i
-                i_comp += 1
-                i_deriv_offset = deriv_offsets[i_comp]
-                comp = self._comps[i_comp] 
-            deriv_values = np.zeros((3*n_controls,))
->>>>>>> 5a803330
-
-            else: 
-<<<<<<< HEAD
+
+            else: 
                 #inner and outer jacobians
                 #have to stack the outer and inner jacobians
                 stackX = np.vstack((comp.dXoqdCc[:,1:], comp.dXiqdCc[:,1:])) #skip the root x
@@ -228,197 +344,11 @@
 
                 self.dYqdCt = np.delete(self.dYqdCt,offset,1)
                 self.dZqdCt = np.delete(self.dZqdCt,offset,1)
-=======
-                size_C = self.comp_param_count[comp]
-                n_C = 3*sum(size_C)
-                #centerline x value
-                start = i_deriv_offset
-                end = start + 3*size_C[0] #x
-                #determine if point is on upper or lower surface? 
-                outer=True
-                deriv_i = i-i_offset
-                if i-i_offset >= comp.n_outer: 
-                    outer=False
-                    deriv_i = i-i_offset-comp.n_outer
-
-                #X is only a function of the x  parameter
-                if outer: 
-                    X = np.array(comp.dXoqdCc[deriv_i,1:])
-                else: 
-                    X = np.array(comp.dXiqdCc[deriv_i,1:])
-
-                deriv_values[start:end:3] = X.flatten()  
-
-                #centerline r value
-                start = end
-                end = start + 3*size_C[1] #r
-                #Y,Z are only a function of the r parameter
-                if outer: 
-                    Y = np.array(comp.dYoqdCc[deriv_i,:])
-                    Z = np.array(comp.dZoqdCc[deriv_i,:])
-                else: 
-                    Y = np.array(comp.dYiqdCc[deriv_i,:])
-                    Z = np.array(comp.dZiqdCc[deriv_i,:])
-                deriv_values[start+1:end:3] = Y.flatten() 
-                deriv_values[start+2:end:3] = Z.flatten() 
-
-                #thickness parameter
-                start = end
-                end = start + 3*size_C[2] #t
-                if outer: 
-                    Y = np.array(comp.dYoqdCt[deriv_i,:-1])
-                    Z = np.array(comp.dZoqdCt[deriv_i,:-1])
-                else: 
-                    Y = np.array(comp.dYiqdCt[deriv_i,:-1])
-                    Z = np.array(comp.dZiqdCt[deriv_i,:-1])
-                deriv_values[start+1:end:3] = Y.flatten() 
-                deriv_values[start+2:end:3] = Z.flatten() 
-
-            Jdata.append(deriv_values) 
-
-        self.J = np.array(Jdata) #weird format used for tecplot fepoint, x,y,z interlaced
-        self.Jx = self.J[:,0::3]
-        self.Jy = self.J[:,1::3]
-        self.Jz = self.J[:,2::3]
-
-        self.JxT = self.Jx.T
-        self.JyT = self.Jy.T
-        self.JzT = self.Jy.T
->>>>>>> 5a803330
 
         self._needs_linerize = False
 
-    def writeSTL(self, file_name, ascii=False): 
-        """outputs an STL file"""
-        
-        facets = []
-        for comp in self._comps: 
-            if isinstance(comp,Body): 
-               facets.extend(comp.stl.get_facets())
-            else: 
-               facets.extend(comp.outer_stl.get_facets())
-               facets.extend(comp.inner_stl.get_facets())
-
-        f = open(file_name,'w')
-        if ascii: 
-            lines = self._build_ascii_stl(facets)
-            f.write("\n".join(lines))
-        else: 
-            data = self._build_binary_stl(facets)
-            f.write("".join(data))
-
-        f.close()
-
-    def writeFEPOINT(self, stream): 
-        """writes out a new FEPOINT file with the given name, using the supplied points.
-        derivs is of size (3,len(points),len(control_points)), giving matricies of 
-        X,Y,Z drivatives
-
-        jacobian should have a shape of (len(points),len(control_points))"""
-        
-        self.linearize()
-  
-        
-        lines = ['TITLE = "FFD_geom"',]
-        var_line = 'VARIABLES = "X" "Y" "Z" "ID" '
-
-        
-        deriv_X_names = []
-        deriv_R_names = []
-        deriv_T_names = []
-
-        deriv_tmpl = string.Template('"dx_d${name}_${type}$i" "dy_d${name}_${type}$i" "dz_d${name}_${type}$i"')
-
-        for comp in self._comps: 
-            if isinstance(comp,Body): 
-                deriv_X_names.extend([deriv_tmpl.substitute({'name':comp.name,'i':str(i),'type':'X'}) for i in xrange(0,comp.n_controls-1)]) #x,y,z derivs for each control point
-                deriv_R_names.extend([deriv_tmpl.substitute({'name':comp.name,'i':str(i),'type':'R'}) for i in xrange(0,comp.n_controls-1)]) #x,y,z derivs for each control point
-
-            else: 
-                deriv_X_names.extend([deriv_tmpl.substitute({'name':comp.name,'i':str(i),'type':'X'}) for i in xrange(0,comp.n_c_controls-1)]) #x,y,z derivs for each control point
-                deriv_R_names.extend([deriv_tmpl.substitute({'name':comp.name,'i':str(i),'type':'R'}) for i in xrange(0,comp.n_c_controls)]) #x,y,z derivs for each control point
-                deriv_T_names.extend([deriv_tmpl.substitute({'name':comp.name,'i':str(i),'type':'T'}) for i in xrange(0,comp.n_t_controls-1)]) #x,y,z derivs for each control point
-
-        var_line += " ".join(deriv_X_names)
-        var_line += " ".join(deriv_R_names)
-        var_line += " ".join(deriv_T_names)
-
-        lines.append(var_line)
-
-        lines.append('ZONE T = group0, I = %d, J = %d, F=FEPOINT'%(self.n_points,self.n_triangles)) #TODO I think this J number depends on the number of variables
-        
-        #xyz for each parameter
-        nx = 3*self.dXqdC.shape[1]
-        nr = 3*self.dYqdCr.shape[1]
-        nt = 3*self.dYqdCt.shape[1]
-        j_cols =  (nx+nr+nt)
-
-
-        for i,p in enumerate(self.points): 
-            line = "%.8f %.8f %.8f %d "%(p[0],p[1],p[2],i+1) #x,y,z,index coordiantes of point
-
-            #deriv_values = self.J[i]
-            deriv_values = np.zeros((j_cols,))
-            deriv_values[:nx:3] = self.dXqdC[i]
-
-            #leave x as zero
-            deriv_values[nx+1:nx+nr:3] = self.dYqdCr[i]
-            deriv_values[nx+2:nx+nr:3] = self.dZqdCr[i]
-
-            #leave x as zero
-            deriv_values[nx+nr+1::3] = self.dYqdCt[i]
-            deriv_values[nx+nr+2::3] = self.dZqdCt[i]
-            
-            line += " ".join(np.char.mod('%.8f',deriv_values))
-            lines.append(line)
-
-        for tri in self.triangles: 
-            line = "%d %d %d %d"%(tri[0]+1,tri[1]+1,tri[2]+1,tri[2]+1) #tecplot wants 1 bias indecies
-            lines.append(line)
-
-
-        needs_close = False
-        if isinstance(stream, basestring): 
-            stream = open(stream,'w')
-            needs_close = True
-
-        #f.write("\n".join(lines))
-        #f.close()
-
-        print >> stream, "\n".join(lines)
-        if(needs_close): 
-            stream.close()
-
-    def project_profile(self): 
-        self.linearize()
-
-        point_sets = []
-        for comp in self._comps: 
-            if isinstance(comp,Body):
-                p = comp.stl.points
-                indecies = np.logical_and(abs(p[:,2])<.0001,p[:,1]>0)
-                points = p[indecies]
-                points = points[points[:,0].argsort()]
-                point_sets.append(points)
-            else: 
-                p = comp.outer_stl.points
-                indecies = np.logical_and(abs(p[:,2])<.0001,p[:,1]>0)
-                points = p[indecies]
-                points = points[points[:,0].argsort()]
-                point_sets.append(points)
-
-                p = comp.inner_stl.points
-                indecies = np.logical_and(abs(p[:,2])<.0001,p[:,1]>0)
-                points = p[indecies]
-                points = points[points[:,0].argsort()]
-                point_sets.append(points)
-
-        return point_sets
-
-    #begin methods for OpenMDAO geometry derivatives
     def apply_deriv(self, arg, result): 
         for name, value in arg.iteritems(): 
-<<<<<<< HEAD
             if name == "geom_out": continue #TODO: this should not be in the args? Bug? 
             Jx, Jy, Jz = self.param_J_map[name]
             if Jx is not False: 
@@ -426,18 +356,6 @@
             if Jy is not False: 
                 result['geom_out'][:,1] += Jy.dot(value)
                 result['geom_out'][:,2] += Jz.dot(value)
-=======
-            i_start = self.param_loc_map[name]
-            length = value.shape[0]
-            sub_Jx = self.Jx[:,i_start:i_start+length]
-            result['geom_out'][:,0] += sub_Jx.dot(value)
-
-            sub_Jy = self.Jy[:,i_start:i_start+length]
-            result['geom_out'][:,1] += sub_Jy.dot(value)
-
-            sub_Jz = self.Jz[:,i_start:i_start+length]
-            result['geom_out'][:,2] += sub_Jz.dot(value)
->>>>>>> 5a803330
 
         return result
 
