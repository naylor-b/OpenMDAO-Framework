"""
Tests the capability to use the case recorders to dump out larger amounts of information
from a driver's workflow.
"""
import StringIO
import unittest

from openmdao.lib.casehandlers.api import DumpCaseRecorder
from openmdao.main.api import Component, Assembly, Driver, set_as_top
from openmdao.main.datatypes.api import Float, List, Str


class Basic_Component(Component):
    ''' Basic building block'''

    x1 = Float(0.0, iotype='in', units='cm')
    y1 = Float(iotype='out', units='m')

    def execute(self):
        ''' pretty simple'''
        self.y1 = self.x1 + 1


class Nest_Me(Assembly):

    def configure(self):
        ''' add some comps'''
        self.add('comp1', Basic_Component())
        self.add('comp2', Basic_Component())
        self.add('comp3', Basic_Component())
        self.driver.workflow.add(['comp1', 'comp2', 'comp3'])

        self.connect('comp1.y1', 'comp2.x1')
        self.connect('comp2.y1', 'comp3.x1')


class Complex_Comp(Component):
    ''' Basic building block'''

    list_str = List(Str, iotype='in')
    string = Str('Testing', iotype='out')

    def execute(self):
        ''' pretty simple'''
        pass


class Run_N(Driver):
    def __init__(self, iter_stop, *args, **kwargs):
        super(Run_N, self).__init__(*args, **kwargs)
        self._iter_count = 0
        self._iter_stop = iter_stop

    def execute(self):
        Driver.execute(self)

    def start_iteration(self):
        super(Run_N, self).start_iteration()
        self._iter_count = 0

    def continue_iteration(self):
        return self._iter_count <= self._iter_stop

    def run_iteration(self):
        super(Run_N, self).run_iteration()
        self._iter_count += 1


class Data_Dump_TestCase(unittest.TestCase):

    def setUp(self):
        self.top = set_as_top(Assembly())

    def tearDown(self):
        self.top = None

    def test_nested_assy_match_all(self):
        self.top.add('comp1', Basic_Component())
        self.top.add('nested', Nest_Me())
        self.top.driver.workflow.add('nested')
        self.top.nested.add('doublenest', Nest_Me())
        self.top.nested.driver.workflow.add('doublenest')

        sout = StringIO.StringIO()
        self.top.recorders = [DumpCaseRecorder(sout)]
        self.top.run()

        expected = """\
Constants:
   comp1.directory:
   comp1.force_execute: False
   comp1.force_fd: False
   comp1.missing_deriv_policy: error
   comp1.x1: 0.0
   directory:
   driver.directory:
   driver.force_execute: True
   driver.force_fd: False
   driver.gradient_options.derivative_direction: auto
   driver.gradient_options.directional_fd: False
   driver.gradient_options.fd_blocks: []
   driver.gradient_options.fd_form: forward
   driver.gradient_options.fd_step: 1e-06
   driver.gradient_options.fd_step_type: absolute
   driver.gradient_options.force_fd: False
   driver.gradient_options.gmres_maxiter: 100
   driver.gradient_options.gmres_tolerance: 1e-09
   excludes: []
   force_execute: False
   force_fd: False
   includes: ['*']
   missing_deriv_policy: assume_zero
   nested.comp1.directory:
   nested.comp1.force_execute: False
   nested.comp1.force_fd: False
   nested.comp1.missing_deriv_policy: error
   nested.comp1.x1: 0.0
   nested.comp2.directory:
   nested.comp2.force_execute: False
   nested.comp2.force_fd: False
   nested.comp2.missing_deriv_policy: error
   nested.comp3.directory:
   nested.comp3.force_execute: False
   nested.comp3.force_fd: False
   nested.comp3.missing_deriv_policy: error
   nested.directory:
   nested.doublenest.comp1.directory:
   nested.doublenest.comp1.force_execute: False
   nested.doublenest.comp1.force_fd: False
   nested.doublenest.comp1.missing_deriv_policy: error
   nested.doublenest.comp1.x1: 0.0
   nested.doublenest.comp2.directory:
   nested.doublenest.comp2.force_execute: False
   nested.doublenest.comp2.force_fd: False
   nested.doublenest.comp2.missing_deriv_policy: error
   nested.doublenest.comp3.directory:
   nested.doublenest.comp3.force_execute: False
   nested.doublenest.comp3.force_fd: False
   nested.doublenest.comp3.missing_deriv_policy: error
   nested.doublenest.directory:
   nested.doublenest.driver.directory:
   nested.doublenest.driver.force_execute: True
   nested.doublenest.driver.force_fd: False
   nested.doublenest.driver.gradient_options.derivative_direction: auto
   nested.doublenest.driver.gradient_options.directional_fd: False
   nested.doublenest.driver.gradient_options.fd_blocks: []
   nested.doublenest.driver.gradient_options.fd_form: forward
   nested.doublenest.driver.gradient_options.fd_step: 1e-06
   nested.doublenest.driver.gradient_options.fd_step_type: absolute
   nested.doublenest.driver.gradient_options.force_fd: False
   nested.doublenest.driver.gradient_options.gmres_maxiter: 100
   nested.doublenest.driver.gradient_options.gmres_tolerance: 1e-09
   nested.doublenest.excludes: []
   nested.doublenest.force_execute: False
   nested.doublenest.force_fd: False
   nested.doublenest.includes: ['*']
   nested.doublenest.missing_deriv_policy: assume_zero
   nested.driver.directory:
   nested.driver.force_execute: True
   nested.driver.force_fd: False
   nested.driver.gradient_options.derivative_direction: auto
   nested.driver.gradient_options.directional_fd: False
   nested.driver.gradient_options.fd_blocks: []
   nested.driver.gradient_options.fd_form: forward
   nested.driver.gradient_options.fd_step: 1e-06
   nested.driver.gradient_options.fd_step_type: absolute
   nested.driver.gradient_options.force_fd: False
   nested.driver.gradient_options.gmres_maxiter: 100
   nested.driver.gradient_options.gmres_tolerance: 1e-09
   nested.excludes: []
   nested.force_execute: False
   nested.force_fd: False
   nested.includes: ['*']
   nested.missing_deriv_policy: assume_zero
Case:
<<<<<<< HEAD
   uuid: 87008694-e042-11e3-8005-005056000100
   timestamp: 1400606208.869153
   parent_uuid: 87001ef0-e042-11e3-8004-005056000100
=======
   uuid: c0c89730-d530-11e3-8005-08002764016b
   timestamp: 1399389112.093102
   parent_uuid: c0c84a4f-d530-11e3-8004-08002764016b
   inputs:
      comp1.directory:
      comp1.force_fd: False
      comp1.missing_deriv_policy: error
      comp1.x1: 0.0
      directory:
      driver.directory:
      driver.force_fd: False
      driver.gradient_options: <openmdao.main.driver.GradientOptions object at 0xa8997ac>
      force_fd: False
      missing_deriv_policy: assume_zero
      nested.comp1.directory:
      nested.comp1.force_fd: False
      nested.comp1.missing_deriv_policy: error
      nested.comp1.x1: 0.0
      nested.comp2.directory:
      nested.comp2.force_fd: False
      nested.comp2.missing_deriv_policy: error
      nested.comp2.x1: 100.0
      nested.comp3.directory:
      nested.comp3.force_fd: False
      nested.comp3.missing_deriv_policy: error
      nested.comp3.x1: 10100.0
      nested.directory:
      nested.doublenest.comp1.directory:
      nested.doublenest.comp1.force_fd: False
      nested.doublenest.comp1.missing_deriv_policy: error
      nested.doublenest.comp1.x1: 0.0
      nested.doublenest.comp2.directory:
      nested.doublenest.comp2.force_fd: False
      nested.doublenest.comp2.missing_deriv_policy: error
      nested.doublenest.comp2.x1: 100.0
      nested.doublenest.comp3.directory:
      nested.doublenest.comp3.force_fd: False
      nested.doublenest.comp3.missing_deriv_policy: error
      nested.doublenest.comp3.x1: 10100.0
      nested.doublenest.directory:
      nested.doublenest.driver.directory:
      nested.doublenest.driver.force_fd: False
      nested.doublenest.driver.gradient_options: <openmdao.main.driver.GradientOptions object at 0xa8bca4c>
      nested.doublenest.force_fd: False
      nested.doublenest.missing_deriv_policy: assume_zero
      nested.doublenest.printvars: []
      nested.driver.directory:
      nested.driver.force_fd: False
      nested.driver.gradient_options: <openmdao.main.driver.GradientOptions object at 0xa8992cc>
      nested.force_fd: False
      nested.missing_deriv_policy: assume_zero
      nested.printvars: []
      printvars: ['*']
>>>>>>> f737416f
   outputs:
      nested.doublenest.driver.workflow.itername: 1-nested.1-doublenest.1
Case:
<<<<<<< HEAD
   uuid: 87001ef0-e042-11e3-8004-005056000100
   timestamp: 1400606208.869368
   parent_uuid: 870019e8-e042-11e3-8003-005056000100
=======
   uuid: c0c84a4f-d530-11e3-8004-08002764016b
   timestamp: 1399389112.105507
   parent_uuid: c0c84635-d530-11e3-8003-08002764016b
   inputs:
      comp1.directory:
      comp1.force_fd: False
      comp1.missing_deriv_policy: error
      comp1.x1: 0.0
      directory:
      driver.directory:
      driver.force_fd: False
      driver.gradient_options: <openmdao.main.driver.GradientOptions object at 0xa8997ac>
      force_fd: False
      missing_deriv_policy: assume_zero
      nested.comp1.directory:
      nested.comp1.force_fd: False
      nested.comp1.missing_deriv_policy: error
      nested.comp1.x1: 0.0
      nested.comp2.directory:
      nested.comp2.force_fd: False
      nested.comp2.missing_deriv_policy: error
      nested.comp2.x1: 100.0
      nested.comp3.directory:
      nested.comp3.force_fd: False
      nested.comp3.missing_deriv_policy: error
      nested.comp3.x1: 10100.0
      nested.directory:
      nested.doublenest.comp1.directory:
      nested.doublenest.comp1.force_fd: False
      nested.doublenest.comp1.missing_deriv_policy: error
      nested.doublenest.comp1.x1: 0.0
      nested.doublenest.comp2.directory:
      nested.doublenest.comp2.force_fd: False
      nested.doublenest.comp2.missing_deriv_policy: error
      nested.doublenest.comp2.x1: 100.0
      nested.doublenest.comp3.directory:
      nested.doublenest.comp3.force_fd: False
      nested.doublenest.comp3.missing_deriv_policy: error
      nested.doublenest.comp3.x1: 10100.0
      nested.doublenest.directory:
      nested.doublenest.driver.directory:
      nested.doublenest.driver.force_fd: False
      nested.doublenest.driver.gradient_options: <openmdao.main.driver.GradientOptions object at 0xa8bca4c>
      nested.doublenest.force_fd: False
      nested.doublenest.missing_deriv_policy: assume_zero
      nested.doublenest.printvars: []
      nested.driver.directory:
      nested.driver.force_fd: False
      nested.driver.gradient_options: <openmdao.main.driver.GradientOptions object at 0xa8992cc>
      nested.force_fd: False
      nested.missing_deriv_policy: assume_zero
      nested.printvars: []
      printvars: ['*']
>>>>>>> f737416f
   outputs:
      nested.driver.workflow.itername: 1-nested.1
Case:
<<<<<<< HEAD
   uuid: 870019e8-e042-11e3-8003-005056000100
   timestamp: 1400606208.869599
=======
   uuid: c0c84635-d530-11e3-8003-08002764016b
   timestamp: 1399389112.117693
   inputs:
      comp1.directory:
      comp1.force_fd: False
      comp1.missing_deriv_policy: error
      comp1.x1: 0.0
      directory:
      driver.directory:
      driver.force_fd: False
      driver.gradient_options: <openmdao.main.driver.GradientOptions object at 0xa8997ac>
      force_fd: False
      missing_deriv_policy: assume_zero
      nested.comp1.directory:
      nested.comp1.force_fd: False
      nested.comp1.missing_deriv_policy: error
      nested.comp1.x1: 0.0
      nested.comp2.directory:
      nested.comp2.force_fd: False
      nested.comp2.missing_deriv_policy: error
      nested.comp2.x1: 100.0
      nested.comp3.directory:
      nested.comp3.force_fd: False
      nested.comp3.missing_deriv_policy: error
      nested.comp3.x1: 10100.0
      nested.directory:
      nested.doublenest.comp1.directory:
      nested.doublenest.comp1.force_fd: False
      nested.doublenest.comp1.missing_deriv_policy: error
      nested.doublenest.comp1.x1: 0.0
      nested.doublenest.comp2.directory:
      nested.doublenest.comp2.force_fd: False
      nested.doublenest.comp2.missing_deriv_policy: error
      nested.doublenest.comp2.x1: 100.0
      nested.doublenest.comp3.directory:
      nested.doublenest.comp3.force_fd: False
      nested.doublenest.comp3.missing_deriv_policy: error
      nested.doublenest.comp3.x1: 10100.0
      nested.doublenest.directory:
      nested.doublenest.driver.directory:
      nested.doublenest.driver.force_fd: False
      nested.doublenest.driver.gradient_options: <openmdao.main.driver.GradientOptions object at 0xa8bca4c>
      nested.doublenest.force_fd: False
      nested.doublenest.missing_deriv_policy: assume_zero
      nested.doublenest.printvars: []
      nested.driver.directory:
      nested.driver.force_fd: False
      nested.driver.gradient_options: <openmdao.main.driver.GradientOptions object at 0xa8992cc>
      nested.force_fd: False
      nested.missing_deriv_policy: assume_zero
      nested.printvars: []
      printvars: ['*']
>>>>>>> f737416f
   outputs:
      driver.workflow.itername: 1"""

        expected = expected.split('\n')
#        print sout.getvalue()
        lines = sout.getvalue().split('\n')
        for line, template in zip(lines, expected):
            line = line.rstrip()
            if template.startswith('   uuid:'):
                self.assertTrue(line.startswith('   uuid:'))
            elif template.startswith('   timestamp:'):
                self.assertTrue(line.startswith('   timestamp:'))
            elif template.startswith('   parent_uuid:'):
                self.assertTrue(line.startswith('   parent_uuid:'))
            else:
                self.assertEqual(line, template)

    def test_nested_assy_match_wildcard(self):
        self.top.add('comp1', Basic_Component())
        self.top.add('nested', Nest_Me())
        self.top.driver.workflow.add('nested')
        self.top.nested.add('doublenest', Nest_Me())
        self.top.nested.driver.workflow.add('doublenest')

        sout = StringIO.StringIO()
        self.top.recorders = [DumpCaseRecorder(sout)]
        self.top.run()

        expected = """\
Constants:
   comp1.directory:
   comp1.force_execute: False
   comp1.force_fd: False
   comp1.missing_deriv_policy: error
   comp1.x1: 0.0
   directory:
   driver.directory:
   driver.force_execute: True
   driver.force_fd: False
   driver.gradient_options.derivative_direction: auto
   driver.gradient_options.directional_fd: False
   driver.gradient_options.fd_blocks: []
   driver.gradient_options.fd_form: forward
   driver.gradient_options.fd_step: 1e-06
   driver.gradient_options.fd_step_type: absolute
   driver.gradient_options.force_fd: False
   driver.gradient_options.gmres_maxiter: 100
   driver.gradient_options.gmres_tolerance: 1e-09
   excludes: []
   force_execute: False
   force_fd: False
   includes: ['*']
   missing_deriv_policy: assume_zero
   nested.comp1.directory:
   nested.comp1.force_execute: False
   nested.comp1.force_fd: False
   nested.comp1.missing_deriv_policy: error
   nested.comp1.x1: 0.0
   nested.comp2.directory:
   nested.comp2.force_execute: False
   nested.comp2.force_fd: False
   nested.comp2.missing_deriv_policy: error
   nested.comp3.directory:
   nested.comp3.force_execute: False
   nested.comp3.force_fd: False
   nested.comp3.missing_deriv_policy: error
   nested.directory:
   nested.doublenest.comp1.directory:
   nested.doublenest.comp1.force_execute: False
   nested.doublenest.comp1.force_fd: False
   nested.doublenest.comp1.missing_deriv_policy: error
   nested.doublenest.comp1.x1: 0.0
   nested.doublenest.comp2.directory:
   nested.doublenest.comp2.force_execute: False
   nested.doublenest.comp2.force_fd: False
   nested.doublenest.comp2.missing_deriv_policy: error
   nested.doublenest.comp3.directory:
   nested.doublenest.comp3.force_execute: False
   nested.doublenest.comp3.force_fd: False
   nested.doublenest.comp3.missing_deriv_policy: error
   nested.doublenest.directory:
   nested.doublenest.driver.directory:
   nested.doublenest.driver.force_execute: True
   nested.doublenest.driver.force_fd: False
   nested.doublenest.driver.gradient_options.derivative_direction: auto
   nested.doublenest.driver.gradient_options.directional_fd: False
   nested.doublenest.driver.gradient_options.fd_blocks: []
   nested.doublenest.driver.gradient_options.fd_form: forward
   nested.doublenest.driver.gradient_options.fd_step: 1e-06
   nested.doublenest.driver.gradient_options.fd_step_type: absolute
   nested.doublenest.driver.gradient_options.force_fd: False
   nested.doublenest.driver.gradient_options.gmres_maxiter: 100
   nested.doublenest.driver.gradient_options.gmres_tolerance: 1e-09
   nested.doublenest.excludes: []
   nested.doublenest.force_execute: False
   nested.doublenest.force_fd: False
   nested.doublenest.includes: ['*']
   nested.doublenest.missing_deriv_policy: assume_zero
   nested.driver.directory:
   nested.driver.force_execute: True
   nested.driver.force_fd: False
   nested.driver.gradient_options.derivative_direction: auto
   nested.driver.gradient_options.directional_fd: False
   nested.driver.gradient_options.fd_blocks: []
   nested.driver.gradient_options.fd_form: forward
   nested.driver.gradient_options.fd_step: 1e-06
   nested.driver.gradient_options.fd_step_type: absolute
   nested.driver.gradient_options.force_fd: False
   nested.driver.gradient_options.gmres_maxiter: 100
   nested.driver.gradient_options.gmres_tolerance: 1e-09
   nested.excludes: []
   nested.force_execute: False
   nested.force_fd: False
   nested.includes: ['*']
   nested.missing_deriv_policy: assume_zero
Case:
<<<<<<< HEAD
   uuid: 84c2195c-e043-11e3-8008-005056000100
   timestamp: 1400606634.601406
   parent_uuid: 84c1b666-e043-11e3-8007-005056000100
=======
   uuid: fa071440-d530-11e3-8008-08002764016b
   timestamp: 1399389208.121672
   parent_uuid: fa06a96b-d530-11e3-8007-08002764016b
   inputs:
      comp1.directory:
      comp1.force_fd: False
      comp1.missing_deriv_policy: error
      comp1.x1: 0.0
      nested.comp1.directory:
      nested.comp1.force_fd: False
      nested.comp1.missing_deriv_policy: error
      nested.comp1.x1: 0.0
      nested.doublenest.comp1.directory:
      nested.doublenest.comp1.force_fd: False
      nested.doublenest.comp1.missing_deriv_policy: error
      nested.doublenest.comp1.x1: 0.0
>>>>>>> f737416f
   outputs:
      nested.doublenest.driver.workflow.itername: 1-nested.1-doublenest.1
Case:
<<<<<<< HEAD
   uuid: 84c1b666-e043-11e3-8007-005056000100
   timestamp: 1400606634.601622
   parent_uuid: 84c1b0f8-e043-11e3-8006-005056000100
=======
   uuid: fa06a96b-d530-11e3-8007-08002764016b
   timestamp: 1399389208.126233
   parent_uuid: fa06a528-d530-11e3-8006-08002764016b
   inputs:
      comp1.directory:
      comp1.force_fd: False
      comp1.missing_deriv_policy: error
      comp1.x1: 0.0
      nested.comp1.directory:
      nested.comp1.force_fd: False
      nested.comp1.missing_deriv_policy: error
      nested.comp1.x1: 0.0
      nested.doublenest.comp1.directory:
      nested.doublenest.comp1.force_fd: False
      nested.doublenest.comp1.missing_deriv_policy: error
      nested.doublenest.comp1.x1: 0.0
>>>>>>> f737416f
   outputs:
      nested.driver.workflow.itername: 1-nested.1
Case:
<<<<<<< HEAD
   uuid: 84c1b0f8-e043-11e3-8006-005056000100
   timestamp: 1400606634.601857
=======
   uuid: fa06a528-d530-11e3-8006-08002764016b
   timestamp: 1399389208.129687
   inputs:
      comp1.directory:
      comp1.force_fd: False
      comp1.missing_deriv_policy: error
      comp1.x1: 0.0
      nested.comp1.directory:
      nested.comp1.force_fd: False
      nested.comp1.missing_deriv_policy: error
      nested.comp1.x1: 0.0
      nested.doublenest.comp1.directory:
      nested.doublenest.comp1.force_fd: False
      nested.doublenest.comp1.missing_deriv_policy: error
      nested.doublenest.comp1.x1: 0.0
>>>>>>> f737416f
   outputs:
      driver.workflow.itername: 1"""

        expected = expected.split('\n')
#        print sout.getvalue()
        lines = sout.getvalue().split('\n')

        for line, template in zip(lines, expected):
            line = line.rstrip()
            if template.startswith('   uuid:'):
                self.assertTrue(line.startswith('   uuid:'))
            elif template.startswith('   timestamp:'):
                self.assertTrue(line.startswith('   timestamp:'))
            elif template.startswith('   parent_uuid:'):
                self.assertTrue(line.startswith('   parent_uuid:'))
            else:
                self.assertEqual(line, template)

    def test_exclude_pseudocomps(self):
        # Pseudocomp comes from unit conversion
        self.top.add('comp1', Basic_Component())
        self.top.driver.workflow.add('comp1')
        self.top.add('comp2', Basic_Component())
        self.top.driver.workflow.add('comp2')
        self.top.connect('comp1.y1', 'comp2.x1')

        sout = StringIO.StringIO()
        self.top.recorders = [DumpCaseRecorder(sout)]
        self.top.run()

        expected = """\
Constants:
   comp1.directory:
   comp1.force_execute: False
   comp1.force_fd: False
   comp1.missing_deriv_policy: error
   comp1.x1: 0.0
   comp2.directory:
   comp2.force_execute: False
   comp2.force_fd: False
   comp2.missing_deriv_policy: error
   directory:
   driver.directory:
   driver.force_execute: True
   driver.force_fd: False
   driver.gradient_options.derivative_direction: auto
   driver.gradient_options.directional_fd: False
   driver.gradient_options.fd_blocks: []
   driver.gradient_options.fd_form: forward
   driver.gradient_options.fd_step: 1e-06
   driver.gradient_options.fd_step_type: absolute
   driver.gradient_options.force_fd: False
   driver.gradient_options.gmres_maxiter: 100
   driver.gradient_options.gmres_tolerance: 1e-09
   excludes: []
   force_execute: False
   force_fd: False
   includes: ['*']
   missing_deriv_policy: assume_zero
Case:
<<<<<<< HEAD
   uuid: 0d85f3c5-e044-11e3-8001-005056000100
   timestamp: 1400606864.054437
=======
   uuid: 6acc6d0a-d52d-11e3-8001-08002764016b
   timestamp: 1399387679.341002
   inputs:
      comp1.directory:
      comp1.force_fd: False
      comp1.missing_deriv_policy: error
      comp1.x1: 0.0
      comp2.directory:
      comp2.force_fd: False
      comp2.missing_deriv_policy: error
      comp2.x1: 100.0
      directory:
      driver.directory:
      driver.force_fd: False
      driver.gradient_options: <openmdao.main.driver.GradientOptions object at 0xaa9bb9c>
      force_fd: False
      missing_deriv_policy: assume_zero
      printvars: ['*']
>>>>>>> f737416f
   outputs:
      driver.workflow.itername: 1"""

        expected = expected.split('\n')
#        print sout.getvalue()
        lines = sout.getvalue().split('\n')

        for line, template in zip(lines, expected):
            line = line.rstrip()
            if template.startswith('   uuid:'):
                self.assertTrue(line.startswith('   uuid:'))
            elif template.startswith('   timestamp:'):
                self.assertTrue(line.startswith('   timestamp:'))
            elif 'gradient_options' in template:
                self.assertEqual(line.split('<')[0], template.split('<')[0])
            else:
                self.assertEqual(line, template)

    def test_more_datatypes(self):
        self.top.add('comp1', Complex_Comp())
        self.top.driver.workflow.add('comp1')

        sout = StringIO.StringIO()
        self.top.recorders = [DumpCaseRecorder(sout)]
        self.top.run()

        expected = """\
Constants:
   comp1.directory:
   comp1.force_execute: False
   comp1.force_fd: False
   comp1.list_str: []
   comp1.missing_deriv_policy: error
   directory:
   driver.directory:
   driver.force_execute: True
   driver.force_fd: False
   driver.gradient_options.derivative_direction: auto
   driver.gradient_options.directional_fd: False
   driver.gradient_options.fd_blocks: []
   driver.gradient_options.fd_form: forward
   driver.gradient_options.fd_step: 1e-06
   driver.gradient_options.fd_step_type: absolute
   driver.gradient_options.force_fd: False
   driver.gradient_options.gmres_maxiter: 100
   driver.gradient_options.gmres_tolerance: 1e-09
   excludes: []
   force_execute: False
   force_fd: False
   includes: ['*']
   missing_deriv_policy: assume_zero
Case:
<<<<<<< HEAD
   uuid: 4f3ca163-e044-11e3-8002-005056000100
   timestamp: 1400606974.301962
=======
   uuid: fdcac244-9f24-11e3-83f2-005056000100
   timestamp: 1393446697.681743
   inputs:
      comp1.directory:
      comp1.force_fd: False
      comp1.list_str: []
      comp1.missing_deriv_policy: error
      directory:
      driver.directory:
      driver.force_fd: False
      driver.gradient_options: <openmdao.main.driver.GradientOptions object at 0x3c77f50>
      force_fd: False
      missing_deriv_policy: assume_zero
      printvars: ['*']
>>>>>>> f737416f
   outputs:
      driver.workflow.itername: 1"""

        expected = expected.split('\n')
#        print sout.getvalue()
        lines = sout.getvalue().split('\n')

        for line, template in zip(lines, expected):
            line = line.rstrip()
            if template.startswith('   uuid:'):
                self.assertTrue(line.startswith('   uuid:'))
            elif template.startswith('   timestamp:'):
                self.assertTrue(line.startswith('   timestamp:'))
            elif 'gradient_options' in template:
                self.assertEqual(line.split('<')[0], template.split('<')[0])
            else:
                self.assertEqual(line, template)

    def test_workflow_itername(self):
        # top
        #     comp1
        #     driverA
        #         comp1
        #         comp2
        #     driverB
        #         comp2
        #         subassy
        #             comp3
        top = Assembly()
        top.add('comp1', Basic_Component())
        top.add('driverA', Run_N(4))
        top.add('comp2', Basic_Component())
        top.add('driverB', Run_N(3))

        sub = top.add('subassy', Assembly())
        sub.add('comp3', Basic_Component())
        sub.driver.workflow.add('comp3')

        top.driver.workflow.add(('comp1', 'driverA', 'driverB'))
        sout = StringIO.StringIO()
        top.recorders = [DumpCaseRecorder(sout)]

        top.driverA.workflow.add(('comp1', 'comp2'))
        top.driverB.workflow.add(('comp2', 'subassy'))

        top.run()

        expected = [
         'driverA.workflow.itername: 1-driverA.1',
         'driverA.workflow.itername: 1-driverA.2',
         'driverA.workflow.itername: 1-driverA.3',
         'driverA.workflow.itername: 1-driverA.4',
         'driverA.workflow.itername: 1-driverA.5',
         'subassy.driver.workflow.itername: 1-driverB.1-subassy.1',
         'driverB.workflow.itername: 1-driverB.1',
         'subassy.driver.workflow.itername: 1-driverB.2-subassy.1',
         'driverB.workflow.itername: 1-driverB.2',
         'subassy.driver.workflow.itername: 1-driverB.3-subassy.1',
         'driverB.workflow.itername: 1-driverB.3',
         'subassy.driver.workflow.itername: 1-driverB.4-subassy.1',
         'driverB.workflow.itername: 1-driverB.4',
         'driver.workflow.itername: 1'
         ]
        lines = [l.strip() for l in sout.getvalue().split('\n') if 'itername' in l]
        for i, line in enumerate(lines):
            self.assertEqual(line, expected[i])


if __name__ == '__main__':
    unittest.main()<|MERGE_RESOLUTION|>--- conflicted
+++ resolved
@@ -88,13 +88,11 @@
         expected = """\
 Constants:
    comp1.directory:
-   comp1.force_execute: False
    comp1.force_fd: False
    comp1.missing_deriv_policy: error
    comp1.x1: 0.0
    directory:
    driver.directory:
-   driver.force_execute: True
    driver.force_fd: False
    driver.gradient_options.derivative_direction: auto
    driver.gradient_options.directional_fd: False
@@ -106,40 +104,32 @@
    driver.gradient_options.gmres_maxiter: 100
    driver.gradient_options.gmres_tolerance: 1e-09
    excludes: []
-   force_execute: False
    force_fd: False
    includes: ['*']
    missing_deriv_policy: assume_zero
    nested.comp1.directory:
-   nested.comp1.force_execute: False
    nested.comp1.force_fd: False
    nested.comp1.missing_deriv_policy: error
    nested.comp1.x1: 0.0
    nested.comp2.directory:
-   nested.comp2.force_execute: False
    nested.comp2.force_fd: False
    nested.comp2.missing_deriv_policy: error
    nested.comp3.directory:
-   nested.comp3.force_execute: False
    nested.comp3.force_fd: False
    nested.comp3.missing_deriv_policy: error
    nested.directory:
    nested.doublenest.comp1.directory:
-   nested.doublenest.comp1.force_execute: False
    nested.doublenest.comp1.force_fd: False
    nested.doublenest.comp1.missing_deriv_policy: error
    nested.doublenest.comp1.x1: 0.0
    nested.doublenest.comp2.directory:
-   nested.doublenest.comp2.force_execute: False
    nested.doublenest.comp2.force_fd: False
    nested.doublenest.comp2.missing_deriv_policy: error
    nested.doublenest.comp3.directory:
-   nested.doublenest.comp3.force_execute: False
    nested.doublenest.comp3.force_fd: False
    nested.doublenest.comp3.missing_deriv_policy: error
    nested.doublenest.directory:
    nested.doublenest.driver.directory:
-   nested.doublenest.driver.force_execute: True
    nested.doublenest.driver.force_fd: False
    nested.doublenest.driver.gradient_options.derivative_direction: auto
    nested.doublenest.driver.gradient_options.directional_fd: False
@@ -151,12 +141,10 @@
    nested.doublenest.driver.gradient_options.gmres_maxiter: 100
    nested.doublenest.driver.gradient_options.gmres_tolerance: 1e-09
    nested.doublenest.excludes: []
-   nested.doublenest.force_execute: False
    nested.doublenest.force_fd: False
    nested.doublenest.includes: ['*']
    nested.doublenest.missing_deriv_policy: assume_zero
    nested.driver.directory:
-   nested.driver.force_execute: True
    nested.driver.force_fd: False
    nested.driver.gradient_options.derivative_direction: auto
    nested.driver.gradient_options.directional_fd: False
@@ -168,192 +156,24 @@
    nested.driver.gradient_options.gmres_maxiter: 100
    nested.driver.gradient_options.gmres_tolerance: 1e-09
    nested.excludes: []
-   nested.force_execute: False
    nested.force_fd: False
    nested.includes: ['*']
    nested.missing_deriv_policy: assume_zero
 Case:
-<<<<<<< HEAD
    uuid: 87008694-e042-11e3-8005-005056000100
    timestamp: 1400606208.869153
    parent_uuid: 87001ef0-e042-11e3-8004-005056000100
-=======
-   uuid: c0c89730-d530-11e3-8005-08002764016b
-   timestamp: 1399389112.093102
-   parent_uuid: c0c84a4f-d530-11e3-8004-08002764016b
-   inputs:
-      comp1.directory:
-      comp1.force_fd: False
-      comp1.missing_deriv_policy: error
-      comp1.x1: 0.0
-      directory:
-      driver.directory:
-      driver.force_fd: False
-      driver.gradient_options: <openmdao.main.driver.GradientOptions object at 0xa8997ac>
-      force_fd: False
-      missing_deriv_policy: assume_zero
-      nested.comp1.directory:
-      nested.comp1.force_fd: False
-      nested.comp1.missing_deriv_policy: error
-      nested.comp1.x1: 0.0
-      nested.comp2.directory:
-      nested.comp2.force_fd: False
-      nested.comp2.missing_deriv_policy: error
-      nested.comp2.x1: 100.0
-      nested.comp3.directory:
-      nested.comp3.force_fd: False
-      nested.comp3.missing_deriv_policy: error
-      nested.comp3.x1: 10100.0
-      nested.directory:
-      nested.doublenest.comp1.directory:
-      nested.doublenest.comp1.force_fd: False
-      nested.doublenest.comp1.missing_deriv_policy: error
-      nested.doublenest.comp1.x1: 0.0
-      nested.doublenest.comp2.directory:
-      nested.doublenest.comp2.force_fd: False
-      nested.doublenest.comp2.missing_deriv_policy: error
-      nested.doublenest.comp2.x1: 100.0
-      nested.doublenest.comp3.directory:
-      nested.doublenest.comp3.force_fd: False
-      nested.doublenest.comp3.missing_deriv_policy: error
-      nested.doublenest.comp3.x1: 10100.0
-      nested.doublenest.directory:
-      nested.doublenest.driver.directory:
-      nested.doublenest.driver.force_fd: False
-      nested.doublenest.driver.gradient_options: <openmdao.main.driver.GradientOptions object at 0xa8bca4c>
-      nested.doublenest.force_fd: False
-      nested.doublenest.missing_deriv_policy: assume_zero
-      nested.doublenest.printvars: []
-      nested.driver.directory:
-      nested.driver.force_fd: False
-      nested.driver.gradient_options: <openmdao.main.driver.GradientOptions object at 0xa8992cc>
-      nested.force_fd: False
-      nested.missing_deriv_policy: assume_zero
-      nested.printvars: []
-      printvars: ['*']
->>>>>>> f737416f
    outputs:
       nested.doublenest.driver.workflow.itername: 1-nested.1-doublenest.1
 Case:
-<<<<<<< HEAD
    uuid: 87001ef0-e042-11e3-8004-005056000100
    timestamp: 1400606208.869368
    parent_uuid: 870019e8-e042-11e3-8003-005056000100
-=======
-   uuid: c0c84a4f-d530-11e3-8004-08002764016b
-   timestamp: 1399389112.105507
-   parent_uuid: c0c84635-d530-11e3-8003-08002764016b
-   inputs:
-      comp1.directory:
-      comp1.force_fd: False
-      comp1.missing_deriv_policy: error
-      comp1.x1: 0.0
-      directory:
-      driver.directory:
-      driver.force_fd: False
-      driver.gradient_options: <openmdao.main.driver.GradientOptions object at 0xa8997ac>
-      force_fd: False
-      missing_deriv_policy: assume_zero
-      nested.comp1.directory:
-      nested.comp1.force_fd: False
-      nested.comp1.missing_deriv_policy: error
-      nested.comp1.x1: 0.0
-      nested.comp2.directory:
-      nested.comp2.force_fd: False
-      nested.comp2.missing_deriv_policy: error
-      nested.comp2.x1: 100.0
-      nested.comp3.directory:
-      nested.comp3.force_fd: False
-      nested.comp3.missing_deriv_policy: error
-      nested.comp3.x1: 10100.0
-      nested.directory:
-      nested.doublenest.comp1.directory:
-      nested.doublenest.comp1.force_fd: False
-      nested.doublenest.comp1.missing_deriv_policy: error
-      nested.doublenest.comp1.x1: 0.0
-      nested.doublenest.comp2.directory:
-      nested.doublenest.comp2.force_fd: False
-      nested.doublenest.comp2.missing_deriv_policy: error
-      nested.doublenest.comp2.x1: 100.0
-      nested.doublenest.comp3.directory:
-      nested.doublenest.comp3.force_fd: False
-      nested.doublenest.comp3.missing_deriv_policy: error
-      nested.doublenest.comp3.x1: 10100.0
-      nested.doublenest.directory:
-      nested.doublenest.driver.directory:
-      nested.doublenest.driver.force_fd: False
-      nested.doublenest.driver.gradient_options: <openmdao.main.driver.GradientOptions object at 0xa8bca4c>
-      nested.doublenest.force_fd: False
-      nested.doublenest.missing_deriv_policy: assume_zero
-      nested.doublenest.printvars: []
-      nested.driver.directory:
-      nested.driver.force_fd: False
-      nested.driver.gradient_options: <openmdao.main.driver.GradientOptions object at 0xa8992cc>
-      nested.force_fd: False
-      nested.missing_deriv_policy: assume_zero
-      nested.printvars: []
-      printvars: ['*']
->>>>>>> f737416f
    outputs:
       nested.driver.workflow.itername: 1-nested.1
 Case:
-<<<<<<< HEAD
    uuid: 870019e8-e042-11e3-8003-005056000100
    timestamp: 1400606208.869599
-=======
-   uuid: c0c84635-d530-11e3-8003-08002764016b
-   timestamp: 1399389112.117693
-   inputs:
-      comp1.directory:
-      comp1.force_fd: False
-      comp1.missing_deriv_policy: error
-      comp1.x1: 0.0
-      directory:
-      driver.directory:
-      driver.force_fd: False
-      driver.gradient_options: <openmdao.main.driver.GradientOptions object at 0xa8997ac>
-      force_fd: False
-      missing_deriv_policy: assume_zero
-      nested.comp1.directory:
-      nested.comp1.force_fd: False
-      nested.comp1.missing_deriv_policy: error
-      nested.comp1.x1: 0.0
-      nested.comp2.directory:
-      nested.comp2.force_fd: False
-      nested.comp2.missing_deriv_policy: error
-      nested.comp2.x1: 100.0
-      nested.comp3.directory:
-      nested.comp3.force_fd: False
-      nested.comp3.missing_deriv_policy: error
-      nested.comp3.x1: 10100.0
-      nested.directory:
-      nested.doublenest.comp1.directory:
-      nested.doublenest.comp1.force_fd: False
-      nested.doublenest.comp1.missing_deriv_policy: error
-      nested.doublenest.comp1.x1: 0.0
-      nested.doublenest.comp2.directory:
-      nested.doublenest.comp2.force_fd: False
-      nested.doublenest.comp2.missing_deriv_policy: error
-      nested.doublenest.comp2.x1: 100.0
-      nested.doublenest.comp3.directory:
-      nested.doublenest.comp3.force_fd: False
-      nested.doublenest.comp3.missing_deriv_policy: error
-      nested.doublenest.comp3.x1: 10100.0
-      nested.doublenest.directory:
-      nested.doublenest.driver.directory:
-      nested.doublenest.driver.force_fd: False
-      nested.doublenest.driver.gradient_options: <openmdao.main.driver.GradientOptions object at 0xa8bca4c>
-      nested.doublenest.force_fd: False
-      nested.doublenest.missing_deriv_policy: assume_zero
-      nested.doublenest.printvars: []
-      nested.driver.directory:
-      nested.driver.force_fd: False
-      nested.driver.gradient_options: <openmdao.main.driver.GradientOptions object at 0xa8992cc>
-      nested.force_fd: False
-      nested.missing_deriv_policy: assume_zero
-      nested.printvars: []
-      printvars: ['*']
->>>>>>> f737416f
    outputs:
       driver.workflow.itername: 1"""
 
@@ -385,13 +205,11 @@
         expected = """\
 Constants:
    comp1.directory:
-   comp1.force_execute: False
    comp1.force_fd: False
    comp1.missing_deriv_policy: error
    comp1.x1: 0.0
    directory:
    driver.directory:
-   driver.force_execute: True
    driver.force_fd: False
    driver.gradient_options.derivative_direction: auto
    driver.gradient_options.directional_fd: False
@@ -403,40 +221,32 @@
    driver.gradient_options.gmres_maxiter: 100
    driver.gradient_options.gmres_tolerance: 1e-09
    excludes: []
-   force_execute: False
    force_fd: False
    includes: ['*']
    missing_deriv_policy: assume_zero
    nested.comp1.directory:
-   nested.comp1.force_execute: False
    nested.comp1.force_fd: False
    nested.comp1.missing_deriv_policy: error
    nested.comp1.x1: 0.0
    nested.comp2.directory:
-   nested.comp2.force_execute: False
    nested.comp2.force_fd: False
    nested.comp2.missing_deriv_policy: error
    nested.comp3.directory:
-   nested.comp3.force_execute: False
    nested.comp3.force_fd: False
    nested.comp3.missing_deriv_policy: error
    nested.directory:
    nested.doublenest.comp1.directory:
-   nested.doublenest.comp1.force_execute: False
    nested.doublenest.comp1.force_fd: False
    nested.doublenest.comp1.missing_deriv_policy: error
    nested.doublenest.comp1.x1: 0.0
    nested.doublenest.comp2.directory:
-   nested.doublenest.comp2.force_execute: False
    nested.doublenest.comp2.force_fd: False
    nested.doublenest.comp2.missing_deriv_policy: error
    nested.doublenest.comp3.directory:
-   nested.doublenest.comp3.force_execute: False
    nested.doublenest.comp3.force_fd: False
    nested.doublenest.comp3.missing_deriv_policy: error
    nested.doublenest.directory:
    nested.doublenest.driver.directory:
-   nested.doublenest.driver.force_execute: True
    nested.doublenest.driver.force_fd: False
    nested.doublenest.driver.gradient_options.derivative_direction: auto
    nested.doublenest.driver.gradient_options.directional_fd: False
@@ -448,12 +258,10 @@
    nested.doublenest.driver.gradient_options.gmres_maxiter: 100
    nested.doublenest.driver.gradient_options.gmres_tolerance: 1e-09
    nested.doublenest.excludes: []
-   nested.doublenest.force_execute: False
    nested.doublenest.force_fd: False
    nested.doublenest.includes: ['*']
    nested.doublenest.missing_deriv_policy: assume_zero
    nested.driver.directory:
-   nested.driver.force_execute: True
    nested.driver.force_fd: False
    nested.driver.gradient_options.derivative_direction: auto
    nested.driver.gradient_options.directional_fd: False
@@ -465,81 +273,24 @@
    nested.driver.gradient_options.gmres_maxiter: 100
    nested.driver.gradient_options.gmres_tolerance: 1e-09
    nested.excludes: []
-   nested.force_execute: False
    nested.force_fd: False
    nested.includes: ['*']
    nested.missing_deriv_policy: assume_zero
 Case:
-<<<<<<< HEAD
    uuid: 84c2195c-e043-11e3-8008-005056000100
    timestamp: 1400606634.601406
    parent_uuid: 84c1b666-e043-11e3-8007-005056000100
-=======
-   uuid: fa071440-d530-11e3-8008-08002764016b
-   timestamp: 1399389208.121672
-   parent_uuid: fa06a96b-d530-11e3-8007-08002764016b
-   inputs:
-      comp1.directory:
-      comp1.force_fd: False
-      comp1.missing_deriv_policy: error
-      comp1.x1: 0.0
-      nested.comp1.directory:
-      nested.comp1.force_fd: False
-      nested.comp1.missing_deriv_policy: error
-      nested.comp1.x1: 0.0
-      nested.doublenest.comp1.directory:
-      nested.doublenest.comp1.force_fd: False
-      nested.doublenest.comp1.missing_deriv_policy: error
-      nested.doublenest.comp1.x1: 0.0
->>>>>>> f737416f
    outputs:
       nested.doublenest.driver.workflow.itername: 1-nested.1-doublenest.1
 Case:
-<<<<<<< HEAD
    uuid: 84c1b666-e043-11e3-8007-005056000100
    timestamp: 1400606634.601622
    parent_uuid: 84c1b0f8-e043-11e3-8006-005056000100
-=======
-   uuid: fa06a96b-d530-11e3-8007-08002764016b
-   timestamp: 1399389208.126233
-   parent_uuid: fa06a528-d530-11e3-8006-08002764016b
-   inputs:
-      comp1.directory:
-      comp1.force_fd: False
-      comp1.missing_deriv_policy: error
-      comp1.x1: 0.0
-      nested.comp1.directory:
-      nested.comp1.force_fd: False
-      nested.comp1.missing_deriv_policy: error
-      nested.comp1.x1: 0.0
-      nested.doublenest.comp1.directory:
-      nested.doublenest.comp1.force_fd: False
-      nested.doublenest.comp1.missing_deriv_policy: error
-      nested.doublenest.comp1.x1: 0.0
->>>>>>> f737416f
    outputs:
       nested.driver.workflow.itername: 1-nested.1
 Case:
-<<<<<<< HEAD
    uuid: 84c1b0f8-e043-11e3-8006-005056000100
    timestamp: 1400606634.601857
-=======
-   uuid: fa06a528-d530-11e3-8006-08002764016b
-   timestamp: 1399389208.129687
-   inputs:
-      comp1.directory:
-      comp1.force_fd: False
-      comp1.missing_deriv_policy: error
-      comp1.x1: 0.0
-      nested.comp1.directory:
-      nested.comp1.force_fd: False
-      nested.comp1.missing_deriv_policy: error
-      nested.comp1.x1: 0.0
-      nested.doublenest.comp1.directory:
-      nested.doublenest.comp1.force_fd: False
-      nested.doublenest.comp1.missing_deriv_policy: error
-      nested.doublenest.comp1.x1: 0.0
->>>>>>> f737416f
    outputs:
       driver.workflow.itername: 1"""
 
@@ -573,17 +324,14 @@
         expected = """\
 Constants:
    comp1.directory:
-   comp1.force_execute: False
    comp1.force_fd: False
    comp1.missing_deriv_policy: error
    comp1.x1: 0.0
    comp2.directory:
-   comp2.force_execute: False
    comp2.force_fd: False
    comp2.missing_deriv_policy: error
    directory:
    driver.directory:
-   driver.force_execute: True
    driver.force_fd: False
    driver.gradient_options.derivative_direction: auto
    driver.gradient_options.directional_fd: False
@@ -595,34 +343,12 @@
    driver.gradient_options.gmres_maxiter: 100
    driver.gradient_options.gmres_tolerance: 1e-09
    excludes: []
-   force_execute: False
    force_fd: False
    includes: ['*']
    missing_deriv_policy: assume_zero
 Case:
-<<<<<<< HEAD
    uuid: 0d85f3c5-e044-11e3-8001-005056000100
    timestamp: 1400606864.054437
-=======
-   uuid: 6acc6d0a-d52d-11e3-8001-08002764016b
-   timestamp: 1399387679.341002
-   inputs:
-      comp1.directory:
-      comp1.force_fd: False
-      comp1.missing_deriv_policy: error
-      comp1.x1: 0.0
-      comp2.directory:
-      comp2.force_fd: False
-      comp2.missing_deriv_policy: error
-      comp2.x1: 100.0
-      directory:
-      driver.directory:
-      driver.force_fd: False
-      driver.gradient_options: <openmdao.main.driver.GradientOptions object at 0xaa9bb9c>
-      force_fd: False
-      missing_deriv_policy: assume_zero
-      printvars: ['*']
->>>>>>> f737416f
    outputs:
       driver.workflow.itername: 1"""
 
@@ -652,13 +378,11 @@
         expected = """\
 Constants:
    comp1.directory:
-   comp1.force_execute: False
    comp1.force_fd: False
    comp1.list_str: []
    comp1.missing_deriv_policy: error
    directory:
    driver.directory:
-   driver.force_execute: True
    driver.force_fd: False
    driver.gradient_options.derivative_direction: auto
    driver.gradient_options.directional_fd: False
@@ -670,30 +394,12 @@
    driver.gradient_options.gmres_maxiter: 100
    driver.gradient_options.gmres_tolerance: 1e-09
    excludes: []
-   force_execute: False
    force_fd: False
    includes: ['*']
    missing_deriv_policy: assume_zero
 Case:
-<<<<<<< HEAD
    uuid: 4f3ca163-e044-11e3-8002-005056000100
    timestamp: 1400606974.301962
-=======
-   uuid: fdcac244-9f24-11e3-83f2-005056000100
-   timestamp: 1393446697.681743
-   inputs:
-      comp1.directory:
-      comp1.force_fd: False
-      comp1.list_str: []
-      comp1.missing_deriv_policy: error
-      directory:
-      driver.directory:
-      driver.force_fd: False
-      driver.gradient_options: <openmdao.main.driver.GradientOptions object at 0x3c77f50>
-      force_fd: False
-      missing_deriv_policy: assume_zero
-      printvars: ['*']
->>>>>>> f737416f
    outputs:
       driver.workflow.itername: 1"""
 
