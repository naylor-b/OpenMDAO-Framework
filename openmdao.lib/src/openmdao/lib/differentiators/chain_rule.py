--- conflicted
+++ resolved
@@ -112,15 +112,6 @@
 
     def _find_edges(self, scope):
         ''' Finds the minimum set of edges for which we need derivatives.
-<<<<<<< HEAD
-        These edges are outputs that are in the workflow of the driver, and
-        whose source component has derivatives defined. Note that we only
-        need one set of edges for all params.
-        
-        For each scope, we store a list of tuples ordered as per the
-        workflow. This tuple contains the output edge varpath, and the
-        source component varpath.
-=======
         These edges contain the inputs and outputs that are in the workflow
         of the driver, and whose source or target component has derivatives
         defined. Note that we only need one set of edges for all params.
@@ -128,31 +119,11 @@
         For each scope, we store a dictionary keyed by the components in the
         workflow. Each component has a tuple that contains the input and
         output varpaths that are active in the derivative calculation.
->>>>>>> a8280d24
         
         TODO - As part of this process, we will already need to know of any
         blocks that must be finite differenced together.
         '''
         
-<<<<<<< HEAD
-        self.edge_dicts[scope] = []
-        edge_dict = self.edge_dicts[scope]
-        needed_edges = set()
-        
-        # Find our minimum set of edges - 1) Outputs from interior edges
-        driver_set = scope.workflow.get_components()
-        interior_edges = scope._parent._depgraph.get_interior_edges(driver_set)
-        
-        for edge in interior_edges:
-            if edge[0] not in needed_edges:
-                needed_edges.append(edge[0])
-        
-        # Find our minimum set of edges - 2) Outputs connected to driver exprs
-        for obj_name, expr in self._parent.get_objectives().iteritems():
-            varpaths = expr.get_referenced_varpaths()
-            print varpaths
-            
-=======
         scope_name = scope.get_pathname()
         self.edge_dicts[scope_name] = {}
         edge_dict = self.edge_dicts[scope_name]
@@ -191,7 +162,6 @@
             needed_edges = needed_edges.union(set(out_edges))
             needed_in_edges = needed_in_edges.union(set(in_edges))
         
->>>>>>> a8280d24
         # Loop through each comp in the workflow and assemble our data
         # structures
         for node in scope.workflow.__iter__():
@@ -202,14 +172,6 @@
             if isinstance(node, Driver):
                 raise NotImplementedError('Nested drivers')
             
-<<<<<<< HEAD
-            # Assemblies should be able to calculate all derivatives
-            # on boundary.
-            elif isinstance(node, Assembly):
-                
-                if not isinstance(node.driver, Run_Once):
-                    raise NotImplementedError('Nested drivers')
-=======
             # Assemblies are tricky, but they should be able to calculate all
             # connected derivatives on their boundary.
             elif isinstance(node, Assembly):
@@ -228,7 +190,6 @@
                     parts = edge[0].split('.')
                     edge = '.'.join(parts[1:])
                     needed_outputs.append(edge)
->>>>>>> a8280d24
                     
                 #needed_inputs = [b for a, b in \
                 #                 node.parent._depgraph.var_in_edges(node_name)]
@@ -242,21 +203,6 @@
             # NOTE - Derivatives in Functional form
             elif hasattr(node, 'calculate_first_derivatives'):
                 
-<<<<<<< HEAD
-                local_outputs = node.derivatives.out_names
-                
-                for output in local_outputs:
-                    full_name = '.'.join([node_name, output])
-                
-                edge_dict.append( (node, ) )
-                
-            # This component is part of a block that must be finite
-            # differenced. These should provide all derivatives
-            else:
-                raise NotImplementedError('CRND cannot Finite Difference subblocks yet.')
-                
-                
-=======
                 # Note: if you haven't declared derivatives for some inputs
                 # or outputs, then they are assumed to be zero, and are not
                 # returned.
@@ -347,7 +293,6 @@
             
         return in_edges, out_edges
                  
->>>>>>> a8280d24
     def calc_gradient(self):
         """Calculates the gradient vectors for all outputs in this Driver's
         workflow."""
@@ -418,13 +363,9 @@
         using the chain rule. This can be called recursively to handle
         nested assemblies."""
         
-<<<<<<< HEAD
-        if scope not in self.edge_dicts:
-=======
         # Figure out what outputs we need
         scope_name = scope.get_pathname()
         if scope_name not in self.edge_dicts:
->>>>>>> a8280d24
             self._find_edges(scope)
 
         # Loop through each comp in the workflow
