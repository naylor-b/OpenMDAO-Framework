"""
    Solution of the sellar analytical problem using MDF.
    Problem forumulation is specified, and MDF is automatically
    set up for you. 
"""

<<<<<<< HEAD
from openmdao.lib.architectures.api import MDF, BLISS, CO,BLISS2000
=======
from openmdao.lib.architectures.api import MDF, BLISS, CO, IDF
>>>>>>> 5753d4b2
from openmdao.lib.casehandlers.api import DBCaseRecorder
    
from openmdao.lib.optproblems.api import SellarProblem    
        
        
if __name__ == "__main__": # pragma: no cover

    import time
    from openmdao.main.api import set_as_top
    '''
    prob = SellarProblem()
    prob.architecture = MDF()
    prob.configure()
    
    prob.driver.recorders = [DBCaseRecorder()]
    
    tt = time.time()
    prob.run() 
    
    error = prob.check_solution()
    
    print "\nUsing MDF Architecture"
    print "Minimum found at (%f, %f, %f)" % (prob.dis1.z1,
                                             prob.dis1.z2,
                                             prob.dis1.x1)
    
    print "Minimum differs from expected by (%f, %f, %f)" % (error["z1"],
                                                             error["z2"],
                                                             error['dis1.x1'])
    print "Couping vars: %f, %f" % (prob.dis1.y1, prob.dis2.y2)
    print "Minimum objective: ", prob.get_objectives()['obj1'].evaluate()
    print "Elapsed time: ", time.time()-tt, "seconds"
    print "\n"
    
    prob = SellarProblem()
    prob.architecture = IDF() 
    prob.configure()
    
    prob.driver.recorders = [DBCaseRecorder()]
    
    tt = time.time()
    prob.run()
    
    error = prob.check_solution()

    print "\nUsing IDF Architecture"
    print "Minimum found at (%f, %f, %f)" % (prob.dis1.z1,
                                             prob.dis1.z2,
                                             prob.dis1.x1)

    print "Minimum differs from expected by (%f, %f, %f)" % (error["z1"],
                                                             error["z2"],
                                                             error['dis1.x1'])
    print "Couping vars: %f, %f" % (prob.dis1.y1, prob.dis2.y2)
    print "Minimum objective: ", prob.get_objectives()['obj1'].evaluate()

    print "Elapsed time: ", time.time()-tt, "seconds"
    print "\n"
    
    exit()    
    
    prob = SellarProblem()
    prob.architecture = BLISS() 
    prob.configure()
    
    prob.driver.recorders = [DBCaseRecorder()]
    prob.driver.printvars = ['ssa.F[0]+ssa.dF[0][0]*(global_des_vars[0]-dis1.z1)+ssa.dF[0][1]*(global_des_vars[1]-dis1.z2)']
    
    tt = time.time()
    prob.run()
    
    error = prob.check_solution()

    print "\nUsing BLISS Architecture"
    print "Minimum found at (%f, %f, %f)" % (prob.dis1.z1,
                                             prob.dis1.z2,
                                             prob.dis1.x1)

    print "Minimum differs from expected by (%f, %f, %f)" % (error["z1"],
                                                             error["z2"],
                                                             error['dis1.x1'])
    print "Couping vars: %f, %f" % (prob.dis1.y1, prob.dis2.y2)
    print "Minimum objective: ", prob.get_objectives()['obj1'].evaluate()

    print "Elapsed time: ", time.time()-tt, "seconds"
    print "\n"
        
    prob = SellarProblem()
    prob.architecture = CO() 
    
    
    tt = time.time()
    prob.run()
    error = prob.check_solution()
    
    print "\nUsing CO Architecture"
    print "CONMIN Iterations: ", prob.driver.iter_count 
    print "Minimum found at (%f, %f, %f)" % (prob.dis1.z1,
                                             prob.dis1.z2,
                                             prob.dis1.x1)
    print "Minimum differs from expected by (%f, %f, %f)" % (error["z1"],
                                                             error["z2"],
                                                             error['dis1.x1'])
    print "Couping vars: %f, %f" % (prob.dis1.y1, prob.dis2.y2)
    print "Minimum objective: ", prob.get_objectives()['obj1'].evaluate()

    print "Elapsed time: ", time.time()-tt, "seconds"
    '''
    
    prob = SellarProblem()
    prob.architecture = BLISS2000()
    
    prob.configure()
    

    '''
    from openmdao.main.api import SequentialWorkflow
    prob.local_opt_dis1.workflow = SequentialWorkflow()
    prob.local_opt_dis1.workflow.add('dis1')
    '''
   
    
    prob.driver.recorders = [DBCaseRecorder()]
    
    tt = time.time()
    prob.run() 
    
    error = prob.check_solution()
    
    print "\nUsing BLISS2000 Architecture"
    print "Minimum found at (%f, %f, %f)" % (prob.dis1.z1,
                                             prob.dis1.z2,
                                             prob.dis1.x1)
    
    print "Minimum differs from expected by (%f, %f, %f)" % (error["z1"],
                                                             error["z2"],
                                                             error['dis1.x1'])
    print "Couping vars: %f, %f" % (prob.dis1.y1, prob.dis2.y2)
    print "Minimum objective: ", prob.solution['obj1']

    print "Elapsed time: ", time.time()-tt, "seconds"
    print "\n"
    
    print
    print "Check: ",prob.dis1.name
    
    print "sysopt params"
    for k in prob.sysopt.get_parameters(): 
        print k
    print "sysopt objectives"
    for k in prob.sysopt.get_objectives(): 
        print k
    print "sysopt constraints"
    for k in prob.sysopt.list_constraints(): 
        print k
    
    print "local_opt params"
    for k in prob.local_opt_dis1.get_parameters():    
        print k
    print "local_opt objectives"
    for k in prob.local_opt_dis1.get_objectives(): 
        print k
    print "local_opt constraints"
    for k in prob.local_opt_dis1.list_constraints(): 
        print k
    print
    print "main_driver constraints:"
    for k in prob.main_driver.list_constraints(): 
        print k
    print "main_driver params:"
    for k in prob.main_driver.get_parameters():    
        print k   
    
    
  
    print [x.name for x in prob.driver.workflow]
    print [x.name for x in prob.main_driver.workflow]
    print [x.name for x in prob.sysopt.workflow]
    print [x.name for x in prob.local_opt_dis1.workflow]
    print "----------------------"
    
    
    <|MERGE_RESOLUTION|>--- conflicted
+++ resolved
@@ -4,11 +4,9 @@
     set up for you. 
 """
 
-<<<<<<< HEAD
+
 from openmdao.lib.architectures.api import MDF, BLISS, CO,BLISS2000
-=======
-from openmdao.lib.architectures.api import MDF, BLISS, CO, IDF
->>>>>>> 5753d4b2
+
 from openmdao.lib.casehandlers.api import DBCaseRecorder
     
 from openmdao.lib.optproblems.api import SellarProblem    
