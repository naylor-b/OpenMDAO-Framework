import os
from tempfile import mkdtemp
import os.path
import shutil

<<<<<<< HEAD
from openmdao.lib.api import Instance, Str, Array
=======
from openmdao.lib.datatypes.api import Instance, Str, Array, Float, Int
>>>>>>> 3bd7b620

from openmdao.main.api import Assembly, Component, Driver, \
     SequentialWorkflow, Case
from openmdao.main.interfaces import ICaseIterator
from openmdao.main.expreval import ExprEvaluator
from openmdao.main.uncertain_distributions import NormalDistribution
from openmdao.main.hasstopcond import HasStopConditions

from openmdao.lib.api import MetaModel, MultiObjExpectedImprovement,\
     ParetoFilter, DOEdriver, Genetic, CaseIteratorDriver, DBCaseIterator,\
     DBCaseRecorder, DumpCaseRecorder, Mux

from openmdao.lib.surrogatemodels.kriging_surrogate import KrigingSurrogate

from openmdao.lib.doegenerators.optlh import OptLatinHypercube
from openmdao.lib.doegenerators.full_factorial import FullFactorial

from openmdao.examples.expected_improvement.spiral_component import SpiralComponent

from openmdao.util.decorators import add_delegate

@add_delegate(HasStopConditions)
class Iterator(Driver):
    iterations = Int(10,iotype="in")
    
    def start_iteration(self):
        self._iterations = 0
    
    def continue_iteration(self):
        self._iterations += 1
        if (self._iterations > 1) and self.should_stop():
            return False
        if self._iterations <= self.iterations: 
            return True
    
        return False
    
class MyDriver(Driver):
    """Custom driver to retrain the MetaModel each iteration. Also records each 
    retrain case"""
    
    def __init__(self,doc=None):
        super(MyDriver,self).__init__(doc)
        
        self.ins = ['spiral_meta_model.x','spiral_meta_model.y']
        self.outs = ['spiral_meta_model.f1_xy','spiral_meta_model.f2_xy']  
        
    def execute(self):
        self.set_events()
        self.run_iteration()
        
        inputs = [(name,None,ExprEvaluator(name,self.parent).evaluate()) for name in self.ins]
        outputs = [(name,None,ExprEvaluator(name,self.parent).evaluate()) for name in self.outs]
        
        case = Case(inputs = inputs,
                    outputs = outputs)
        self.recorder.record(case)
        
class Analysis(Assembly):
    def __init__(self,*args,**kwargs):
        super(Analysis,self).__init__(self,*args,**kwargs)
        
        self._tdir = mkdtemp()
        
        #Components
        self.add("spiral_meta_model",MetaModel())
        self.spiral_meta_model.surrogate = KrigingSurrogate()
        self.spiral_meta_model.model = SpiralComponent()
        self.spiral_meta_model.recorder = DBCaseRecorder(':memory:')
        self.spiral_meta_model.force_execute = True
        
        self.add("MOEI",MultiObjExpectedImprovement())
        self.MOEI.criteria = ['spiral_meta_model.f1_xy','spiral_meta_model.f2_xy']
        
        self.add("filter",ParetoFilter())
        self.filter.criteria = ['spiral_meta_model.f1_xy','spiral_meta_model.f2_xy']
        self.filter.case_sets = [self.spiral_meta_model.recorder.get_iterator()]
        self.filter.force_execute = True
        
        #Driver Configuration
        self.add("DOE_trainer",DOEdriver())
        self.DOE_trainer.sequential = True
        self.DOE_trainer.DOEgenerator = OptLatinHypercube(25, 2)
        self.DOE_trainer.add_parameter("spiral_meta_model.x")
        self.DOE_trainer.add_parameter("spiral_meta_model.y")
        self.DOE_trainer.add_event("spiral_meta_model.train_next")
        self.DOE_trainer.case_outputs = ['spiral_meta_model.f1_xy',
                                         'spiral_meta_model.f2_xy']
        self.DOE_trainer.recorder = DBCaseRecorder(os.path.join(self._tdir,'trainer.db'))
        
        self.add("MOEI_opt",Genetic())
        self.MOEI_opt.opt_type = "maximize"
        self.MOEI_opt.population_size = 100
        self.MOEI_opt.generations = 10
        self.MOEI_opt.selection_method = "tournament"
        self.MOEI_opt.add_parameter("spiral_meta_model.x")
        self.MOEI_opt.add_parameter("spiral_meta_model.y")
        self.MOEI_opt.add_objective("MOEI.EI")
        self.MOEI_opt.force_execute = True
        
        self.add("retrain",MyDriver())
        self.retrain.add_event("spiral_meta_model.train_next")
        self.retrain.recorder = DBCaseRecorder(os.path.join(self._tdir,'retrain.db'))
        self.retrain.force_execute = True
        
        self.add("iter",Iterator())
        self.iter.iterations = 15
        self.iter.add_stop_condition('MOEI.EI <= .0001')
        
        self.add("EI_mux",Mux(2))
        
        #Iteration Heirarchy
        self.driver.workflow.add([self.DOE_trainer,self.iter])
        
        self.DOE_trainer.workflow.add(self.spiral_meta_model)
        
        self.iter.workflow = SequentialWorkflow()
        self.iter.workflow.add([self.filter, self.MOEI_opt, self.retrain])
        
        self.MOEI_opt.workflow.add([self.spiral_meta_model,self.EI_mux,self.MOEI])
        self.retrain.workflow.add(self.spiral_meta_model)
        
        #Data Connections
        self.connect("filter.pareto_set","MOEI.best_cases")
        self.connect("spiral_meta_model.f1_xy","EI_mux.input_1")
        self.connect("spiral_meta_model.f2_xy","EI_mux.input_2")
        self.connect("EI_mux.output","MOEI.predicted_values")
        
    def cleanup(self):
        """cleans up any files left in the temp directory from execution"""
        shutil.rmtree(self._tdir, ignore_errors=True)

if __name__ == "__main__": #pragma: no cover
    import sys
    from openmdao.main.api import set_as_top
    from openmdao.lib.caserecorders.dbcaserecorder import case_db_to_dict
    
    import matplotlib
    if sys.platform == 'win32':
        matplotlib.use('WxAgg')
    
    from matplotlib import pyplot as plt, cm 
    from matplotlib.pylab import get_cmap
    from numpy import meshgrid,array, pi,arange,cos,sin
    
    
    #create the analysis
    analysis = Analysis()
    set_as_top(analysis)
    #run the analysis
    analysis.run()
    
    
    #plot the samples points, along with the data from the function
    def f1(x,y):
        return cos(x)/x+sin(y)/y
        
    def f2(x,y):
        return sin(x)/x+cos(y)/y

    X_range = arange(0.75,5.*pi,0.5)
    Y_range = arange(0.75,5.*pi,0.5)
    
    X , Y = meshgrid(X_range,Y_range)
    Z1,Z2 = f1(X,Y),f2(X,Y)
    
    plt.figure()
    plt.subplot(121)
    plt.contour(X,Y,Z1,50)
    plt.axis([0.75,5*pi,0.75,5*pi])
    
    plt.subplot(122)
    plt.contour(X,Y,Z2,50)
    cb = plt.colorbar(shrink=.6)
    plt.axis([0.75,5*pi,0.75,5*pi])

    plt.figure()
    
    Z1_pred = []
    Z2_pred = []
        
    for x_row,y_row in zip(X,Y): 
        row1 = []
        row2 = []
        for x,y in zip(x_row,y_row): 
            analysis.spiral_meta_model.x = x
            analysis.spiral_meta_model.y = y
            analysis.spiral_meta_model.execute()
            row1.append(analysis.spiral_meta_model.f1_xy.mu)
            row2.append(analysis.spiral_meta_model.f2_xy.mu)
        Z1_pred.append(row1)        
        Z2_pred.append(row2)
    Z1_pred = array(Z1_pred)
    Z2_pred = array(Z2_pred)
    
    #plot the initial training data
    data_train = case_db_to_dict(os.path.join(analysis._tdir,'trainer.db'),
                                     ['spiral_meta_model.x',
                                      'spiral_meta_model.y',
                                      'spiral_meta_model.f1_xy',
                                      'spiral_meta_model.f2_xy'])

    plt.scatter(data_train['spiral_meta_model.x'],
                data_train['spiral_meta_model.y'],s=30,c='#572E07',zorder=10)
    
    data_EI = case_db_to_dict(os.path.join(analysis._tdir,'retrain.db'),
                                     ['spiral_meta_model.y',
                                      'spiral_meta_model.x',
                                      'spiral_meta_model.f1_xy',
                                      'spiral_meta_model.f2_xy'])
    
    count = len(data_EI['spiral_meta_model.x'])
    colors = arange(0,count)/float(count)
    color_map = get_cmap('spring')

    f1_train = [case.mu for case in data_train['spiral_meta_model.f1_xy']]
    f2_train = [case.mu for case in data_train['spiral_meta_model.f2_xy']]
    f1_iter = [case.mu for case in data_EI['spiral_meta_model.f1_xy']]
    f2_iter = [case.mu for case in data_EI['spiral_meta_model.f2_xy']]
    
    plt.subplot(121)
    plt.contour(X,Y,Z1_pred,50)
    plt.scatter(data_train['spiral_meta_model.x'],
                data_train['spiral_meta_model.y'],s=30,c='#572E07',zorder=10)
    plt.scatter(data_EI['spiral_meta_model.x'],data_EI['spiral_meta_model.y'],
                s=30,
                c=colors,
                zorder=11,
                cmap=color_map)
    plt.axis([0.75,5*pi,0.75,5*pi])
    
    plt.subplot(122)
    plt.contour(X,Y,Z2_pred,50)
    cb = plt.colorbar(shrink=.6)
    plt.scatter(data_train['spiral_meta_model.x'],
                data_train['spiral_meta_model.y'],s=30,c='#572E07',zorder=10)
    plt.scatter(data_EI['spiral_meta_model.x'],data_EI['spiral_meta_model.y'],
                s=30,
                c=colors,
                zorder=11,
                cmap=color_map)

    plt.axis([0.75,5*pi,0.75,5*pi])
    
    plt.figure()
    plt.scatter(Z1,Z2)
    plt.scatter(f1_train,f2_train,s=30,c='#572E07',zorder=10)
    plt.scatter(f1_iter,f2_iter,s=30,c=colors,zorder=11,cmap=color_map)
    
    plt.show()
    analysis.cleanup()
    <|MERGE_RESOLUTION|>--- conflicted
+++ resolved
@@ -3,11 +3,7 @@
 import os.path
 import shutil
 
-<<<<<<< HEAD
-from openmdao.lib.api import Instance, Str, Array
-=======
 from openmdao.lib.datatypes.api import Instance, Str, Array, Float, Int
->>>>>>> 3bd7b620
 
 from openmdao.main.api import Assembly, Component, Driver, \
      SequentialWorkflow, Case
