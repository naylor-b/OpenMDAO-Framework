--- conflicted
+++ resolved
@@ -46,15 +46,10 @@
         self.add("branin",BraninComponent())
         self.add("broadcaster",Broadcaster())
         
-<<<<<<< HEAD
-        #Iteration Heirarchy
-        self.DOE_trainer.workflow.add(self.branin_meta_model)
-=======
         
         #Iteration Heirarchy                
         self.DOE_trainer.workflow.add(self.branin_meta_model)
         self.DOE_trainer.workflow.add(self.broadcaster)
->>>>>>> 86925d81
         
         self.DOE_tester.workflow.add(self.branin_meta_model)
         self.DOE_tester.workflow.add(self.branin)
