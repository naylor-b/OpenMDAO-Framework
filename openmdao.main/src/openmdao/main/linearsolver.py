--- conflicted
+++ resolved
@@ -295,13 +295,7 @@
                                rtol=options.rtol)
 
         system.rhs_buf[:] = arg[:]
-<<<<<<< HEAD
-  
         self.ksp.solve(system.rhs_buf_petsc, system.sol_buf_petsc)
-=======
-
-        self.ksp.solve(system.rhs_buf, system.sol_buf)
->>>>>>> d1d4cc60
 
         #print 'newton solution vec', system.vec['df'].array[:]
         return system.sol_buf[:]
