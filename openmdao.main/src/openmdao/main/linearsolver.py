--- conflicted
+++ resolved
@@ -298,20 +298,11 @@
         inputs = [_detuple(x) for x in inputs]
         outputs = [_detuple(x) for x in outputs]
 
-<<<<<<< HEAD
         J = {}
         for okey in outputs:
             J[okey] = {}
             for ikey in inputs:
                 J[okey][ikey] = None
-=======
-    # def _J_dict_solve(self, inputs, outputs):
-    #     """Returns a dict of sensitivities for given
-    #     inputs and outputs.
-    #     """
-    #     system = self.system
-    #     uvec = system.vec['u']
->>>>>>> 47b015f1
 
         if system.mode == 'adjoint':
             outputs, inputs = inputs, outputs
@@ -347,16 +338,9 @@
                         else:
                             del J[param][out]
 
-<<<<<<< HEAD
                 j += 1
 
         return J      
-=======
-    #             for param in inputs:
-    #                 sens_dict[output][param][ind, :] = solvec[param]
-
-    #     return sens_dict
->>>>>>> 47b015f1
 
     def mult(self, mat, sol_vec, rhs_vec):
         """ KSP Callback: applies Jacobian matrix. Mode is determined by the
