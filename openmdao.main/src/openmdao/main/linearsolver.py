""" Linear solvers that are used to solve for the gradient of an OpenMDAO System.
(Not to be confused with the OpenMDAO Solver classes.)
"""

# pylint: disable=E0611, F0401
import numpy as np
from scipy.sparse.linalg import gmres, LinearOperator

from openmdao.main.mpiwrap import MPI
from openmdao.util.graph import fix_single_tuple
from openmdao.util.log import logger

if MPI:
    from petsc4py import PETSc
else:
    class PETSc(object):
        # Dummy class so things parse.
        pass


class LinearSolver(object):
    """ A base class for linear solvers """

    def __init__(self, system):
        """ Set up any LinearSolver object """
        self._system = system
        self.options = system.options

    def _norm(self):
        """ Computes the norm of the linear residual """
        system = self._system
        system.rhs_vec.array[:] = 0.0
        system.applyJ(system.vector_vars.keys())
        system.rhs_vec.array[:] *= -1.0
        system.rhs_vec.array[:] += system.rhs_buf[:]

        if MPI:
            system.rhs_vec.petsc.assemble()
            return system.rhs_vec.petsc.norm()
        else:
            return np.linalg.norm(system.rhs_vec.array)


class ScipyGMRES(LinearSolver):
    """ Scipy's GMRES Solver. This is a serial solver, so
    it should never be used in an MPI setting.
    """

    def __init__(self, system):
        """ Set up ScipyGMRES object """
        super(ScipyGMRES, self).__init__(system)

        n_edge = system.vec['f'].array.size

        system.rhs_buf = np.zeros((n_edge, ))
        system.sol_buf = np.zeros((n_edge, ))
        self.A = LinearOperator((n_edge, n_edge),
                                matvec=self.mult,
                                dtype=float)

    def calc_gradient(self, inputs, outputs, return_format='array'):
        """ Run GMRES solver to return a Jacobian of outputs
        with respect to inputs.
        """

        system = self._system
        RHS = system.rhs_buf
        A = self.A

        # Size the problem
        num_input = system.get_size(inputs)
        num_output = system.get_size(outputs)

        if return_format == 'dict':
            J = {}
            for okey in outputs:
                J[okey] = {}
                for ikey in inputs:
                    if isinstance(ikey, tuple):
                        ikey = ikey[0]
                    J[okey][ikey] = None
        else:
            J = np.zeros((num_output, num_input))


        if system.mode == 'adjoint':
            outputs, inputs = inputs, outputs

        # If Forward mode, solve linear system for each parameter
        # If Adjoint mode, solve linear system for each requested output
        j = 0
        for param in inputs:

            if isinstance(param, tuple):
                param = param[0]

            in_indices = system.vec['u'].indices(system.scope, param)
            jbase = j

            for irhs in in_indices:

                RHS[irhs] = 1.0

                # Call GMRES to solve the linear system
                dx = self.solve(RHS)

                RHS[irhs] = 0.0

                i = 0
                for item in outputs:

                    if isinstance(item, tuple):
                        item = item[0]

                    out_indices = system.vec['u'].indices(system.scope, item)
                    nk = len(out_indices)

                    if return_format == 'dict':
                        if system.mode == 'forward':
                            if J[item][param] is None:
                                J[item][param] = np.zeros((nk, len(in_indices)))
                            J[item][param][:, j-jbase] = dx[out_indices]
                        else:
                            if J[param][item] is None:
                                J[param][item] = np.zeros((len(in_indices), nk))
                            J[param][item][j-jbase, :] = dx[out_indices]

                    else:
                        if system.mode == 'forward':
                            J[i:i+nk, j] = dx[out_indices]
                        else:
                            J[j, i:i+nk] = dx[out_indices]
                        i += nk

                j += 1

        #print inputs, '\n', outputs, '\n', J
        return J

    def solve(self, arg):
        """ Solve the coupled equations for a new state vector that nulls the
        residual. Used by the Newton solvers."""

        system = self._system
        options = self.options
        A = self.A

        #print system.name, 'Linear solution start vec', system.rhs_vec.array
        # Call GMRES to solve the linear system
        dx, info = gmres(A, arg,
                         tol=options.atol,
                         maxiter=options.maxiter)

        if info > 0:
            msg = "ERROR in calc_gradient in '%s': gmres failed to converge " \
                  "after %d iterations"
            logger.error(msg, system.name, info)
        elif info < 0:
            msg = "ERROR in calc_gradient in '%s': gmres failed"
            logger.error(msg, system.name)

        #print system.name, 'Linear solution vec', -dx
        return dx


    def mult(self, arg):
        """ GMRES Callback: applies Jacobian matrix. Mode is determined by the
        system."""

        system = self._system
        system.sol_vec.array[:] = arg[:]

        # Start with a clean slate
        system.rhs_vec.array[:] = 0.0
        system.clear_dp()

        if system._parent_system:
            vnames = system._parent_system._relevant_vars
        else:
            vnames = system.flat_vars.keys()
        system.applyJ(vnames)

        #print system.name, 'mult: arg, result', arg, system.rhs_vec.array[:]
        #print system.rhs_vec.keys()
        return system.rhs_vec.array[:]


class PETSc_KSP(LinearSolver):
    """ PETSc's KSP solver with preconditioning. MPI is supported."""

    def __init__(self, system):
        """ Set up KSP object """
        super(PETSc_KSP, self).__init__(system)

        lsize = np.sum(system.local_var_sizes[system.mpi.rank, :])
        size = np.sum(system.local_var_sizes)
        jac_mat = PETSc.Mat().createPython([(lsize, size), (lsize, size)],
                                           comm=system.mpi.comm)
        jac_mat.setPythonContext(self)
        jac_mat.setUp()

        self.ksp = PETSc.KSP().create(comm=system.mpi.comm)
        self.ksp.setOperators(jac_mat)
        self.ksp.setType('fgmres')
        self.ksp.setGMRESRestart(1000)
        self.ksp.setPCSide(PETSc.PC.Side.RIGHT)

        pc_mat = self.ksp.getPC()
        pc_mat.setType('python')
        pc_mat.setPythonContext(self)

        # # Set these in the system
        # #mpiprint("KSP: creating sol buf, size %d" % lsize)
        system.sol_buf = PETSc.Vec().createWithArray(np.zeros(lsize),
                                                     comm=system.mpi.comm)
        # #mpiprint("KSP: creating rhs buf, size %d" % lsize)
        system.rhs_buf = PETSc.Vec().createWithArray(np.zeros(lsize),
                                                     comm=system.mpi.comm)

    def calc_gradient(self, inputs, outputs, return_format='dict'):
        """Returns a nested dict of sensitivities if return_format == 'dict'.
        """

        if return_format == 'dict':
            return self._J_dict_solve(inputs, outputs)
        else:
            raise RuntimeError("unsupported solve return_format '%s'" % return_format)

    def _J_dict_solve(self, inputs, outputs):
        """Returns a dict of sensitivities for given
        inputs and outputs.
        """
        system = self._system
        options = self.options
        name2collapsed = system.scope.name2collapsed

        inputs = [fix_single_tuple(x) for x in inputs]
        outputs = [fix_single_tuple(x) for x in outputs]

        J = {}
        for okey in outputs:
            J[okey] = {}
            for ikey in inputs:
                J[okey][ikey] = None

        if system.mode == 'adjoint':
            outputs, inputs = inputs, outputs

        self.ksp.setTolerances(max_it=options.maxiter,
                               atol=options.atol,
                               rtol=options.rtol)

        j = 0
        for param in inputs:
            param_tup = name2collapsed[param]
            param_size = system.get_size(param)

            jbase = j

            for irhs in xrange(param_size):
                solvec = system._compute_derivatives(param_tup, irhs)

                for out in outputs:
                    out_size = system.get_size(out)

                    if system.mode == 'forward':
                        if out in solvec:
                            if J[out][param] is None:
                                J[out][param] = np.zeros((out_size, param_size))
                            J[out][param][:, j-jbase] = solvec[out]
                        else:
                            del J[out][param]
                    else:
                        if out in solvec:
                            if J[param][out] is None:
                                J[param][out] = np.zeros((out_size, param_size))
                            J[param][out][j-jbase, :] = solvec[out]
                        else:
                            del J[param][out]

                j += 1

        return J

    def solve(self, arg):
        """ Solve the coupled equations for a new state vector that nulls the
        residual. Used by the Newton solvers."""

        system = self._system
        options = self.options

        self.ksp.setTolerances(max_it=options.maxiter,
                               atol=options.atol,
                               rtol=options.rtol)

        system.rhs_vec.array[:] = system.vec['f'].array[:]
        #print 'newton start vec', system.vec['f'].array[:]

        system.sol_buf.array[:] = arg
        system.rhs_buf.array[:] = system.rhs_vec.array[:]

        system.ln_solver.ksp.solve(system.rhs_buf, system.sol_buf)

        system.vec['df'].array[:] = -system.sol_buf.array[:]

        #print 'newton solution vec', system.vec['df'].array[:]
        return system.vec['df'].array[:]

    def mult(self, mat, sol_vec, rhs_vec):
        """ KSP Callback: applies Jacobian matrix. Mode is determined by the
        system."""

        system = self._system
        system.sol_vec.array[:] = sol_vec.array[:]

        # Start with a clean slate
        system.rhs_vec.array[:] = 0.0
        system.clear_dp()

        varmeta = system.scope._var_meta
        vnames = set(system.flat_vars.keys())
        if system._parent_system:
            g = system._parent_system._comp._reduced_internal_graph
            vnames.update([n for n,data in g.nodes_iter(data=True)
                               if 'comp' not in data and not varmeta[n].get('noflat')])

        system.applyJ(vnames)

        rhs_vec.array[:] = system.rhs_vec.array[:]
        # mpiprint('names = %s' % system.sol_vec.keys())
        #mpiprint('arg = %s, result=%s' % (sol_vec.array, rhs_vec.array))
        #mpiprint('df, du, dp', system.vec['df'].array, system.vec['du'].array, system.vec['dp'].array)

    def apply(self, mat, sol_vec, rhs_vec):
        """ Applies preconditioner """

        #system = self._system

        # TODO - Preconditioning is not supported yet, so mimic an Identity
        # matrix.
        rhs_vec.array[:] = sol_vec.array[:]

        #system.rhs_vec.array[:] = sol_vec.array[:]
        #system.solve_precon()
        #rhs_vec.array[:] = system.sol_vec.array[:]


class LinearGS(LinearSolver):
    """ Linear block Gauss Seidel. MPI is not supported yet.
    Serial block solve of D x = b - (L+U) x """

    def __init__(self, system):
        """ Set up LinearGS object """
        super(LinearGS, self).__init__(system)

        lsize = np.sum(system.local_var_sizes[system.mpi.rank, :])

        system.sol_buf = np.zeros(lsize)
        system.rhs_buf = np.zeros(lsize)

    def calc_gradient(self, inputs, outputs, return_format='array'):
        """ Run GMRES solver to return a Jacobian of outputs
        with respect to inputs.
        """

        system = self._system

        # Size the problem
        # TODO - Support for array slice inputs/outputs
        try:
            num_input = system.get_size(inputs)
            num_output = system.get_size(outputs)
        except KeyError as exc:
            if '[' in str(exc):
                msg = 'Array slice inputs and outputs currently not supported.'
                raise RuntimeError(msg)
            else:
                raise

        n_edge = system.vec['f'].array.size

        if return_format == 'dict':
            J = {}
            for okey in outputs:
                J[okey] = {}
                for ikey in inputs:
                    if isinstance(ikey, tuple):
                        ikey = ikey[0]
                    J[okey][ikey] = None
        else:
            J = np.zeros((num_output, num_input))


        if system.mode == 'adjoint':
            outputs, inputs = inputs, outputs

        # If Forward mode, solve linear system for each parameter
        # If Reverse mode, solve linear system for each requested output
        j = 0
        for param in inputs:

            if isinstance(param, tuple):
                param = param[0]

            in_indices = system.vec['u'].indices(system.scope, param)
            jbase = j

            for irhs in in_indices:

                system.clear_dp()
                system.sol_vec.array[:] = 0.0
                system.rhs_vec.array[:] = 0.0
                system.rhs_vec.array[irhs] = 1.0

                # Perform LinearGS solve
                dx = self.solve(system.rhs_vec.array)

                #system.rhs_vec.array[irhs] = 0.0

                i = 0
                for item in outputs:

                    if isinstance(item, tuple):
                        item = item[0]

                    out_indices = system.vec['u'].indices(system.scope, item)
                    nk = len(out_indices)

                    if return_format == 'dict':
                        if system.mode == 'forward':
                            if J[item][param] is None:
                                J[item][param] = np.zeros((nk, len(in_indices)))
                            J[item][param][:, j-jbase] = dx[out_indices]
                        else:
                            if J[param][item] is None:
                                J[param][item] = np.zeros((len(in_indices), nk))
                            J[param][item][j-jbase, :] = dx[out_indices]

                    else:
                        if system.mode == 'forward':
                            J[i:i+nk, j] = dx[out_indices]
                        else:
                            J[j, i:i+nk] = dx[out_indices]
                        i += nk

                j += 1

        #print inputs, '\n', outputs, '\n', J
        return J

    def solve(self, arg):
        """ Executes an iterative solver """
        system = self._system

        system.rhs_buf[:] = arg[:]
        system.sol_buf[:] = system.sol_vec.array[:]
        options = self.options
        system = self._system

        norm0, norm = 1.0, 1.0
        counter = 0
        while counter < options.maxiter and norm > options.atol and \
              norm/norm0 > options.rtol:

            if system.mode == 'forward':
                for subsystem in system.subsystems(local=True):
                    system.scatter('du', 'dp', subsystem=subsystem)
                    system.rhs_vec.array[:] = 0.0
                    subsystem.applyJ(system.flat_vars.keys())
                    system.rhs_vec.array[:] *= -1.0
                    system.rhs_vec.array[:] += system.rhs_buf[:]
                    sub_options = options if subsystem.options is None \
                                          else subsystem.options
                    subsystem.solve_linear(sub_options)

            elif system.mode == 'adjoint':

                rev_systems = [item for item in reversed(system.subsystems(local=True))]

                for subsystem in rev_systems:
                    system.sol_buf[:] = system.rhs_buf[:]
                    for subsystem2 in rev_systems:
                        if subsystem is not subsystem2:
                            system.rhs_vec.array[:] = 0.0
                            args = subsystem.flat_vars.keys()
                            subsystem2.applyJ(args)
<<<<<<< HEAD
                            #print 'C1', subsystem.name, subsystem2.name, system.vec['dp'].array, system.vec['du'].array, system.vec['df'].array, system.sol_buf[:], system.rhs_buf[:]
                            system.scatter('du', 'dp', subsystem=subsystem2)
                            #print 'C2', subsystem.name, subsystem2.name, system.vec['dp'].array, system.vec['du'].array, system.vec['df'].array, system.sol_buf[:], system.rhs_buf[:]
=======
                            system.scatter('du', 'dp')
>>>>>>> cecd87da
                            system.sol_buf[:] -= system.rhs_vec.array[:]
                            system.vec['dp'].array[:] = 0.0
                    system.rhs_vec.array[:] = system.sol_buf[:]
                    subsystem.solve_linear(options)
<<<<<<< HEAD
 
=======

>>>>>>> cecd87da
            norm = self._norm()
            counter += 1

        #print 'return', options.parent.name, np.linalg.norm(system.rhs_vec.array), system.rhs_vec.array
        #print 'Linear solution vec', system.sol_vec.array
        return system.sol_vec.array
<|MERGE_RESOLUTION|>--- conflicted
+++ resolved
@@ -484,22 +484,13 @@
                             system.rhs_vec.array[:] = 0.0
                             args = subsystem.flat_vars.keys()
                             subsystem2.applyJ(args)
-<<<<<<< HEAD
                             #print 'C1', subsystem.name, subsystem2.name, system.vec['dp'].array, system.vec['du'].array, system.vec['df'].array, system.sol_buf[:], system.rhs_buf[:]
                             system.scatter('du', 'dp', subsystem=subsystem2)
                             #print 'C2', subsystem.name, subsystem2.name, system.vec['dp'].array, system.vec['du'].array, system.vec['df'].array, system.sol_buf[:], system.rhs_buf[:]
-=======
-                            system.scatter('du', 'dp')
->>>>>>> cecd87da
                             system.sol_buf[:] -= system.rhs_vec.array[:]
                             system.vec['dp'].array[:] = 0.0
                     system.rhs_vec.array[:] = system.sol_buf[:]
                     subsystem.solve_linear(options)
-<<<<<<< HEAD
- 
-=======
-
->>>>>>> cecd87da
             norm = self._norm()
             counter += 1
 
