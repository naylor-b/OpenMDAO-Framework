<<<<<<< HEAD
from random import normalvariate,uniform
from math import factorial

from enthought.traits.api import implements, HasTraits

from openmdao.lib.traits.float import Float
from openmdao.main.interfaces import IUncertainVariable

class NormalDistribution(HasTraits): 
    """IUncertainVariable which represents a quantity with a normal distribution of uncertainty"""
=======

from random import normalvariate

class UncertainDistribution(object):
    """Base class for uncertain variables."""
    
    default_val_method = 'expected'
    
    def __init__(self, valmethod=None):
        self.valmethod = valmethod

    def getvalue(self):
        if self.valmethod:
            return getattr(self, self.valmethod)()
        return getattr(self, self.default_val_method)()
    
    def sample(self): 
        raise NotImplemented('The %s class has no sample() method' % self.__class__.__name__)
>>>>>>> 6f6325d8
    
    def expected(self): 
        raise NotImplemented('The %s class has no expected() method' % self.__class__.__name__)

        
class NormalDistribution(UncertainDistribution): 
    """An UncertainDistribution which represents a quantity with a 
    normal distribution of uncertainty.
    
    mu : float
       mean value
       
    sigma : float
       standard deviation
    """
    
    def __init__(self,mu=0, sigma=1): 
        super(NormalDistribution,self).__init__()
        
        self.mu = mu
        self.sigma = sigma
        
    def sample(self): 
        return normalvariate(self.mu,self.sigma)
    
    def expected(self): 
        return self.mu
        
class UniformDistribution(HasTraits):
    """IUncertainVariable which represents a quantity with a uniform distribution of uncertainty"""
    
    max = Float(0,desc="maximum value of random variable")
    min = Float(1,desc="minimum value of random vatiable")
    
    implements(IUncertainVariable)

    def __init__(self,max=0,min=1,*args,**kwargs):
        super(UniformDistribution,self).__init__(*args,**kwargs)
        
        self.max = max
        self.min = min
        
    def getvalue(self):
        return self.expected()

    def sample(self):
        return uniform(self.min,self.max)
        
    def expected(self):
        return (self.max+self.min)/2.

class TriangularDistribution(hasTraits):
    """IUncertainVariable which represents a quantity with a triangular distribution of uncertainty"""

    max = Float(0,desc="maximum value of random variable")
    min = Float(1,desc="maximum value of random variable")
    mode = Float(0.5,desc="location of the most frequent value of the distribution")

    implements(IUncertainVariable)
    
    def __init__(self,max=0,min=1,mode=0.5,*args,**kwargs):
        super(TriangularDistribution,self).__init__(*args,**kwargs)
        
        self.max = max
        self.min = min
        self.mode = mode
        
    def getvalue(self):
        return self.expected()
 
    def sample(self):
        return triangular(self.min,self.max,self.mode)
        
    def expected(self):
        return (self.max+self.mode+self.min)/3.
        
class WeibullDistribution(HasTraits):
    """IUncertainVariable which represents a quantity with a weibull distribution of uncertainty"""
    
    alpha = Float(1,desc="scale parameter for weibull distribution")
    beta = Float(2,desc="shape parameter for weibull distribution")
    
    implements(IUncertainVariable)

    def __init__(self,alpha=1,beta=2,*args,**kwargs):
        super(UniformDistribution,self).__init__(*args,**kwargs)
        
        self.alpha = alpha
        self.beta = beta
        
    def getvalue(self):
        return self.expected()

    def sample(self):
        return weibullvariate(self.alpha,self.beta)
        
    def expected(self):
        return <|MERGE_RESOLUTION|>--- conflicted
+++ resolved
@@ -1,17 +1,6 @@
-<<<<<<< HEAD
-from random import normalvariate,uniform
-from math import factorial
 
-from enthought.traits.api import implements, HasTraits
-
-from openmdao.lib.traits.float import Float
-from openmdao.main.interfaces import IUncertainVariable
-
-class NormalDistribution(HasTraits): 
-    """IUncertainVariable which represents a quantity with a normal distribution of uncertainty"""
-=======
-
-from random import normalvariate
+from random import gauss,weibullvariate,uniform,weibullvariate
+from scipy.special import gamma
 
 class UncertainDistribution(object):
     """Base class for uncertain variables."""
@@ -28,7 +17,6 @@
     
     def sample(self): 
         raise NotImplemented('The %s class has no sample() method' % self.__class__.__name__)
->>>>>>> 6f6325d8
     
     def expected(self): 
         raise NotImplemented('The %s class has no expected() method' % self.__class__.__name__)
@@ -52,27 +40,28 @@
         self.sigma = sigma
         
     def sample(self): 
-        return normalvariate(self.mu,self.sigma)
+        return gauss(self.mu,self.sigma)
     
     def expected(self): 
         return self.mu
         
-class UniformDistribution(HasTraits):
-    """IUncertainVariable which represents a quantity with a uniform distribution of uncertainty"""
     
-    max = Float(0,desc="maximum value of random variable")
-    min = Float(1,desc="minimum value of random vatiable")
+class UniformDistribution(UncertainDistribution):
+    """An UncertainDistribution which represents a quantity with a 
+    uniform distribution of uncertainty.
     
-    implements(IUncertainVariable)
-
+    min : float
+       minimum value
+       
+    max : float
+       maximum value
+    """
+ 
     def __init__(self,max=0,min=1,*args,**kwargs):
         super(UniformDistribution,self).__init__(*args,**kwargs)
         
         self.max = max
         self.min = min
-        
-    def getvalue(self):
-        return self.expected()
 
     def sample(self):
         return uniform(self.min,self.max)
@@ -80,24 +69,26 @@
     def expected(self):
         return (self.max+self.min)/2.
 
-class TriangularDistribution(hasTraits):
-    """IUncertainVariable which represents a quantity with a triangular distribution of uncertainty"""
-
-    max = Float(0,desc="maximum value of random variable")
-    min = Float(1,desc="maximum value of random variable")
-    mode = Float(0.5,desc="location of the most frequent value of the distribution")
-
-    implements(IUncertainVariable)
+class TriangularDistribution(UncertainDistribution):
+    """An UncertainDistribution which represents a quantity with a 
+    triangular distribution of uncertainty.
     
+    min : float
+       minimum value
+       
+    max : float
+       maximum value
+       
+    mode : float
+       mode
+    """
+ 
     def __init__(self,max=0,min=1,mode=0.5,*args,**kwargs):
         super(TriangularDistribution,self).__init__(*args,**kwargs)
         
         self.max = max
         self.min = min
         self.mode = mode
-        
-    def getvalue(self):
-        return self.expected()
  
     def sample(self):
         return triangular(self.min,self.max,self.mode)
@@ -105,25 +96,27 @@
     def expected(self):
         return (self.max+self.mode+self.min)/3.
         
-class WeibullDistribution(HasTraits):
-    """IUncertainVariable which represents a quantity with a weibull distribution of uncertainty"""
+class WeibullDistribution(UncertainDistribution):
+    """An UncertainDistribution which represents a quantity with a 
+    weibull distribution of uncertainty.
     
-    alpha = Float(1,desc="scale parameter for weibull distribution")
-    beta = Float(2,desc="shape parameter for weibull distribution")
-    
-    implements(IUncertainVariable)
+    alpha : float
+       scale parameter
+       
+    beta : float
+       shape parameter
+    """
 
     def __init__(self,alpha=1,beta=2,*args,**kwargs):
         super(UniformDistribution,self).__init__(*args,**kwargs)
         
         self.alpha = alpha
         self.beta = beta
-        
-    def getvalue(self):
-        return self.expected()
 
     def sample(self):
         return weibullvariate(self.alpha,self.beta)
         
     def expected(self):
-        return +        return self.alpha*gamma(1+1./self.beta)
+        
+class 