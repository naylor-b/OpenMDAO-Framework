--- conflicted
+++ resolved
@@ -580,16 +580,11 @@
         global _expr_dict
         
         scope = self._get_updated_scope(scope)
-<<<<<<< HEAD
         if self._parse_needed or self._examiner is None:
             self._examiner = ExprExaminer(ast.parse(self.text, 
                                                     mode='eval'), self)
         inputs = list(self.refs())
 
-=======
-        inputs = list(self.get_referenced_varpaths())
-        
->>>>>>> 15c129d2
         if wrt==None:
             wrt = inputs
         elif isinstance(wrt, str):
