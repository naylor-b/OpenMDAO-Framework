--- conflicted
+++ resolved
@@ -156,15 +156,8 @@
                            matvec=self._matvecFWD,
                            dtype=float)
         J = np.zeros((n_res, n_res))
-<<<<<<< HEAD
-
-        self.provideJ()
-
-=======
-        
         self._cache_J = self.provideJ()
-        
->>>>>>> d2c9f882
+
         for irhs in np.arange(n_res):
 
             RHS = np.zeros((n_edge, 1))
