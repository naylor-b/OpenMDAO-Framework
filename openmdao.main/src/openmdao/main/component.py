--- conflicted
+++ resolved
@@ -710,21 +710,6 @@
         if False in self._valid_dict.values():
             self._call_execute = True
             return False
-<<<<<<< HEAD
-        if self.parent is not None:
-            srccomps = [n for n, v in self.get_expr_sources()]
-            if srccomps:
-                counts = self.parent.exec_counts(srccomps)
-                for count, tup in zip(counts, self._expr_sources):
-                    if count != tup[1]:
-                        self._call_execute = True  # to avoid making this same
-                        # check unnecessarily later, update the count
-                        # information since we've got it, to avoid making
-                        # another call
-                        for i, tup in enumerate(self._expr_sources):
-                            self._expr_sources[i] = (tup[0], count)
-                        return False
-=======
         # if self.parent is not None:
         #     srccomps = [n for n, v in self.get_expr_sources()]
         #     if srccomps:
@@ -736,7 +721,6 @@
         #                 for i, tup in enumerate(self._expr_sources):
         #                     self._expr_sources[i] = (tup[0], count)
         #                 return False
->>>>>>> f79435d0
         return True
 
     @rbac(('owner', 'user'))
