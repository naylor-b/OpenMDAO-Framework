""" Class definition for Component. """

#public symbols
__all__ = ['Component', 'SimulationRoot']


import fnmatch
import glob
import logging
import os.path
from os.path import isabs, isdir, dirname, exists, join, normpath, relpath
import pkg_resources
import sys
import weakref

# pylint: disable-msg=E0611,F0401
from enthought.traits.trait_base import not_event
from enthought.traits.api import Bool, List, Str, Int, Property

from openmdao.main.container import Container
<<<<<<< HEAD
from openmdao.main.expreval import ConnectedExprEvaluator
from openmdao.main.interfaces import implements, IComponent, ICaseIterator
=======
from openmdao.main.interfaces import implements, obj_has_interface, IAssembly, \
                                     IComponent, ICaseIterator, IDriver
>>>>>>> f3a31751
from openmdao.main.filevar import FileMetadata, FileRef
from openmdao.util.eggsaver import SAVE_CPICKLE
from openmdao.util.eggobserver import EggObserver
from openmdao.main.depgraph import DependencyGraph
from openmdao.main.rbac import rbac
from openmdao.main.mp_support import is_instance
from openmdao.main.datatypes.slot import Slot

import openmdao.util.log as tracing


class SimulationRoot (object):
    """Singleton object used to hold root directory."""

    # Execution root directory. Root of all legal file paths.
    __root = None

    @staticmethod
    def chroot (path):
        """Change to directory `path` and set the singleton's root.
        Normally not called but useful in special situations.

        path: string
            Path to move to.
        """
        os.chdir(path)
        SimulationRoot.__root = None
        SimulationRoot.get_root()

    @staticmethod
    def get_root ():
        """Return this simulation's root directory path."""
        if SimulationRoot.__root is None:
            SimulationRoot.__root = os.path.realpath(os.getcwd())
            if sys.platform == 'win32':  # pragma no cover
                SimulationRoot.__root = SimulationRoot.__root.lower()
        return SimulationRoot.__root

    @staticmethod
    def legal_path (path):
        """Return True if `path` is legal (descendant of our root).

        path: string
            Path to check.
        """
        root = SimulationRoot.get_root()
        if sys.platform == 'win32':  # pragma no cover
            return os.path.realpath(path).lower().startswith(root)
        else:
            return os.path.realpath(path).startswith(root)
    

class DirectoryContext(object):
    """Supports using the 'with' statement in place of try-finally for
    :meth:`self.push_dir` and subsequent :meth:`self.pop_dir`."""

    def __init__(self, component):
        self.component = weakref.ref(component)

    def __enter__(self):
        return self.component().push_dir()

    def __exit__(self, exc_type, exc_val, exc_tb):
        self.component().pop_dir()

    def __getstate__(self):
        state = self.__dict__.copy()
        state['component'] = self.component()
        return state

    def __setstate__(self, state):
        self.__dict__.update(state)
        self.component = weakref.ref(self.component)

        
        
_iodict = { 'out': 'output', 'in': 'input' }



class Component (Container):
    """This is the base class for all objects containing Traits that are \
    accessible to the OpenMDAO framework and are "runnable."
    """

    implements(IComponent)
  
    directory = Str('', desc='If non-blank, the directory to execute in.', 
                    iotype='in')
    external_files = List(FileMetadata,
                          desc='FileMetadata objects for external files used'
                               ' by this component.')
    force_execute = Bool(False, iotype='in',
                         desc="If True, always execute even if all IO traits are valid.")

    # this will automagically call _get_log_level and _set_log_level when needed
    log_level = Property(desc='Logging message level')
    
    exec_count = Int(0, desc='Number of times this Component has been executed.')
    
    create_instance_dir = Bool(False)
    
    def __init__(self, doc=None, directory=''):
        super(Component, self).__init__(doc)
        
        # register callbacks for all of our 'in' traits
        for name,trait in self.class_traits().items():
            if trait.iotype == 'in':
                self._set_input_callback(name)

        # contains validity flag for each io Trait (inputs are valid since they're not connected yet,
        # and outputs are invalid)
        self._valid_dict = dict([(name,t.iotype=='in') for name,t in self.class_traits().items() if t.iotype])
        
        # dependency graph between us and our boundaries (bookkeeps connections between our
        # variables and external ones).  This replaces self._depgraph from Container.
        self._depgraph = DependencyGraph()
        
        # Components with input CaseIterators will be forced to execute whenever run() is
        # called on them, even if they don't have any invalid inputs or outputs.
        self._num_input_caseiters = 0
        for name,trait in self.class_traits().items():
            # isinstance(trait.trait_type.klass,ICaseIterator) doesn't work here...
            if trait.iotype == 'in' and trait.trait_type and trait.trait_type.klass is ICaseIterator:
                self._num_input_caseiters += 1

        self._stop = False
        self._call_check_config = True
        self._call_execute = True

        # cached configuration information
        self._input_names = None
        self._output_names = None
        self._container_names = None
        self._expr_sources = None
        self._connected_inputs = None
        self._connected_outputs = None
        
        self.exec_count = 0
        self.derivative_exec_count = 0
        self.create_instance_dir = False
        if directory:
            self.directory = directory
        
        self._dir_stack = []
        self._dir_context = None
        
        self.ffd_order = 0
        self._case_id = ''
        self._itername = ''

    @property
    def dir_context(self):
        """The :class:`DirectoryContext` for this component."""
        if self._dir_context is None:
            self._dir_context = DirectoryContext(self)
        return self._dir_context

    @rbac(('owner', 'user'))
    def get_itername(self):
        """Return current 'iteration coordinates'."""
        return self._itername

    @rbac(('owner', 'user'))
    def set_itername(self, itername):
        """Set current 'iteration coordinates'. Typically called by the
        current workflow just before running the component.

        itername: string
            Iteration coordinates.
        """
        self._itername = itername

    # call this if any trait having 'iotype' metadata of 'in' is changed
    def _input_trait_modified(self, obj, name, old, new):
        #if name.endswith('_items'):
            #n = name[:-6]
            #if n in self._valid_dict:
                #name = n
        self._input_check(name, old)
        self._call_execute = True
        self._input_updated(name)
            
    def _input_updated(self, name):
        if self._valid_dict[name]:  # if var is not already invalid
            outs = self.invalidate_deps(varnames=[name])
            if (outs is None) or outs:
                if self.parent:
                    self.parent.child_invalidated(self.name, outs)

    def __getstate__(self):
        """Return dict representing this container's state."""
        state = super(Component, self).__getstate__()
        state['_input_names'] = None
        state['_output_names'] = None
        state['_container_names'] = None
        state['_expr_sources'] = None
        state['_connected_inputs'] = None
        state['_connected_outputs'] = None
        
        return state

    def __setstate__(self, state):
        super(Component, self).__setstate__(state)
        
        # make sure all input callbacks are in place.  If callback is
        # already there, this will have no effect. 
        for name, trait in self._alltraits().items():
            if trait.iotype == 'in':
                self._set_input_callback(name)

    def check_config (self):
        """Verify that this component is fully configured to execute.
        This function is called once prior to the first execution of this
        component and may be called explicitly at other times if desired. 
        Classes that override this function must still call the base class
        version.
        """
        for name, value in self.traits(required=True).items():
            if value.is_trait_type(Slot) and getattr(self, name) is None:
                self.raise_exception("required plugin '%s' is not present" %
                                     name, RuntimeError)
    
    @rbac(('owner', 'user'))
    def cpath_updated(self):
        """Calls the base class version of *cpath_updated()*, checks our
        directory for validity, and creates the directory if it doesn't exist.
        """
        super(Component, self).cpath_updated()

        if self.create_instance_dir:
            # Create unique subdirectory of parent based on our name.
            parent_dir = self.parent.get_abs_directory()
            new_name = self.name
            new_suffix = ''
            counter = 1
            new_dir = ''.join((new_name, new_suffix))
            path = os.path.join(parent_dir, new_dir)
            while os.path.exists(path):
                counter += 1
                new_suffix = '_%d' % counter
                new_dir = ''.join((new_name, new_suffix))
                path = os.path.join(parent_dir, new_dir)
            try:
                os.makedirs(path)
            except OSError, exc:
                self.raise_exception("Can't create execution directory '%s': %s"
                                     % (path, exc.strerror), OSError)

            # Populate with external files from config directory.
            config_dir = self.directory
            self.directory = new_dir
            try:
                self._restore_files(config_dir, '', [], from_egg=False)
            except Exception:
                self.directory = config_dir
                raise
            self.create_instance_dir = False

        elif self.directory:
            path = self.get_abs_directory()
            if not exists(path):
                # Make sure it's legal path before creating.
                self.check_path(path)
                try:
                    os.makedirs(path)
                except OSError, exc:
                    self.raise_exception(
                        "Can't create execution directory '%s': %s"
                        % (path, exc.strerror), OSError)
            else:
                self.check_path(path, check_dir=True)
                
        if self._call_configure:
            self.configure()
            self._call_configure = False


    def _pre_execute (self, force=False):
        """Prepares for execution by calling *cpath_updated()* and *check_config()* if
        their "dirty" flags are set, and by requesting that the parent Assembly
        update this Component's invalid inputs.
        
        Overrides of this function must call this version.
        """
        if self._call_cpath_updated:
            self.cpath_updated()
            
        if force:
            outs = self.invalidate_deps()
            if (outs is None) or outs:
                if self.parent: self.parent.child_invalidated(self.name, outs)
        else:
            if not self.is_valid():
                self._call_execute = True
            elif self._num_input_caseiters > 0:
                self._call_execute = True
                # we're valid, but we're running anyway because of our input CaseIterators,
                # so we need to notify downstream comps so they grab our new outputs
                outs = self.invalidate_deps()
                if (outs is None) or outs:
                    if self.parent: self.parent.child_invalidated(self.name, outs)
        
        if self.parent is None: # if parent is None, we're not part of an Assembly
                                # so Variable validity doesn't apply. Just execute.
            self._call_execute = True
            valids = self._valid_dict
            for name in self.list_inputs():
                valids[name] = True
        else:
            valids = self._valid_dict
            invalid_ins = [inp for inp in self.list_inputs(connected=True) 
                                    if valids.get(inp) is False]
            if invalid_ins:
                self._call_execute = True
                self.parent.update_inputs(self.name, invalid_ins)
                for name in invalid_ins:
                    valids[name] = True
            elif self._call_execute == False and len(self.list_outputs(valid=False)):
                self._call_execute = True
                
        if self._call_check_config:
            self.check_config()
            self._call_check_config = False


    def execute (self):
        """Perform calculations or other actions, assuming that inputs 
        have already been set. This must be overridden in derived classes.
        """
        raise NotImplementedError('%s.execute' % self.get_pathname())
    
    def _execute_ffd(self, ffd_order):
        """During Fake Finite Difference, instead of executing, a component
        can use the available derivatives to calculate the output efficiently.
        Before FFD can execute, calc_derivatives must be called to save the
        baseline state and the derivatives at that baseline point.
        
        This method approximates the output using a Taylor series expansion
        about the saved baseline point.
        
        This function is overridden by ComponentWithDerivatives
        
        ffd_order: int
            Order of the derivatives to be used (1 or 2).
        """
        
        pass
    
    def calc_derivatives(self, first=False, second=False):
        """Prepare for Fake Finite Difference runs by calculating all needed
        derivatives, and saving the current state as the baseline. The user
        must supply calculate_first_derivatives() and/or
        calculate_second_derivatives() in the component.
        
        This function is overridden by ComponentWithDerivatives
        
        first: Bool
            Set to True to calculate first derivatives.
        
        second: Bool
            Set to True to calculate second derivatives.
        """
        
        pass
    
    def check_derivatives(self, order, driver_inputs, driver_outputs):
        """ComponentsWithDerivatives overloads this function to check for
        missing derivatives.
        
        This function is overridden by ComponentWithDerivatives
        """
        
        pass
        
    def _post_execute (self):
        """Update output variables and anything else needed after execution. 
        Overrides of this function must call this version.  This is only 
        called if execute() actually ran.
        """
        # make our output Variables valid again
        valids = self._valid_dict
        for name in self.list_outputs(valid=False):
            valids[name] = True
        ## make sure our inputs are valid too
        for name in self.list_inputs(valid=False):
            valids[name] = True
        self._call_execute = False
        
    def _post_run (self):
        """"Runs at the end of the run function, whether execute() ran or not."""
        pass
        
    @rbac('*', 'owner')
    def run (self, force=False, ffd_order=0, case_id=''):
        """Run this object. This should include fetching input variables if necessary,
        executing, and updating output variables. Do not override this function.

        force: bool
            If True, force component to execute even if inputs have not
            changed. (Default is False)
            
        ffd_order: int
            Order of the derivatives to be used during Fake
            Finite Difference (typically 1 or 2). During regular execution,
            ffd_order should be 0. (Default is 0)
            
        case_id: str
            Identifier for the Case that is associated with this run. (Default is '')
            If applied to the top-level assembly, this will be prepended to
            all iteration coordinates.
        """
        if self.directory:
            self.push_dir()

        if self.force_execute:
            force = True

        self._stop = False
        self.ffd_order = ffd_order
        self._case_id = case_id
        try:
            self._pre_execute(force)
            if self._call_execute or force:
                #print 'execute: %s' % self.get_pathname()
                
                if ffd_order == 1 and \
                   hasattr(self, 'calculate_first_derivatives'):
                    # During Fake Finite Difference, the available derivatives
                    # are used to approximate the outputs.
                    self._execute_ffd(1)
                    
                elif ffd_order == 2 and \
                   hasattr(self, 'calculate_second_derivatives'):
                    # During Fake Finite Difference, the available derivatives
                    # are used to approximate the outputs.
                    self._execute_ffd(2)
                    
                else:
                    # Component executes as normal
                    self.exec_count += 1
                    if tracing.TRACER is not None and \
                        not obj_has_interface(self, IAssembly) and \
                        not obj_has_interface(self, IDriver):
                            tracing.TRACER.debug(self.get_itername())
                    self.execute()
                    
                self._post_execute()
            #else:
                #print 'skipping: %s' % self.get_pathname()
            self._post_run()
        finally:
            if self.directory:
                self.pop_dir()
 
    def add(self, name, obj):
        """Override of base class version to force call to *check_config*
        after any child containers are added. The base class version is still
        called.
        
        Returns the added Container object.
        """
        self.config_changed()
        if is_instance(obj, Container) and not is_instance(obj, Component):
            self._depgraph.add(name)
        return super(Component, self).add(name, obj)
        
    def remove(self, name):
        """Override of base class version to force call to *check_config* after
        any child containers are removed.
        """
        obj = super(Component, self).remove(name)
        if is_instance(obj, Container) and not is_instance(obj, Component):
            self._depgraph.remove(name)
        self.config_changed()
        return obj

    def add_trait(self, name, trait):
        """Overrides base definition of add_trait in order to
        force call to *check_config* prior to execution when new traits are
        added.
        """
        super(Component, self).add_trait(name, trait)
        
        # if it's an input trait, register a callback to be called whenever it's changed
        if trait.iotype == 'in':
            self._set_input_callback(name)
            
        self.config_changed()
        if name not in self._valid_dict:
            if trait.iotype:
                self._valid_dict[name] = trait.iotype=='in'
            if trait.iotype == 'in' and trait.trait_type and trait.trait_type.klass is ICaseIterator:
                self._num_input_caseiters += 1
        
    def _set_input_callback(self, name, remove=False):
        #t = self.trait(name)
        #if t.has_items or (t.trait_type and t.trait_type.has_items):
        #    name = name+'[]'
        self.on_trait_change(self._input_trait_modified, name, remove=remove)
        
    def remove_trait(self, name):
        """Overrides base definition of add_trait in order to
        force call to *check_config* prior to execution when a trait is
        removed.
        """
        trait = self.get_trait(name)
        
        # remove the callback if it's an input trait
        if trait and trait.iotype == 'in':
            self._set_input_callback(name, remove=True)

        super(Component, self).remove_trait(name)
        self.config_changed()

        try:
            del self._valid_dict[name]
        except KeyError:
            pass
        
        if trait.iotype == 'in' and trait.trait_type and trait.trait_type.klass is ICaseIterator:
            self._num_input_caseiters -= 1

    @rbac(('owner', 'user'))
    def is_valid(self):
        """Return False if any of our variables is invalid."""
        if self._call_execute:
            return False
        if False in self._valid_dict.values():
            self._call_execute = True
            return False
        if self.parent is not None:
            srccomps = [n for n,v in self.get_expr_sources()]
            if srccomps:
                counts = self.parent.exec_counts(srccomps)
                for count,tup in zip(counts, self._expr_sources):
                    if count != tup[1]:
                        self._call_execute = True  # to avoid making this same check unnecessarily later
                        # update the count information since we've got it, to avoid making another call
                        for i,tup in enumerate(self._expr_sources):
                            self._expr_sources[i] = (tup[0], count)
                        return False
        return True
        
    #@rbac(('owner', 'user'))
    #def get_configinfo(self, pathname='self'):
        #"""Return a ConfigInfo object for this instance.  The
        #ConfigInfo object should also contain ConfigInfo objects
        #for children of this object.
        #"""
        #info = ConfigInfo(self, pathname)
        #names = self.list_inputs()
        #for name, trait in self.traits().items():
            #if trait.is_trait_type(Instance):
                #names.append(name)
                
        #nameset = set(names)
        #for cont in self.list_containers():
            #if cont not in nameset:
                #names.append(cont)

        #for name in names:
            #val = getattr(self, name)
            #if self.trait(name).default == val:
                #continue
            #vname = '.'.join([pathname, name])
            #if isinstance(val, (float, int, long, complex, basestring, bool)):
                #info.cmds.append('%s = %s' % (vname, val))
            #elif hasattr(val, 'get_configinfo'):
                #cfg = val.get_configinfo(vname)
                #if issubclass(cfg.klass, Container):
                    #addtxt = "%s.add('%s', %s)" % (pathname,name,cfg.get_ctor())
                #else:
                    #addtxt = '%s = %s' % (vname, cfg.get_ctor())
                #info.cmds.append((cfg, addtxt))
            #else:
                #raise TypeError("get_configinfo: don't know how to handle type %s" % type(val))
            
        #return info
    
    @rbac(('owner', 'user'))
    def config_changed(self, update_parent=True):
        """Call this whenever the configuration of this Component changes,
        for example, children are added or removed.
        """
        if update_parent and hasattr(self, 'parent') and self.parent:
            self.parent.config_changed(update_parent)
        self._input_names = None
        self._output_names = None
        self._connected_inputs = None
        self._connected_outputs = None
        self._container_names = None
        self._expr_sources = None
        self._call_check_config = True
        self._call_execute = True

    def list_inputs(self, valid=None, connected=None):
        """Return a list of names of input values. 
        
        valid: bool (optional)
            If valid is not None, the list will contain names 
            of inputs with matching validity.
            
        connected: bool (optional)
            If connected is not None, the list will contain names
            of inputs with matching *external* connectivity status.
        """
        if self._connected_inputs is None:
            nset = set([k for k,v in self.items(iotype='in')])
            self._connected_inputs = self._depgraph.get_connected_inputs()
            nset.update(self._connected_inputs)
            self._input_names = list(nset)
    
        if valid is None:
            if connected is None:
                return self._input_names
            elif connected is True:
                return self._connected_inputs
            else: # connected is False
                return [n for n in self._input_names if n not in self._connected_inputs]
        
        valids = self._valid_dict
        ret = self._input_names
        ret = [n for n in ret if valids[n] == valid]
            
        if connected is True:
            return [n for n in ret if n in self._connected_inputs]
        elif connected is False:
            return [n for n in ret if n not in self._connected_inputs]

        return ret # connected is None, valid is not None
        
    def list_outputs(self, valid=None, connected=None):
        """Return a list of names of output values. 
        
        valid: bool (optional)
            If valid is not None, the list will contain names 
            of outputs with matching validity.
            
        connected: bool (optional)
            If connected is not None, the list will contain names
            of outputs with matching *external* connectivity status.
        """
        if self._connected_outputs is None:
            nset = set([k for k,v in self.items(iotype='out')])
            self._connected_outputs = self._depgraph.get_connected_outputs()
            nset.update(self._connected_outputs)
            self._output_names = list(nset)
            
        if valid is None:
            if connected is None:
                return self._output_names
            elif connected is True:
                return self._connected_outputs
            else: # connected is False
                return [n for n in self._output_names if n not in self._connected_outputs]
        
        valids = self._valid_dict
        ret = self._output_names
        ret = [n for n in ret if valids[n] == valid]
            
        if connected is True:
            return [n for n in ret if n in self._connected_outputs]
        elif connected is False:
            return [n for n in ret if n not in self._connected_outputs]

        return ret # connected is None, valid is not None
        
    def list_containers(self):
        """Return a list of names of child Containers."""
        if self._container_names is None:
            visited = set([id(self),id(self.parent)])
            names = []
            for n,v in self.__dict__.items():
                if is_instance(v, Container) and id(v) not in visited:
                    visited.add(id(v))
                    names.append(n)
            self._container_names = names
        return self._container_names
    
    @rbac(('owner', 'user'))
    def connect(self, srcpath, destpath):
        """Connects one source variable to one destination variable. 
        When a pathname begins with 'parent.', that indicates
        that it is referring to a variable outside of this object's scope.
        
        srcpath: str
            Pathname of source variable.
            
        destpath: str
            Pathname of destination variable.
        """
        valids_update = None
        
        for ref in ConnectedExprEvaluator(srcpath, self).refs():
            if ref.startswith('parent.'):  # internal destination
                valids_update = (destpath, False)
                self.config_changed(update_parent=False)
                break
        else:
            if destpath.startswith('parent.'): # internal source
                if srcpath not in self._valid_dict:
                    valids_update = (srcpath, True)
                self._connected_outputs = None  # reset cached value of connected outputs
                    
        super(Component, self).connect(srcpath, destpath)
        
        # this is after the super connect call so if there's a 
        # problem we don't have to undo it
        if valids_update is not None:
            self._valid_dict[valids_update[0]] = valids_update[1]
            
        
    @rbac(('owner', 'user'))
    def disconnect(self, srcpath, destpath):
        """Removes the connection between one source variable and one 
        destination variable.
        """
        super(Component, self).disconnect(srcpath, destpath)
        if destpath in self._valid_dict:
            if '.' in destpath or '[' in destpath or ']' in destpath:
                del self._valid_dict[destpath]
            else:
                self._valid_dict[destpath] = True  # disconnected boundary outputs are always valid
        self.config_changed(update_parent=False)
    
    @rbac(('owner', 'user'))
    def get_expr_depends(self):
        """Returns a list of tuples of the form (src_comp_name, dest_comp_name)
        for each dependency resulting from ExprEvaluators in this Component.
        """
        conn_list = []
        if hasattr(self, '_delegates_'):
            for name, dclass in self._delegates_.items():
                delegate = getattr(self, name)
                if hasattr(delegate, 'get_expr_depends'):
                    conn_list.extend(delegate.get_expr_depends())
        return conn_list

    @rbac(('owner', 'user'))
    def get_expr_sources(self):
        """Return a list of tuples containing the names of all upstream components that are 
        referenced in any of our ExprEvaluators, along with an initial exec_count of 0.
        """
        if self._expr_sources is None:
            self._expr_sources = [(v,0) for u,v in self.get_expr_depends() if v==self.name]
        return self._expr_sources

    def check_path(self, path, check_dir=False):
        """Verify that the given path is a directory and is located
        within the allowed area (somewhere within the simulation root path).
        """
# pylint: disable-msg=E1101
        if not SimulationRoot.legal_path(path):
            self.raise_exception("Illegal path '%s', not a descendant of '%s'."
                                 % (path, SimulationRoot.get_root()),
                                 ValueError)
        elif check_dir and not isdir(path):
            self.raise_exception(
                "Execution directory path '%s' is not a directory."
                % path, ValueError)
# pylint: enable-msg=E1101
        return path
    
    @rbac('owner')
    def get_abs_directory (self):
        """Return absolute path of execution directory."""
        path = self.directory
        if not isabs(path):
            if self._call_cpath_updated:
                self.raise_exception("can't call get_abs_directory before hierarchy is defined",
                                     RuntimeError)
            if self.parent is not None and is_instance(self.parent, Component):
                parent_dir = self.parent.get_abs_directory()
            else:
                parent_dir = SimulationRoot.get_root()
            path = join(parent_dir, path)
            
        return path

    def push_dir (self, directory=None):
        """Change directory to dir, remembering the current directory for a
        later :meth:`pop_dir`. Returns the new absolute directory path."""
        if not directory:
            directory = self.get_abs_directory()
        cwd = os.getcwd()
        if not isabs(directory):
            directory = join(self.get_abs_directory(), directory)
        self.check_path(directory, True)
        try:
            os.chdir(directory)
        except OSError, err:
            self.raise_exception("Can't push_dir '%s': %s" % (directory, err),
                                 OSError)
        self._dir_stack.append(cwd)
        return directory

    def pop_dir (self):
        """Return to previous directory saved by :meth:`push_dir`."""
        try:
            newdir = self._dir_stack.pop()
        except IndexError:
            self.raise_exception('Called pop_dir() with nothing on the dir stack',
                                 IndexError)
        os.chdir(newdir)

    def checkpoint (self, outstream, fmt=SAVE_CPICKLE):
        """Save sufficient information for a restart. By default, this
        just calls *save()*.
        """
        self.save(outstream, fmt)

    def restart (self, instream):
        """Restore state using a checkpoint file. The checkpoint file is
        typically a delta from a full saved state file. If checkpoint is
        overridden, this should also be overridden.
        """
        self.load(instream)

    def save_to_egg(self, name, version, py_dir=None, require_relpaths=True,
                    child_objs=None, dst_dir=None, observer=None,
                    need_requirements=True):
        """Save state and other files to an egg. Typically used to copy all or
        part of a simulation to another user or machine. By specifying child
        components in `child_objs`, it will be possible to create instances of
        just those components from the installed egg. Child component names
        should be specified relative to this component.

        name: string
            Name for egg, must be an alphanumeric string.

        version: string
            Version for egg, must be an alphanumeric string.

        py_dir: string
            The (root) directory for local Python files. It defaults to
            the current directory.

        require_relpaths: bool
            If True, any path (directory attribute, external file, or file
            trait) which cannot be made relative to this component's directory
            will raise ValueError. Otherwise such paths generate a warning and
            the file is skipped.

        child_objs: list
            List of child objects for additional entry points.

        dst_dir: string
            The directory to write the egg in.

        observer: callable
            Will be called via an :class:`EggObserver`.

        need_requirements: bool
            Passed to :meth:`eggsaver.save_to_egg`.

        After collecting files and possibly modifying their paths, this
        calls :meth:`container.save_to_egg`.
        Returns ``(egg_filename, required_distributions, orphan_modules)``.
        """
        observer = EggObserver(observer, self._logger)

        src_dir = self.get_abs_directory()
        src_files = set()

        fixup_dirs = []  # These are used to restore original component config.
        fixup_meta = []
        fixup_fvar = []

        # Process all components in bottom-up order.
        # We have to check relative paths like '../somedir' and if
        # we do that after adjusting a parent, things can go bad.
        components = [self]
        components.extend([obj for n,obj in self.items(recurse=True)
                                               if is_instance(obj, Component)])
        try:
            for comp in sorted(components, reverse=True,
                               key=lambda comp: comp.get_pathname()):
                try:
                    comp_dir = comp.get_abs_directory()
                    self._fix_directory(comp, comp_dir, src_dir,
                                        require_relpaths, fixup_dirs)
                    self._fix_external_files(comp, comp_dir, src_dir,
                                             require_relpaths, fixup_meta,
                                             src_files)
                    self._fix_file_vars(comp, comp_dir, src_dir,
                                        require_relpaths, fixup_fvar, src_files)
                except Exception, exc:
                    observer.exception(str(exc))
                    raise

            # Save relative directory for any entry points. Some oddness with
            # parent weakrefs seems to prevent reconstruction in load().
            if child_objs is not None:
                for child in child_objs:
                    if not is_instance(child, Component):
                        continue
                    rel_path = child.directory
                    obj = child.parent
                    if obj is None:
                        msg = 'Entry point object has no parent!'
                        observer.exception(msg)
                        raise RuntimeError(msg)
                    while obj.parent is not None and \
                          is_instance(obj.parent, Component):
                        rel_path = join(obj.directory, rel_path)
                        obj = obj.parent
                    child._rel_dir_path = rel_path

            return super(Component, self).save_to_egg(
                       name, version, py_dir, src_dir, src_files,
                       child_objs, dst_dir, observer.observer,
                       need_requirements)
        finally:
            # If any component config has been modified, restore it.
            for comp, path in fixup_dirs:
                comp.directory = path
            for meta, path in fixup_meta:
                meta.path = path
            for comp, name, path in fixup_fvar:
                comp.set(name+'.path', path, force=True)

    def _fix_directory(self, comp, comp_dir, root_dir, require_relpaths,
                       fixup_dirs):
        """Ensure execution directory for `comp` is in relative form."""
        if comp_dir.startswith(root_dir):
            if comp_dir == root_dir and comp.directory:
                fixup_dirs.append((comp, comp.directory))
                comp.directory = ''
            elif isabs(comp.directory):
                parent_dir = comp.parent.get_abs_directory()
                fixup_dirs.append((comp, comp.directory))
                comp.directory = relpath(comp_dir, parent_dir)
                self._logger.debug("    %s.directory reset to '%s'", 
                           comp.name, comp.directory)
        elif require_relpaths:
            self.raise_exception(
                "Can't save, %s directory '%s' doesn't start with '%s'."
                % (comp.get_pathname(), comp_dir, root_dir), ValueError)

        else:
            self._logger.warning("%s directory '%s' can't be made relative to '%s'.",
                         comp.get_pathname(), comp_dir, root_dir)

    def _fix_external_files(self, comp, comp_dir, root_dir, require_relpaths,
                            fixup_meta, src_files):
        """Ensure external files for `comp` are in relative form and update
        src_files to include all matches."""
        for metadata in comp.external_files:
            path = metadata.path
            if not path:
                continue
            if not isabs(path):
                path = join(comp_dir, path)
            path = normpath(path)
            if path.startswith(root_dir):
                if isabs(metadata.path):
                    new_path = relpath(path, comp_dir)
                    fixup_meta.append((metadata, metadata.path))
                    metadata.path = new_path
                for path in glob.glob(path):
                    src_files.add(relpath(path, root_dir))
            elif require_relpaths:
                self.raise_exception(
                    "Can't save, %s file '%s' doesn't start with '%s'."
                    % (comp.get_pathname(), path, root_dir), ValueError)
            else:
                self._logger.warning("%s file '%s' can't be made relative to '%s'.",
                             comp.get_pathname(), path, root_dir)

    def _fix_file_vars(self, comp, comp_dir, root_dir, require_relpaths,
                       fixup_fvar, src_files):
        """Ensure File traits for `comp` are in relative form and add to
        src_files."""
        for fvarname, fvar, ftrait in comp.get_file_vars():
            if fvar.owner is not comp:
                continue
            if hasattr(ftrait, 'local_path') and ftrait.local_path:
                path = ftrait.local_path
            else:
                path = fvar.path
            if not path:
                continue
            if not isabs(path):
                path = join(comp_dir, path)
            path = normpath(path)
            if path.startswith(root_dir):
                if exists(path):
                    src_files.add(relpath(path, root_dir))
                if isabs(fvar.path):
                    path = relpath(path, comp_dir)
                    fixup_fvar.append((comp, fvarname, fvar.path))
                    comp.set(fvarname+'.path', path, force=True)
            elif require_relpaths:
                self.raise_exception(
                    "Can't save, %s path '%s' doesn't start with '%s'."
                    % ('.'.join((comp.get_pathname(), fvarname)),
                       path, root_dir), ValueError)
            else:
                self._logger.warning("%s path '%s' can't be made relative to '%s'.",
                             '.'.join((comp.get_pathname(), fvarname)),
                             path, root_dir)

    def get_file_vars(self):
        """Return list of (filevarname,filevarvalue,file trait) owned by this
        component."""

        def _recurse_get_file_vars(container, file_vars, visited, scope):
            for name, obj in container.items(type=not_event):
                if id(obj) in visited:
                    continue
                visited.add(id(obj))
                if isinstance(obj, FileRef):
                    ftrait = container.get_trait(name)
                    if self is scope:
                        file_vars.append((name, obj, ftrait))
                    else:
                        rel_path = container.get_pathname(rel_to_scope=scope)
                        file_vars.append(('.'.join((rel_path, name)),
                                          obj, ftrait))
                elif is_instance(obj, Container) and \
                     not is_instance(obj, Component):
                    _recurse_get_file_vars(obj, file_vars, visited, scope)

        file_vars = []
        _recurse_get_file_vars(self, file_vars, set(), self)
        return file_vars

    @staticmethod
    def load(instream, fmt=SAVE_CPICKLE, package=None,
             call_post_load=True, top_obj=True, name='', observer=None):
        """Load object(s) from `instream`.  If `instream` is an installed
        package name, then any external files referenced in the object(s)
        are copied from the package installation to appropriate directories.
        If an external file has metadata attribute 'constant' == True and
        the machine supports it, a symlink is used rather than a file copy.
        The `package` and `top_obj` arguments are normally used by a loader
        script (generated by :meth:`save_to_egg`) to load a sub-component from
        the egg.  `name` is set when creating an instance via a factory.
        In this case, external files are copied to a `name` directory and the
        component's directory attribute set accordingly.  Existing files
        are not overwritten. Returns the root object.

        instream: file or string
            Stream to load from.

        fmt: int
            Format of state data.

        package: string
            Name of package to look for `instream` if `instream` is a string
            that is not an existing file.

        call_post_load: bool
            If True, call :meth:`post_load`.

        top_obj: bool
            Set True if loading the default entry, False if loading a
            child entry point object.

        name: string
            Name for the root object.

        observer: callable
            Will be called via an :class:`EggObserver`.
        """
        observer = EggObserver(observer, logging.getLogger())
        try:
            top = Container.load(instream, fmt, package, False, name=name)
        except Exception, exc:
            observer.exception(str(exc))
            raise

        observer.logger = top._logger
        if is_instance(top, Component):
            # Get path relative to real top before we clobber directory attr.
            if top_obj:
                rel_path = '.'
            else:
                if top.parent is not None:
                    rel_path = top.directory
                    obj = top.parent
                    while obj.parent is not None and \
                          is_instance(obj.parent, Component):
                        rel_path = join(obj.directory, rel_path)
                        obj = obj.parent
                elif '_rel_dir_path' in top.traits():
                    top._logger.warning('No parent, using saved relative directory')
                    rel_path = top._rel_dir_path  # Set during save_to_egg().
                else:
                    top._logger.warning('No parent, using null relative directory')
                    rel_path = ''

            # Set top directory.
            orig_dir = os.getcwd()
            if name:
                top.name = name
                # New instance via create(name) gets new directory.
                if not exists(name):
                    os.mkdir(name)
                os.chdir(name)
            
            try:
                top._trait_change_notify(False)
                
                # TODO: (maybe) Seems like we should make top.directory relative
                # here # instead of absolute, but it doesn't work...
                #top.directory = relpath(os.getcwd(), SimulationRoot.get_root())
                top.directory = os.getcwd()
                
                # Create any missing subdirectories.
                for component in [c for n,c in top.items(recurse=True)
                                              if is_instance(c, Component)]:
                    directory = component.get_abs_directory()
                    if not exists(directory):
                        os.makedirs(directory)

                # If necessary, copy files from installed egg.
                if isinstance(instream, basestring) and \
                   not exists(instream) and not isabs(instream):
                    # If we got this far, then the stuff below "can't" fail.
                    if not package:
                        dot = instream.rfind('.')
                        package = instream[:dot]
                    top._restore_files(package, rel_path, [], observer=observer)
            finally:
                top._trait_change_notify(True)
                os.chdir(orig_dir)
                if name and not glob.glob(join(name, '*')):
                    # Cleanup unused directory.
                    os.rmdir(name)
                    top.directory = ''
                    
        if call_post_load:
            top.post_load()
            
        observer.complete(name)
        
        top.parent = None
        return top

    def _restore_files(self, package, rel_path, file_list, do_copy=True,
                       observer=None, from_egg=True):
        """Restore external files from installed egg or config directory."""
        with self.dir_context:
            fvars = self.get_file_vars()
            if self.external_files or fvars:
                self._logger.info('Checking files in %s', os.getcwd())

            for metadata in self.external_files:
                pattern = metadata.path
                if pattern:
                    is_input = getattr(metadata, 'input', False)
                    const = getattr(metadata, 'constant', False)
                    binary = getattr(metadata, 'binary', False)
                    self._list_files(pattern, package, rel_path, is_input,
                                     const, binary, file_list, from_egg)

            for fvarname, fvar, ftrait in fvars:
                path = fvar.path
                if path:
                    is_input = ftrait.iotype == 'in'
                    self._list_files(path, package, rel_path, is_input, False,
                                     ftrait.binary, file_list, from_egg)
            if from_egg:
                for component in [c for n,c in self.items(recurse=False)
                                              if is_instance(c, Component)]:
                    path = rel_path
                    if component.directory:
                        # Always use '/' for resources.
                        path += '/'+component.directory
                    component._restore_files(package, path, file_list,
                                             do_copy=False)
            if do_copy:
                # Only copy once we've gotten the complete list.
                self._copy_files(package, file_list, observer, from_egg)

    def _list_files(self, pattern, package, rel_path, is_input, const, binary,
                    file_list, from_egg):
        """List files from installed egg or config dir matching pattern."""
        symlink = const and sys.platform != 'win32'
        sep = '/' if from_egg else os.sep

        directory = dirname(pattern)
        pattern = os.path.basename(pattern)
        if directory:
            if not exists(directory):
                os.makedirs(directory)
            rel_path = ''.join((rel_path, sep, directory))

        rel_path = normpath(rel_path)
        if from_egg:
            if not pkg_resources.resource_exists(package, rel_path):
                return
            if not pkg_resources.resource_isdir(package, rel_path):
                return
            pkg_files = pkg_resources.resource_listdir(package, rel_path)
        else:
            pkg_files = os.listdir(os.path.join(package, rel_path))

        if directory:
            self.push_dir(directory)
        cwd = os.getcwd()
        try:
            found = False
            for filename in pkg_files:
                if fnmatch.fnmatch(filename, pattern):
                    found = True
                    if exists(filename):
                        # Don't overwrite existing files (reloaded instance).
                        self._logger.debug("    '%s' exists", filename)
                        continue

                    src_name = ''.join((rel_path, sep, filename))
                    if from_egg:
                        src_path = pkg_resources.resource_filename(package,
                                                                   src_name)
                    else:
                        src_path = os.path.join(package, src_name)
                    size = os.path.getsize(src_path)
                    if symlink:
                        mode = 'symlink'
                    else:
                        mode = 'wb' if binary else 'w'
                    file_list.append((src_name, mode, size,
                                      os.path.join(cwd, filename)))
            if not found and is_input:
                self._logger.warning("No files found for '%s'", pattern)
        finally:
            if directory:
                self.pop_dir()

    def _copy_files(self, package, file_list, observer, from_egg):
        """Copy/symlink files in `file_list`."""
        total_files = float(len(file_list))
        total_bytes = 0.
        for i, info in enumerate(file_list):
            src_name, mode, size, dst_name = info
            total_bytes += size

        dst_dir = ''
        completed_bytes = 0.
        for i, info in enumerate(file_list):
            src_name, mode, size, dst_name = info
            if dirname(dst_name) != dst_dir:
                dst_dir = dirname(dst_name)
                self._logger.info('Restoring files in %s', dst_dir)
            if observer is not None:
                observer.copy(src_name, i/total_files,
                              completed_bytes/total_bytes)
            if mode == 'symlink':
                if from_egg:
                    src_path = pkg_resources.resource_filename(package,
                                                               src_name)
                else:
                    src_path = os.path.join(package, src_name)
                os.symlink(src_path, dst_name)
            else:
                if from_egg:
                    src = pkg_resources.resource_stream(package, src_name)
                else:
                    src_mode = 'rb' if 'b' in mode else 'r'
                    src = open(os.path.join(package, src_name), src_mode)
                dst = open(dst_name, mode)
                chunk = 1 << 20  # 1MB
                data = src.read(chunk)
                while data:
                    dst.write(data)
                    data = src.read(chunk)
                src.close()
                dst.close()
            completed_bytes += size

    def step (self):
        """For Components that run other components (e.g., Assembly or Drivers),
        this will run one Component and return. For simple components, it is
        the same as *run()*.
        """
        self.run()

    def stop (self):
        """Stop this component."""
        self._stop = True

    @rbac(('owner', 'user'))
    def get_valid(self, names):
        """Get the value of the validity flag for the specified variables.
        Returns a list of bools.
        
        names: iterator of str
            Names of variables whose validity is requested.
        """
        valids = self._valid_dict
        return [valids[n] for n in names]
                
    def set_valid(self, names, valid):
        """Mark the io traits with the given names as valid or invalid."""
        valids = self._valid_dict
        for name in names:
            valids[name] = valid
            
    @rbac(('owner', 'user'))
    def invalidate_deps(self, varnames=None, force=False):
        """Invalidate all of our outputs if they're not invalid already.
        For a typical Component, this will always be all or nothing, meaning
        there will never be partial validation of outputs.  
        
        NOTE: Components supporting partial output validation must override
        this function.
        
        Returns None, indicating that all outputs are newly invalidated, or [],
        indicating that no outputs are newly invalidated.
        """
        outs = self.list_outputs()
        valids = self._valid_dict
        
        self._call_execute = True

        # only invalidate connected inputs. inputs that are not connected
        # should never be invalidated
        if varnames is None:
            for var in self.list_inputs(connected=True):
                valids[var] = False
        else:
            conn = self.list_inputs(connected=True)
            if conn:
                for var in varnames:
                    if var in conn:
                        valids[var] = False

        # this assumes that all outputs are either valid or invalid
        if not force and outs and (valids[outs[0]] is False):
            # nothing to do because our outputs are already invalid
            return []
        
        for out in outs:
            valids[out] = False
            
        return None  # None indicates that all of our outputs are invalid

    def update_outputs(self, outnames):
        """Do what is necessary to make the specified output Variables valid.
        For a simple Component, this will result in a *run()*.
        """
        self.run()
        
    def _get_log_level(self):
        """Return logging message level."""
        return self._logger.level

    def _set_log_level(self, level):
        """Set logging message level."""
        self._logger.level = level


def _show_validity(comp, recurse=True, exclude=set(), valid=None): #pragma no cover
    """prints out validity status of all input and output traits
    for the given object, optionally recursing down to all of its
    Component children as well.
    """
    def _show_validity_(comp, recurse, exclude, valid, result):
        pname = comp.get_pathname()
        for name, val in comp._valid_dict.items():
            if name not in exclude and (valid is None or val is valid):
                if '.' in name:  # mark as fake boundary var
                    result['.'.join([pname,'*%s*'%name])] = val
                else:
                    result['.'.join([pname,name])] = val
        if recurse:
            for name in comp.list_containers():
                obj = getattr(comp, name)
                if is_instance(obj, Component):
                    _show_validity_(obj, recurse, exclude, valid, result)
    result = {}
    _show_validity_(comp, recurse, exclude, valid, result)
    for name,val in sorted([(n,v) for n,v in result.items()], key=lambda v: v[0]):
        print '%s: %s' % (name,val)
    <|MERGE_RESOLUTION|>--- conflicted
+++ resolved
@@ -18,13 +18,9 @@
 from enthought.traits.api import Bool, List, Str, Int, Property
 
 from openmdao.main.container import Container
-<<<<<<< HEAD
 from openmdao.main.expreval import ConnectedExprEvaluator
-from openmdao.main.interfaces import implements, IComponent, ICaseIterator
-=======
 from openmdao.main.interfaces import implements, obj_has_interface, IAssembly, \
                                      IComponent, ICaseIterator, IDriver
->>>>>>> f3a31751
 from openmdao.main.filevar import FileMetadata, FileRef
 from openmdao.util.eggsaver import SAVE_CPICKLE
 from openmdao.util.eggobserver import EggObserver
