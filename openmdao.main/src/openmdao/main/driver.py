--- conflicted
+++ resolved
@@ -51,12 +51,8 @@
     directional_fd = Bool(False, desc="Set to True to do a directional "
                                        "finite difference for each GMRES "
                                        "iteration instead of pre-computing "
-<<<<<<< HEAD
-                                       "the full fd space.")
-=======
                                        "the full fd space.",
                                        framework_var=True)
->>>>>>> 25bdf254
 
     # KTM - story up for this one.
     #fd_blocks = List([], desc='User can specify nondifferentiable blocks '
