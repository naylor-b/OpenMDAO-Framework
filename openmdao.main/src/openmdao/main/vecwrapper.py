--- conflicted
+++ resolved
@@ -439,17 +439,12 @@
         if not (MPI or scatter_conns or noflat_vars):
             return  # no data to xfer
 
-<<<<<<< HEAD
         try:
             var_idxs, input_idxs = merge_idxs(var_idxs, input_idxs)
         except Exception as err:
             raise RuntimeError("ERROR creating scatter for system %s in scope %s" %
                                 (system.name, str(system.scope), str(err)))
 
-=======
-        var_idxs, input_idxs = merge_idxs(var_idxs, input_idxs)
-        
->>>>>>> dd86c048
         self.var_idxs = to_slice(var_idxs)
         self.input_idxs = to_slice(input_idxs)
 
