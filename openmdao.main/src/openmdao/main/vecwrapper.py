import sys
from collections import OrderedDict, namedtuple
import numpy
from numpy import ndarray

from openmdao.main.mpiwrap import MPI, create_petsc_vec, PETSc
from openmdao.main.array_helpers import offset_flat_index, \
                                        get_flat_index_start, get_val_and_index, get_shape, \
                                        get_flattened_index, to_slice, to_indices
from openmdao.main.interfaces import IImplicitComponent
from openmdao.util.typegroups import int_types
from openmdao.util.graph import base_var

ViewInfo = namedtuple('ViewInfo', 'view, start, idxs, size, hide')

class VecWrapperBase(object):
    """A wrapper object for a local vector, a distributed PETSc vector,
    and info about what var maps to what range within the distributed
    vector.
    """
    def __init__(self, system, array, name=''):
        self.array = array
        self.name = name
        self._info = OrderedDict() # dict of ViewInfos

        # create the PETSc vector
        self.petsc_vec = create_petsc_vec(system.mpi.comm,
                                          self.array)
        self._initialize(system)
        self._map_resids_to_states(system)
        self._add_tuple_members(system, self._info.keys())
        self._add_resid(system)

    def _add_resid(self, system):
        pass

    def _add_tuple_members(self, system, tups):
        """Add all srcs and dests from var tuples so that views for
        particular openmdao variables can be accessed.
        """
        for tup in tups:
            names = set([tup[0]]+list(tup[1])) # src + dests
            for name in names:
                self._add_aliasview(name, tup)

    def _add_aliasview(self, name, base):
        """Add a view that just points to an existing view using a different
        name.
        """
        info = self._info[base]
        newinfo = ViewInfo(info.view, info.start, info.idxs, info.size, True)
        self._info[name] = newinfo

    def _add_subview(self, scope, name):
        var = scope._var_meta[name]
        name2collapsed = scope.name2collapsed

        sz = var['size']
        if sz > 0 and not var.get('noflat'):
            idx = var['flat_idx']
            base = self._info[name2collapsed[var['basevar']]]
            sub_idx = offset_flat_index(idx, base.start)
            substart = get_flat_index_start(sub_idx)
            self._info[name] = ViewInfo(base.view, substart, to_slice(idx),
                                        len(to_indices(idx, base.view)), True)

            if self.array[sub_idx].size != sz:
                raise RuntimeError("size mismatch: in system %s, view for %s is %s, idx=%s, size=%d" %
                                     (system.name, name,
                                     list(self.bounds(name)),
                                     sub_idx,self.array[sub_idx].size))

    def __getitem__(self, name):
        view, _, idxs, _, _ = self._info[name]
        return view[idxs]

    def __setitem__(self, name, value):
        view, _, idxs, _, _ = self._info[name]
        if isinstance(value, ndarray):
            try:
                view[idxs] = value.flat
            except Exception as err:
                raise RuntimeError("cannot set array %s to value:\n %s\n %s" %
                                    (name, str(value), str(err)))
        else:
            view[idxs] = value

    def __contains__(self, name):
        return name in self._info

    def keys(self):
        """Return list of names of views."""
        return [k for k,v in self._info.items() if not v.hide]

    def items(self):
        """Return list of (name, view) for each view."""
        return [(k, v.view) for k,v in self._info.items() if not v.hide]

    def start(self, name):
        """Return the starting index for the array view belonging
        to the given name. name may contain array indexing.
        """
        return self._info[name].start

    def bounds(self, names):
        """Return the bounds corresponding to the slice occupied
        by the named variable(s) within the flattened array.
        name may contain array indexing.  Note that if all of the
        names given are not contiguous, the bounds will encompass
        the named variables AND any variables between them.
        """
        if isinstance(names, basestring):
            info = self._info[names]
            return (info.start, info.start + info.size)

        infos = [self._info[n] for n in names]
        bnds = [(i.start, i.start+i.size) for i in infos]
        return (min([u for u,v in bnds]), max([v for u,v in bnds]))

    def indices(self, scope, name):
        """Return the index array corresponding to a single name."""
        if name not in self._info:
            if isinstance(name, basestring):
                name = scope.name2collapsed[name]
            if name[0].split('[',1)[0] in self._info:
                self._add_subview(scope, name)
        _, start, _, size, _ = self._info[name]
        return petsc_linspace(start, start+size)

    def set_to_array(self, arr, vnames=None):
        """Pull values for the given set of names out of our array
        and set them into the given array.
        """
        if vnames is None:
            vnames = self.keys()

        asize = arr.size

        start = end = 0
        for name in vnames:
            array_val = self[name]
            end += array_val.size
            if end > asize:
                raise ValueError("end index %d exceeds size of target array" % (end-1))
            arr[start:end] = array_val
            start += array_val.size

    def set_from_array(self, arr, vnames):
        """Pull values for the given set of names out of the array
        and set them into our array.
        """
        asize = self.array.size

        start = end = 0
        for name in vnames:
            size = self[name].size
            end += size
            if end > asize:
                raise ValueError("end index %d exceeds size of target array" % (end-1))
            self[name] = arr[start:end]
            start += size

    def _is_var_idx(self, info, idx):
        if isinstance(info.idxs, slice):
            if info.idxs.step == 1 or info.idxs.step is None:
                return idx >= info.idxs.start and idx < info.idxs.stop
            return idx in to_indices(info.idxs, info.view)
        return idx in info.idxs

    def find_var(self, idx):
        for name, info in self._info.items():
            if not info.hide and self._is_var_idx(info, idx):
                return name
        for name, info in self._info.items():
            if info.hide and self._is_var_idx(info, idx):
                return name

    def dump(self, verbose=False, stream=sys.stdout):
        for name, info in self._info.items():
            if verbose or not info.hide:
                stream.write("%s - %s: (%d,%d) %s\n" %
                           (self.name, info.view[info.idxs], info.start,
                            info.start+len(info.view[info.idxs]), name))
        if self.petsc_vec is not None:
            stream.write("%s - petsc sizes: %s\n" % (self.name, self.petsc_vec.sizes))


class VecWrapper(VecWrapperBase):
    def _initialize(self, system):
        scope = system.scope
        name2collapsed = scope.name2collapsed
        flat_vars = system.flat_vars
        vector_vars = system.vector_vars
        self.app_ordering = system.app_ordering
        rank = system.mpi.rank

        vec_srcs = set([n[0] for n in vector_vars])

        # to detect overlapping index sets, we need all of the subvar bases
        # that are NOT included in the vectors.  If a base IS included in the vectors,
        # then all of its subvars are just subviews of the base view, so no chance
        # of overlapping causing redundant data in the vectors
        bases = dict([(n.split('[',1)[0], []) for n in vec_srcs
                                    if n.split('[',1)[0] not in vec_srcs])

        # first, add views for vars whose sizes are added to the total,
        # i.e., either they are basevars or their basevars are not included
        # in the vector.
        start, end = 0, 0
        for ivar, (name, var) in enumerate(vector_vars.items()):
            sz = system.local_var_sizes[rank, ivar]
            if sz > 0:
                end += sz
                # store the view, local start idx, and distributed start idx
                self._info[name] = ViewInfo(self.array[start:end], start, slice(None),
                                            end-start, False)

                base = name[0].split('[',1)[0]

                if base in bases and base not in vec_srcs:
                    bases[base].append(name[0])

                    if len(bases[base]) > 1:
                        # check for overlaping subvars
                        idxset = set()
                        bval = scope.get(base)

                        for subname in bases[base]:
                            _, idx = get_val_and_index(scope, subname)
                            idxs = get_flattened_index(idx, get_shape(bval), cvt_to_slice=False)
                            if idxset.intersection(set(idxs)):
                                raise RuntimeError("Subvars %s share overlapping indices. Try reformulating the problem to prevent this." %
                                                   [n for n in bases[base]])
                            idxset.update(idxs)

                if end-start > self.array[start:end].size:
                    raise RuntimeError("size mismatch: in system %s view for %s is %s, size=%d" %
                                 (system.name,name, [start,end],self[name].size))
                start += sz

        # now add views for subvars that are subviews of their
        # basevars
        if vector_vars:
            for name, var in flat_vars.items():
                if name not in vector_vars:
                    self._add_subview(scope, name)

        # TODO: handle cases where we have overlapping subvars but no basevar

    def _add_resid(self, system):
        nodemap = system.scope.name2collapsed
        if hasattr(system, '_comp') and IImplicitComponent.providedBy(system._comp):
            cname = system._comp.name
            states = ['.'.join((cname, s)) for s in system._comp.list_states()]
            resids = ['.'.join((cname, s)) for s in system._comp.list_residuals()]
        else:
            states = []
            resids = []
        states = [s for s in states if nodemap[s] in system.variables]
        if states:
            start, end = self.bounds(states)

            # verify contiguous states
            size = sum([self._info[n][0].size for n in states])

            view = self.array[start:end]

            assert(size == view.size)
            assert(len(resids) == 1)

            self._info[resids[0]] = ViewInfo(view, start, slice(None),
                                             end-start, True)

    def _map_resids_to_states(self, system):
        # add any mappings of residuals to states
        for resid, state in system._mapped_resids.items():
            if resid not in self._info:
                self._add_aliasview(resid, state)

    def set_from_scope(self, scope, vnames=None):
        """Get the named values from the given scope and set flattened
        versions of them in our array.
        """
        if vnames is None:
            vnames = self.keys()
        else:
            vnames = [n for n in vnames if n in self]

        for name in vnames:
            if isinstance(name, tuple):
                self[name] = scope.get_flattened_value(name[0]).real
            else:
                self[name] = scope.get_flattened_value(name).real

    def set_from_scope_complex(self, scope, vnames=None):
        """Get the named values from the given scope and set flattened
        versions of just the complex portion into our array.
        """
        if vnames is None:
            vnames = self.keys()
        else:
            vnames = [n for n in vnames if n in self]

        for name in vnames:
            if isinstance(name, tuple):
                self[name] = scope.get_flattened_value(name[0]).imag
            else:
                self[name] = scope.get_flattened_value(name).imag

    def set_to_scope(self, scope, vnames=None):
        """Pull values for the given set of names out of our array
        and set them into the given scope.
        """
        if vnames is None:
            vnames = self.keys()
        else:
            vnames = [n for n in vnames if n in self]

        for name in vnames:
            if isinstance(name, tuple):
                array_val = self[name]
                scope.set_flattened_value(name[0], array_val)
                for dest in name[1]:
                    if dest != name[0]:
                        scope.set_flattened_value(dest, array_val)
            else:
                scope.set_flattened_value(name, self[name])


class InputVecWrapper(VecWrapperBase):
    def _initialize(self, system):
        scope = system.scope
        varmeta = scope._var_meta
        name2collapsed = scope.name2collapsed
        flat_ins = _filter_flat(scope, system._owned_args)
        start, end = 0, 0
        arg_idx = system.arg_idx

        for sub in system.simple_subsystems():
            for name in [n for n in system.vector_vars if n in sub._in_nodes]:
                if name in flat_ins and name not in self._info:
                    sz = len(arg_idx[name])
                    end += sz
                    self._info[name] = ViewInfo(self.array[start:end], start,
                                                slice(None), end-start, False)
                    if end-start > self.array[start:end].size:
                        raise RuntimeError("size mismatch: in system %s view for %s is %s, size=%d" %
                                     (system.name,name, [start,end],self[name].size))
                    start += sz

        all_ins = set()
        for sub in system.simple_subsystems():
            for arg in sub._in_nodes:
                all_ins.add(arg)

        # now add views for subvars that are subviews of their
        # basevars
        for name in all_ins:
            var = varmeta[name]

            if name in system.vector_vars or name2collapsed.get(var.get('basevar')) not in self:
                continue

            self._add_subview(scope, name)

    def _map_resids_to_states(self, system):
        pass

    def get_dests_by_comp(self):
        """Return a dict of comp name keyed to a list of input nodes, with
        any subvars removed that have basevars in the vector.
        """
        ret = OrderedDict()
        for node in self._info.keys():
            if isinstance(node, tuple) and len(node) > 1:
                src, dests = node
                for d in dests:
                    cname, _, vname = d.partition('.')
                    ret.setdefault(cname, []).append(node)

        for cname, in_nodes in ret.items():
            bases = [n[0] for n in in_nodes if n[0].split('[',1)[0]==n[0]]
            ret[cname] = [n for n in in_nodes
                             if n[0] in bases or n[0].split('[',1)[0] not in bases]

        return ret

    def set_to_scope(self, scope, vnames=None):
        """Pull values for the given set of names out of our array
        and set them into the given scope.
        """
        if vnames is None:
            vnames = self.keys()
        else:
            vnames = [n for n in vnames if n in self]

        for name in vnames:
            array_val = self[name]
            if isinstance(name, tuple):
                for dest in name[1]:
                    scope.set_flattened_value(dest, array_val)
            else:
                scope.set_flattened_value(name, array_val)

    def set_to_scope_complex(self, scope, vnames=None):
        """Pull values for the given set of names out of our array
        and set them into the given scope as the complex part of the value.
        """
        if vnames is None:
            vnames = self.keys()
        else:
            vnames = [n for n in vnames if n in self]

        for name in vnames:
            step = self[name]

            if isinstance(name, tuple):
                for dest in name[1]:
                    array_val = scope.get_flattened_value(dest)
                    scope.set_flattened_value(dest, array_val + step*1j)
            else:
                array_val = scope.get_flattened_value(name)
                scope.set_flattened_value(name, array_val + step*1j)


class DataTransfer(object):
    """A wrapper object that manages data transfer between
    systems via scatters (and possibly send/receive for
    non-array values)
    """
    def __init__(self, system, var_idxs, input_idxs,
                 scatter_conns, noflat_vars):
        self.scatter = None
        self.scatter_conns = scatter_conns
        self.noflat_vars = list(noflat_vars)

        if not (MPI or scatter_conns or noflat_vars):
            return  # no data to xfer

<<<<<<< HEAD
        var_idxs, input_idxs = merge_idxs(var_idxs, input_idxs)
        
=======
        try:
            var_idxs, input_idxs = merge_idxs(var_idxs, input_idxs)
        except Exception as err:
            raise RuntimeError("ERROR creating scatter for system %s in scope %s" %
                                (system.name, str(system.scope), str(err)))

>>>>>>> ba02000a
        self.var_idxs = to_slice(var_idxs)
        self.input_idxs = to_slice(input_idxs)

        if len(var_idxs) != len(input_idxs):
            raise RuntimeError("ERROR: creating scatter (index size mismatch): (%d != %d) srcs: %s,  dest: %s in %s" %
                                (len(var_idxs), len(input_idxs),
                                  var_idxs, input_idxs, system.name))

        if MPI:
            var_idx_set = PETSc.IS().createGeneral(var_idxs,
                                                   comm=system.mpi.comm)
            input_idx_set = PETSc.IS().createGeneral(input_idxs,
                                                     comm=system.mpi.comm)

            if system.app_ordering is not None:
                var_idx_set = system.app_ordering.app2petsc(var_idx_set)

            try:
                # note that scatter created here can be reused for other vectors as long
                # as their sizes are the same as 'u' and 'p'
                self.scatter = PETSc.Scatter().create(system.vec['u'].petsc_vec, var_idx_set,
                                                      system.vec['p'].petsc_vec, input_idx_set)
            except Exception as err:
                raise RuntimeError("ERROR in %s (var_idxs=%s, input_idxs=%s, usize=%d, psize=%d): %s" %
                                      (system.name, var_idxs, input_idxs, system.vec['u'].array.size,
                                       system.vec['p'].array.size, str(err)))
        else:  # serial execution
            if len(var_idxs) and len(input_idxs):
                self.scatter = SerialScatter(system.vec['u'], var_idxs,
                                             system.vec['p'], input_idxs)

    def __call__(self, system, srcvec, destvec, complex_step=False):

        if self.scatter is None and not self.noflat_vars:
            return

        if MPI:
            src = srcvec.petsc_vec
            dest = destvec.petsc_vec
        else:
            src = srcvec.array
            dest = destvec.array

        addv = mode = False
        if not complex_step and system.mode == 'adjoint' and srcvec.name.endswith('du'):
            addv = mode = True
            destvec, srcvec = srcvec, destvec
            dest, src = src, dest

        if self.scatter:
            #print "%s for %s\n%s <-- %s" % (destvec.name.rsplit('.', 1)[1],
                                            #destvec.name.rsplit('.',1)[0],
                                            #list(self.scatter_conns),
                                            #src[self.scatter.dest_idxs if addv else self.scatter.src_idxs])
            self.scatter.scatter(src, dest, addv=addv, mode=mode)

        if destvec.name.endswith('.p') and self.noflat_vars:
            if MPI:
                raise NotImplementedError("passing of non-flat vars %s has not been implemented yet" %
                                          self.noflat_vars) # FIXME
            else:
                for src, dests in self.noflat_vars:
                    for dest in dests:
                        if src != dest:
                            try:
                                system.scope.set(dest,
                                                 system.scope.get_attr_w_copy(src))
                            except Exception:
                                system.scope.reraise_exception("cannot set '%s' from '%s'" %
                                                               (dest, src))

    def dump(self, system, srcvec, destvec, nest=0, stream=sys.stdout):
        stream.write(" "*nest)
        stream.write("Scatters: ")
        if not self.scatter_conns:
            stream.write("(empty)\n")
            return
        stream.write("\n")
        stream.write(" "*nest)
        stream.write("scatter vars: %s\n" % sorted(self.scatter_conns))
        stream.write(" "*nest)
        var_idxs = to_indices(self.var_idxs, srcvec.array)
        input_idxs = self.input_idxs
        stream.write("%s --> %s\n" % (var_idxs, input_idxs))

        if MPI and system.app_ordering:
            var_idx_set = system.app_ordering.app2petsc(var_idxs)
            stream.write(" "*nest)
            stream.write("(petsc): %s --> %s\n" % (var_idx_set, input_idxs))
        if self.noflat_vars:
            stream.write(" "*nest)
            stream.write("no-flats: %s\n" % self.noflat_vars)


class SerialScatter(object):
    def __init__(self, srcvec, src_idxs, destvec, dest_idxs):
        self.src_idxs = to_slice(src_idxs)
        self.dest_idxs = to_slice(dest_idxs)
        self.svec = srcvec
        self.dvec = destvec

    def scatter(self, srcvec, destvec, addv, mode):
        if addv is True:
            destvec[self.src_idxs] += srcvec[self.dest_idxs]
        else:
            destvec[self.dest_idxs] = srcvec[self.src_idxs]

def merge_idxs(src_idxs, dest_idxs):
    """Return source and destination index arrays, built up from
    smaller index arrays and combined in order of ascending source
    index (to allow us to convert src indices to a slice in some cases).
    """
    assert(len(src_idxs) == len(dest_idxs))

    src_tups = list(enumerate(src_idxs))

    src_sorted = sorted(src_tups, key=lambda x: x[1].min())

    new_src = [idxs for i, idxs in src_sorted]
    new_dest = [dest_idxs[i] for i,_ in src_sorted]

    return idx_merge(new_src), idx_merge(new_dest)

def idx_merge(idxs):
    """Combines a mixed iterator of int and iterator indices into an
    array of int indices.
    """
    if len(idxs) > 0:
        idxs = [i for i in idxs if isinstance(i, int_types) or
                           len(i)>0]
        if len(idxs) > 0:
            if isinstance(idxs[0], int_types):
                return idxs
            else:
                return numpy.concatenate(idxs)
    return idxs

def petsc_linspace(start, end):
    """ Return a linspace vector of the right int type for PETSc """
    if MPI:
        return numpy.arange(start, end, dtype=PETSc.IntType)
    else:
        return numpy.arange(start, end, dtype='i')

def _filter(scope, lst):
    filtered = _filter_subs(lst)
    filtered = _filter_flat(scope, filtered)
    return _filter_ignored(scope, filtered)

def _filter_subs(lst):
    """Return a copy of the list with any subvars of basevars in the list
    removed.
    """
    bases = [n.split('[',1)[0] for n in lst]

    return [n for i,n in enumerate(lst)
               if not (bases[i] in lst and n != bases[i])]

def _filter_ignored(scope, lst):
    # Remove any vars that the user designates as 'deriv_ignore'
    unignored = []
    topvars = scope._system.vector_vars

    for name in lst:
        collapsed_name = scope.name2collapsed[name]
        if collapsed_name in topvars and topvars[collapsed_name].get('deriv_ignore'):
            continue

        # The user sets 'deriv_ignore' in the basevar, so we have to check that for
        # subvars.
        base = base_var(scope._depgraph, name)
        if base != name:
            collname = scope.name2collapsed.get(base)
            if collname and collname in topvars and \
               topvars[collname].get('deriv_ignore'):
                continue

        unignored.append(name)

    return unignored

def _filter_flat(scope, lst):
    return [n for n in lst if not scope._var_meta[n].get('noflat')]<|MERGE_RESOLUTION|>--- conflicted
+++ resolved
@@ -437,17 +437,12 @@
         if not (MPI or scatter_conns or noflat_vars):
             return  # no data to xfer
 
-<<<<<<< HEAD
-        var_idxs, input_idxs = merge_idxs(var_idxs, input_idxs)
-        
-=======
         try:
             var_idxs, input_idxs = merge_idxs(var_idxs, input_idxs)
         except Exception as err:
             raise RuntimeError("ERROR creating scatter for system %s in scope %s" %
                                 (system.name, str(system.scope), str(err)))
 
->>>>>>> ba02000a
         self.var_idxs = to_slice(var_idxs)
         self.input_idxs = to_slice(input_idxs)
 
