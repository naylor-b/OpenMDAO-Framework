--- conflicted
+++ resolved
@@ -68,10 +68,6 @@
                                      (system.name, name,
                                      list(self.bounds(name)),
                                      sub_idx,self.array[sub_idx].size))
-<<<<<<< HEAD
-
-=======
->>>>>>> 8ccc8d14
 
     def __getitem__(self, name):
         view, _, idxs, _, _ = self._info[name]
@@ -172,11 +168,7 @@
     def _initialize(self, system):
         scope = system.scope
         name2collapsed = scope.name2collapsed
-<<<<<<< HEAD
         flat_vars = system.flat_vars
-=======
-        flatvars = system.flat_vars
->>>>>>> 8ccc8d14
         vector_vars = system.vector_vars
         self.app_ordering = system.app_ordering
         rank = system.mpi.rank
@@ -228,11 +220,7 @@
         # now add views for subvars that are subviews of their
         # basevars
         if vector_vars:
-<<<<<<< HEAD
             for name, var in flat_vars.items():
-=======
-            for name, var in flatvars.items():
->>>>>>> 8ccc8d14
                 if name not in vector_vars:
                     self._add_subview(scope, name)
 
@@ -321,10 +309,6 @@
 
 class InputVecWrapper(VecWrapperBase):
     def _initialize(self, system):
-<<<<<<< HEAD
-=======
-
->>>>>>> 8ccc8d14
         scope = system.scope
         varmeta = scope._var_meta
         name2collapsed = scope.name2collapsed
