--- conflicted
+++ resolved
@@ -88,166 +88,6 @@
         self._vals[obj][name] = self._trait.validate(obj, name, value)
 
 
-<<<<<<< HEAD
-=======
-class ExprMapper(object):
-    """A mapping between source expressions and destination expressions"""
-    def __init__(self, scope):
-        self._exprgraph = nx.DiGraph()  # graph of source expressions to destination expressions
-        self._scope = scope
-
-    def get_output_exprs(self):
-        """Return all destination expressions at the output boundary"""
-        exprs = []
-        graph = self._exprgraph
-        for node, data in graph.nodes(data=True):
-            if graph.in_degree(node) > 0:
-                expr = data['expr']
-                if len(expr.get_referenced_compnames()) == 0:
-                    exprs.append(expr)
-        return exprs
-
-    def get_expr(self, text):
-        node = self._exprgraph.node.get(text)
-        if node:
-            return node['expr']
-        return None
-
-    def list_connections(self, show_passthrough=True):
-        """Return a list of tuples of the form (outvarname, invarname).
-        """
-        excludes = set([name for name, data in self._exprgraph.nodes(data=True)
-                        if data['expr'].refs_parent()])
-        if show_passthrough:
-            return [(u, v) for u, v in self._exprgraph.edges() if not (u in excludes or v in excludes)]
-        else:
-            return [(u, v) for u, v in self._exprgraph.edges()
-                       if '.' in u and '.' in v and not (u in excludes or v in excludes)]
-
-    def get_source(self, dest_expr):
-        """Returns the text of the source expression that is connected to the given
-        destination expression.
-        """
-        dct = self._exprgraph.pred.get(dest_expr)
-        if dct:
-            return dct.keys()[0]
-        else:
-            return None
-
-    def get_dests(self, src_expr):
-        """Returns the list of destination expressions that are connected to the given
-        source expression.
-        """
-        graph = self._exprgraph
-        return [graph.node(name)['expr'] for name in self._exprgraph.succ[src_expr].keys()]
-
-    def remove(self, compname):
-        """Remove any connections referring to the given component."""
-        refs = self.find_referring_exprs(compname)
-        if refs:
-            self._exprgraph.remove_nodes_from(refs)
-            self._remove_disconnected_exprs()
-
-    def connect(self, srcexpr, destexpr, scope):
-        src = srcexpr.text
-        dest = destexpr.text
-        srcvars = srcexpr.get_referenced_varpaths(copy=False)
-        destvar = destexpr.get_referenced_varpaths().pop()
-
-        destcompname, destcomp, destvarname = scope._split_varpath(destvar)
-        desttrait = None
-
-        if not destvar.startswith('parent.'):
-            for srcvar in srcvars:
-                if not srcvar.startswith('parent.'):
-                    srccompname, srccomp, srcvarname = scope._split_varpath(srcvar)
-                    src_io = 'in' if srccomp is scope else 'out'
-                    srctrait = srccomp.get_dyn_trait(srcvarname, src_io)
-                    if desttrait is None:
-                        dest_io = 'out' if destcomp is scope else 'in'
-                        desttrait = destcomp.get_dyn_trait(destvarname, dest_io)
-
-            if not srcexpr.refs_parent() and desttrait is not None:
-                # punt if dest is not just a simple var name.
-                # validity will still be checked at execution time
-                if destvar == destexpr.text:
-                    ttype = desttrait.trait_type
-                    if not ttype:
-                        ttype = desttrait
-                    srcval = srcexpr.evaluate()
-                    if ttype.validate:
-                        ttype.validate(destcomp, destvarname, srcval)
-                    else:
-                        # no validate function on destination trait. Most likely
-                        # it's a property trait.  No way to validate without
-                        # unknown side effects. Have to wait until later when
-                        # data actually gets passed via the connection.
-                        pass
-
-        if src not in self._exprgraph:
-            self._exprgraph.add_node(src, expr=srcexpr)
-        if dest not in self._exprgraph:
-            self._exprgraph.add_node(dest, expr=destexpr)
-
-        self._exprgraph.add_edge(src, dest)
-
-    def find_referring_exprs(self, name):
-        """Returns a list of expression strings that reference the given name, which
-        can refer to either a variable or a component.
-        """
-        return [node for node, data in self._exprgraph.nodes(data=True) if data['expr'].refers_to(name)]
-
-    def _remove_disconnected_exprs(self):
-        # remove all expressions that are no longer connected to anything
-        to_remove = []
-        graph = self._exprgraph
-        for expr in graph.nodes():
-            if graph.in_degree(expr) == 0 and graph.out_degree(expr) == 0:
-                to_remove.append(expr)
-        for expr in to_remove:
-            graph.remove_node(expr)
-
-    def disconnect(self, srcpath, destpath=None):
-        """Disconnect the given expressions/variables/components."""
-        graph = self._exprgraph
-
-        if destpath is None:
-            if srcpath in graph:
-                graph.remove_node(srcpath)
-            else:
-                graph.remove_nodes_from(self.find_referring_exprs(srcpath))
-            self._remove_disconnected_exprs()
-            return
-
-        if srcpath in graph and destpath in graph:
-            graph.remove_edge(srcpath, destpath)
-            self._remove_disconnected_exprs()
-        else:  # assume they're disconnecting two variables, so find connected exprs that refer to them
-            src_exprs = set(self.find_referring_exprs(srcpath))
-            dest_exprs = set(self.find_referring_exprs(destpath))
-            graph.remove_edges_from([(src, dest) for src, dest in graph.edges()
-                                           if src in src_exprs and dest in dest_exprs])
-
-    def check_connect(self, src, dest, scope):
-        """Check validity of connecting a source expression to a destination expression."""
-
-        if self.get_source(dest) is not None:
-            scope.raise_exception("'%s' is already connected to source '%s'" % (dest, self.get_source(dest)),
-                                  RuntimeError)
-
-        destexpr = ConnectedExprEvaluator(dest, scope, getter='get_wrapped_attr',
-                                          is_dest=True)
-        srcexpr = ConnectedExprEvaluator(src, scope, getter='get_wrapped_attr')
-
-        srccomps = srcexpr.get_referenced_compnames()
-        destcomps = destexpr.get_referenced_compnames()
-
-        if destcomps and destcomps.pop() in srccomps:
-            raise RuntimeError("'%s' and '%s' refer to the same component." % (src, dest))
-        return srcexpr, destexpr
-
->>>>>>> a10eb5d5
-
 def _find_common_interface(obj1, obj2):
     for iface in (IAssembly, IComponent, IDriver, IArchitecture, IContainer,
                   ICaseIterator, ICaseRecorder, IDOEgenerator):
@@ -255,9 +95,6 @@
             return iface
     return None
 
-class Pseudos(object):
-    """An object to keep pseudocomponents in"""
-    pass
 
 class Assembly(Component):
     """This is a container of Components. It understands how to connect inputs
