--- conflicted
+++ resolved
@@ -86,7 +86,6 @@
     is that record_case is called at the conclusion of the workflow execution.
     """
 
-<<<<<<< HEAD
     def execute(self):
         ''' Call parent, then record cases.'''
         
@@ -94,7 +93,6 @@
         self.record_case()
         
         
-=======
 class ExprMapper(object):
     """A mapping between source expressions and destination expressions"""
     def __init__(self, scope):
@@ -363,7 +361,6 @@
         return not self.__eq__(other)
             
 
->>>>>>> 0d3c65cf
 class Assembly (Component):
     """This is a container of Components. It understands how to connect inputs
     and outputs between its children.  When executed, it runs the top level
