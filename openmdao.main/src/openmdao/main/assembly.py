--- conflicted
+++ resolved
@@ -148,13 +148,8 @@
                 kwargs['driver'] = True
             if isinstance(obj, PseudoComponent):
                 kwargs['pseudo'] = obj._pseudo_type
-<<<<<<< HEAD
-            self._depgraph.add_component(obj.name,
+            self._depgraph.add_component(name,
                                          obj.list_inputs(),
-=======
-            self._depgraph.add_component(name, 
-                                         obj.list_inputs(), 
->>>>>>> 0e108816
                                          obj.list_outputs(),
                                          **kwargs)
         try:
@@ -290,7 +285,7 @@
             newobj.workflow._parent = newobj
 
     def remove(self, name):
-        """Remove the named container object from this assembly 
+        """Remove the named container object from this assembly
         and remove it from its workflow(s) if it's a Component.
         """
         cont = getattr(self, name)
@@ -803,61 +798,44 @@
         '''An assembly calculates its Jacobian by calling the calc_gradient
         method on its base driver. Note, derivatives are only calculated for
         floats and iterable items containing floats.'''
-<<<<<<< HEAD
-
-        required_inputs = []
-        if extra_in:
-            for varpath in extra_in:
-                compname, _, var = varpath.partition('.')
-                if compname == self.name:
-                    required_inputs.append(var)
-
-        for src, target in self.parent.list_connections():
-            compname, _, var = target.partition('.')
-            if compname == self.name:
-                required_inputs.append(var)
-
-        # Sub-assembly sourced
-=======
-        
+
         # Only calc derivatives for inputs we need
         required_inputs = []
         if extra_in:
             for varpaths in extra_in:
-                
+
                 if not isinstance(varpaths, tuple):
                     varpaths = [varpaths]
-                
+
                 for varpath in varpaths:
                     compname, _, var = varpath.partition('.')
                     if compname == self.name:
                         required_inputs.append(var.split('[')[0])
-        
-        for src, target in self.parent.list_connections(): 
+
+        for src, target in self.parent.list_connections():
             compname, _, var = target.partition('.')
             if compname == self.name:
                 required_inputs.append(var.split('[')[0])
-                
+
         # Only calc derivatives for outputs we need
         required_outputs = []
         if extra_out:
             for varpaths in extra_out:
-                
+
                 if not isinstance(varpaths, tuple):
                     varpaths = [varpaths]
-                
+
                 for varpath in varpaths:
                     compname, _, var = varpath.partition('.')
                     if compname == self.name:
                         required_outputs.append(var.split('[')[0])
-        
-        for src, target in self.parent.list_connections(): 
+
+        for src, target in self.parent.list_connections():
             compname, _, var = src.partition('.')
             if compname == self.name:
                 required_outputs.append(var.split('[')[0])
-                
-        # Sub-assembly sourced    
->>>>>>> 0e108816
+
+        # Sub-assembly sourced
         input_keys = []
         output_keys = []
 
@@ -869,10 +847,10 @@
 
             # Outputs
             if '.' in src and '.' not in target:
-                
+
                 if target not in required_outputs:
                     continue
-                
+
                 val = self.get(src)
                 if isinstance(val, float) or hasattr(val, 'shape'):
                     output_keys.append(src)
