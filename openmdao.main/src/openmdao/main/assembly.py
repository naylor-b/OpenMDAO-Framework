""" Class definition for Assembly. """


#public symbols
__all__ = ['Assembly', 'set_as_top']

import cStringIO
import threading
import re

from zope.interface import implementedBy

# pylint: disable-msg=E0611,F0401
import networkx as nx

from openmdao.main.interfaces import implements, IAssembly, IDriver, IArchitecture, IComponent, IContainer,\
                                     ICaseIterator, ICaseRecorder, IDOEgenerator
from openmdao.main.mp_support import has_interface
from openmdao.main.container import _copydict
from openmdao.main.component import Component, Container
from openmdao.main.variable import Variable
from openmdao.main.vartree import VariableTree
from openmdao.main.datatypes.api import Slot
from openmdao.main.driver import Driver, Run_Once
from openmdao.main.hasparameters import HasParameters, ParameterGroup
from openmdao.main.hasconstraints import HasConstraints, HasEqConstraints, HasIneqConstraints
from openmdao.main.hasobjective import HasObjective, HasObjectives
from openmdao.main.rbac import rbac
from openmdao.main.mp_support import is_instance
from openmdao.main.printexpr import eliminate_expr_ws
from openmdao.main.exprmapper import ExprMapper, PseudoComponent
from openmdao.util.nameutil import partition_names_by_comp

_iodict = {'out': 'output', 'in': 'input'}


__has_top__ = False
__toplock__ = threading.RLock()


def set_as_top(cont, first_only=False):
    """Specifies that the given Container is the top of a Container hierarchy.
    If first_only is True, then only set it as a top if a global
    top doesn't already exist.
    """
    global __toplock__
    global __has_top__
    with __toplock__:
        if __has_top__ is False and isinstance(cont, Assembly):
            __has_top__ = True
        elif first_only:
            return cont
    if cont._call_cpath_updated:
        cont.cpath_updated()
    return cont


class PassthroughTrait(Variable):
    """A trait that can use another trait for validation, but otherwise is
    just a trait that lives on an Assembly boundary and can be connected
    to other traits within the Assembly.
    """

    def validate(self, obj, name, value):
        """Validation for the PassThroughTrait."""
        if self.validation_trait:
            return self.validation_trait.validate(obj, name, value)
        return value


class PassthroughProperty(Variable):
    """Replacement for PassthroughTrait when the target is a proxy/property
    trait. PassthroughTrait would get a core dump while pickling.
    """
    def __init__(self, target_trait, **metadata):
        self._trait = target_trait
        self._vals = {}
        super(PassthroughProperty, self).__init__(**metadata)

    def get(self, obj, name):
        return self._vals.get(obj, {}).get(name, self._trait.default_value)

    def set(self, obj, name, value):
        if obj not in self._vals:
            self._vals[obj] = {}
        self._vals[obj][name] = self._trait.validate(obj, name, value)


def _find_common_interface(obj1, obj2):
    for iface in (IAssembly, IComponent, IDriver, IArchitecture, IContainer,
                  ICaseIterator, ICaseRecorder, IDOEgenerator):
        if has_interface(obj1, iface) and has_interface(obj2, iface):
            return iface
    return None


class Assembly(Component):
    """This is a container of Components. It understands how to connect inputs
    and outputs between its children.  When executed, it runs the top level
    Driver called 'driver'.
    """

    implements(IAssembly)

    driver = Slot(IDriver, allow_none=True,
                    desc="The top level Driver that manages execution of "
                    "this Assembly.")

    def __init__(self):

        super(Assembly, self).__init__()

        self._exprmapper = ExprMapper(self)
        self._graph_loops = []

        # TODO: depending on internal depgraph, this value could be
        # set to full to speed up invalidate_deps
        self._invalidation_type = 'partial' # parent depgraph may have to invalidate us
                                            # multiple times per pass

        # default Driver executes its workflow once
        self.add('driver', Run_Once())

        set_as_top(self, first_only=True)  # we're the top Assembly only if we're the first instantiated

    @rbac(('owner', 'user'))
    def set_itername(self, itername, seqno=0):
        """
        Set current 'iteration coordinates'. Overrides :class:`Component`
        to propagate to driver, and optionally set the initial count in the
        driver's workflow. Setting the initial count is typically done by
        :class:`CaseIterDriverBase` on a remote top level assembly.

        itername: string
            Iteration coordinates.

        seqno: int
            Initial execution count for driver's workflow.
        """
        super(Assembly, self).set_itername(itername)
        self.driver.set_itername(itername)
        if seqno:
            self.driver.workflow.set_initial_count(seqno)

    def add(self, name, obj):
        """Call the base class *add*.  Then,
        if obj is a Component, add it to the component graph.
        Returns the added object.
        """
        if has_interface(obj, IComponent):
            self._depgraph.add_component(name, obj)
        try:
            super(Assembly, self).add(name, obj)
        except:
            if has_interface(obj, IComponent):
                self._depgraph.remove(name)
            raise

        return obj

    def find_referring_connections(self, name):
        """Returns a list of connections where the given name is referred
        to either in the source or the destination.
        """
        exprset = set(self._exprmapper.find_referring_exprs(name))
        return [(u, v) for u, v in self._depgraph.list_connections(show_passthrough=True, show_external=True)
                                        if u in exprset or v in exprset]

    def find_in_workflows(self, name):
        """Returns a list of tuples of the form (workflow, index) for all
        workflows in the scope of this Assembly that contain the given
        component name.
        """
        wflows = []
        for item in self.list_containers():
            if item != name:
                obj = self.get(item)
                if isinstance(obj, Driver) and name in obj.workflow:
                    wflows.append((obj.workflow, obj.workflow.index(name)))
        return wflows

    def _cleanup_autopassthroughs(self, name):
        """Clean up any autopassthrough connections involving the given name.
        Returns a list containing a tuple for each removed connection.
        """
        old_autos = []
        if self.parent:
            old_rgx = re.compile(r'(\W?)%s.' % name)
            par_rgx = re.compile(r'(\W?)parent.')

            for u, v in self._depgraph.list_autopassthroughs():
                newu = re.sub(old_rgx, r'\g<1>%s.' % '.'.join([self.name, name]), u)
                newv = re.sub(old_rgx, r'\g<1>%s.' % '.'.join([self.name, name]), v)
                if newu != u or newv != v:
                    old_autos.append((u, v))
                    u = re.sub(par_rgx, r'\g<1>', newu)
                    v = re.sub(par_rgx, r'\g<1>', newv)
                    self.parent.disconnect(u, v)
        return old_autos

    def rename(self, oldname, newname):
        """Renames a child of this object from oldname to newname."""
        self._check_rename(oldname, newname)
        conns = self.find_referring_connections(oldname)
        wflows = self.find_in_workflows(oldname)
        old_autos = self._cleanup_autopassthroughs(oldname)

        obj = self.remove(oldname)
        self.add(newname, obj)

        # oldname has now been removed from workflows, but newname may be in the wrong
        # location, so force it to be at the same index as before removal
        for wflow, idx in wflows:
            wflow.remove(newname)
            wflow.add(newname, idx)

        old_rgx = re.compile(r'(\W?)%s.' % oldname)
        par_rgx = re.compile(r'(\W?)parent.')

        # recreate all of the broken connections after translating oldname to newname
        for u, v in conns:
            self.connect(re.sub(old_rgx, r'\g<1>%s.' % newname, u),
                         re.sub(old_rgx, r'\g<1>%s.' % newname, v))

        # recreate autopassthroughs
        if self.parent:
            for u, v in old_autos:
                u = re.sub(old_rgx, r'\g<1>%s.' % '.'.join([self.name, newname]), u)
                v = re.sub(old_rgx, r'\g<1>%s.' % '.'.join([self.name, newname]), v)
                u = re.sub(par_rgx, r'\g<1>', u)
                v = re.sub(par_rgx, r'\g<1>', v)
                self.parent.connect(u, v)

    def replace(self, target_name, newobj):
        """Replace one object with another, attempting to mimic the
        inputs and connections of the replaced object as much as possible.
        """
        tobj = getattr(self, target_name)

        # Save existing driver references.
        refs = {}
        if has_interface(tobj, IComponent):
            for obj in self.__dict__.values():
                if obj is not tobj and is_instance(obj, Driver):
                    refs[obj] = obj.get_references(target_name)

        if has_interface(newobj, IComponent):  # remove any existing connections to replacement object
            self.disconnect(newobj.name)

        if hasattr(newobj, 'mimic'):
            try:
                newobj.mimic(tobj)  # this should copy inputs, delegates and set name
            except Exception:
                self.reraise_exception("Couldn't replace '%s' of type %s with type %s"
                                       % (target_name, type(tobj).__name__,
                                          type(newobj).__name__))
        conns = self.find_referring_connections(target_name)
        wflows = self.find_in_workflows(target_name)
<<<<<<< HEAD
        #target_rgx = re.compile(r'(\W?)%s.' % target_name)
        #conns.extend([(u, v) for u, v in self._depgraph.list_autopassthroughs() if
                                 #re.search(target_rgx, u) is not None or
                                 #re.search(target_rgx, v) is not None])
=======
>>>>>>> 1aaaf2e7

        self.add(target_name, newobj)  # this will remove the old object
                                       # and any connections to it

        # recreate old connections
        for u, v in conns:
            self.connect(u, v)

        # add new object (if it's a Component) to any workflows where target was
        if has_interface(newobj, IComponent):
            for wflow, idx in wflows:
                wflow.add(target_name, idx)

        # Restore driver references.
        if refs:
            for obj in self.__dict__.values():
                if obj is not newobj and is_instance(obj, Driver):
                    obj.restore_references(refs[obj])

        # Workflows need a reference to their new parent driver
        if is_instance(newobj, Driver):
            newobj.workflow._parent = newobj

    def remove(self, name):
        """Remove the named container object from this assembly
        and remove it from its workflow(s) if it's a Component.
        """
        cont = getattr(self, name)
        self.disconnect(name)
        if has_interface(cont, IComponent):
            for obj in self.__dict__.values():
                if obj is not cont and is_instance(obj, Driver):
                    obj.workflow.remove(name)
                    obj.remove_references(name)

        return super(Assembly, self).remove(name)

    def create_passthrough(self, pathname, alias=None):
        """Creates a PassthroughTrait that uses the trait indicated by
        pathname for validation, adds it to self, and creates a connection
        between the two. If alias is *None,* the name of the alias trait will
        be the last entry in its pathname. The trait specified by pathname
        must exist.
        """
        parts = pathname.split('.')
        if alias:
            newname = alias
        else:
            newname = parts[-1]

        if newname in self.__dict__:
            self.raise_exception("'%s' already exists" %
                                 newname, KeyError)
        if len(parts) < 2:
            self.raise_exception('destination of passthrough must be a dotted path',
                                 NameError)
        comp = self
        for part in parts[:-1]:
            try:
                comp = getattr(comp, part)
            except AttributeError:
                trait = None
                break
        else:
            trait = comp.get_trait(parts[-1])
            iotype = comp.get_iotype(parts[-1])

        if trait:
            ttype = trait.trait_type
            if ttype is None:
                ttype = trait
        else:
            if not self.contains(pathname):
                self.raise_exception("the variable named '%s' can't be found" %
                                     pathname, KeyError)
            iotype = self.get_metadata(pathname, 'iotype')

        if trait is not None and not trait.validate:
            trait = None  # no validate function, so just don't use trait for validation

        metadata = self.get_metadata(pathname)
        metadata['target'] = pathname
        # PassthroughTrait to a trait with get/set methods causes a core dump
        # in Traits (at least through 3.6) while pickling.
        if "validation_trait" in metadata:
            if metadata['validation_trait'].get is None:
                newtrait = PassthroughTrait(**metadata)
            else:
                newtrait = PassthroughProperty(metadata['validation_trait'],
                                               **metadata)
        elif trait and ttype.get:
            newtrait = PassthroughProperty(ttype, **metadata)
        else:
            newtrait = PassthroughTrait(validation_trait=trait, **metadata)
        self.add_trait(newname, newtrait)

        # Copy trait value according to 'copy' attribute in the trait
        val = self.get(pathname)

        ttype = trait.trait_type
        if ttype.copy:
            # Variable trees need to point to a new parent.
            # Also, let's not deepcopy the outside universe
            if isinstance(val, Container):
                old_parent = val.parent
                val.parent = None
                val_copy = _copydict[ttype.copy](val)
                val.parent = old_parent
                val_copy.parent = self
                val = val_copy
            else:
                val = _copydict[ttype.copy](val)

        setattr(self, newname, val)

        try:
            if iotype == 'in':
                self.connect(newname, pathname)
            else:
                self.connect(pathname, newname)
        except RuntimeError as err:
            self.remove(newname)
            raise err

        return newtrait

    def get_passthroughs(self):
        ''' Get all the inputs and outputs of the assembly's child components
            and indicate for each whether or not it is a passthrough variable.
            If it is a passthrough, provide the assembly's name for the variable.
        '''
        inputs = {}
        outputs = {}
        passthroughs = {}

        for name in self.list_inputs() + self.list_outputs():
            target = self.get_metadata(name, 'target')
            if target is not None:
                passthroughs[target] = name

        for comp in self.list_components():
            inputs[comp] = {}
            input_vars = self.get(comp).list_inputs()
            for var_name in input_vars:
                var_path = '.'.join([comp, var_name])
                if var_path in passthroughs:
                    inputs[comp][var_name] = passthroughs[var_path]
                else:
                    inputs[comp][var_name] = False

            outputs[comp] = {}
            output_vars = self.get(comp).list_outputs()
            for var_name in output_vars:
                var_path = '.'.join([comp, var_name])
                if var_path in passthroughs:
                    outputs[comp][var_name] = passthroughs[var_path]
                else:
                    outputs[comp][var_name] = False

        return {
            'inputs': inputs,
            'outputs': outputs
        }

    def _split_varpath(self, path):
        """Return a tuple of compname,component,varname given a path
        name of the form 'compname.varname'. If the name is of the form 'varname',
        then compname will be None and comp is self.
        """
        try:
            compname, varname = path.split('.', 1)
        except ValueError:
            return (None, self, path)

        t = self.get_trait(compname)
        if t and t.iotype:
            return (None, self, path)
        return (compname, getattr(self, compname), varname)

    @rbac(('owner', 'user'))
    def connect(self, src, dest):
        """Connect one src expression to one destination expression. This could be
        a normal connection between variables from two internal Components, or
        it could be a passthrough connection, which connects across the scope boundary
        of this object.  When a pathname begins with 'parent.', that indicates
        it is referring to a Variable outside of this object's scope.

        src: str
            Source expression string.

        dest: str or list(str)
            Destination expression string(s).
        """
        src = eliminate_expr_ws(src)

        if isinstance(dest, basestring):
            dest = (dest,)
        for dst in dest:
            dst = eliminate_expr_ws(dst)
            try:
                self._connect(src, dst)
            except Exception as err:
                self.raise_exception("Can't connect '%s' to '%s': %s" % (src, dst, err), RuntimeError)

    def _connect(self, src, dest):
        """Handle one connection destination. This should only be called via the connect()
        function, never directly.
        """

        # Among other things, check if already connected.
        srcexpr, destexpr, pcomp_type = \
                   self._exprmapper.check_connect(src, dest, self)

        # Check if dest is declared as a parameter in any driver in the assembly
<<<<<<< HEAD
=======
        # TODO: change this to use 'param' metadata stored in depgraph
>>>>>>> 1aaaf2e7
        for item in self.list_containers():
            comp = self.get(item)
            if isinstance(comp, Driver) and hasattr(comp, 'list_param_targets'):
                if dest in comp.list_param_targets():
                    msg = "destination '%s' is a Parameter in " % dest
                    msg += "driver '%s'." % comp.name
                    self.raise_exception(msg, RuntimeError)

        if pcomp_type is not None:
            pseudocomp = PseudoComponent(self, srcexpr, destexpr,
                                         pseudo_type=pcomp_type)
            self.add(pseudocomp.name, pseudocomp)
            pseudocomp.make_connections(self)
        else:
            pseudocomp = None
            super(Assembly, self).connect(src, dest)

        try:
            self._exprmapper.connect(srcexpr, destexpr, self, pseudocomp)
        except Exception:
            super(Assembly, self).disconnect(src, dest)
            raise

        if not srcexpr.refs_parent():
            if not destexpr.refs_parent():
                # if it's an internal connection, could change dependencies, so we have
                # to call config_changed to notify our driver
                self.config_changed(update_parent=False)

                outs = self._depgraph.invalidate_deps(self, [dest])#, force=True)
                if (outs is None) or outs:
<<<<<<< HEAD
                    self.child_invalidated(destcompname, outs, force=True)
=======
                    for cname, vnames in partition_names_by_comp(outs).items():
                        self.child_invalidated(cname, vnames) #, force=True)
>>>>>>> 1aaaf2e7

    @rbac(('owner', 'user'))
    def disconnect(self, varpath, varpath2=None):
        """If varpath2 is supplied, remove the connection between varpath and
        varpath2. Otherwise, if varpath is the name of a trait, remove all
        connections to/from varpath in the current scope. If varpath is the
        name of a Component, remove all connections from all of its inputs
        and outputs.
        """
        if varpath2 is None and self.parent and '.' not in varpath:  # boundary var. make sure it's disconnected in parent
            self.parent.disconnect('.'.join([self.name, varpath]))
<<<<<<< HEAD

        to_remove, pcomps = self._exprmapper.disconnect(varpath, varpath2)

        graph = self._depgraph

        if to_remove:
            for u, v in graph.list_connections(show_external=True):
                if (u, v) in to_remove:
                    super(Assembly, self).disconnect(u, v)

            for u, v in graph.list_autopassthroughs():
                if (u, v) in to_remove:
                    super(Assembly, self).disconnect(u, v)

=======

        to_remove, pcomps = self._exprmapper.disconnect(varpath, varpath2)

        graph = self._depgraph

        if to_remove:
            for u, v in graph.list_connections(show_external=True):
                if (u, v) in to_remove:
                    super(Assembly, self).disconnect(u, v)

            for u, v in graph.list_autopassthroughs():
                if (u, v) in to_remove:
                    super(Assembly, self).disconnect(u, v)

>>>>>>> 1aaaf2e7
        for name in pcomps:
            try:
                self.remove_trait(name)
            except AttributeError:
                pass
            try:
                graph.remove(name)
            except nx.exception.NetworkXError:
                pass

    def config_changed(self, update_parent=True):
        """Call this whenever the configuration of this Component changes,
        for example, children are added or removed, connections are made
        or removed, etc.
        """
        super(Assembly, self).config_changed(update_parent)

        # drivers must tell workflows that config has changed because
        # dependencies may have changed
        for name in self.list_containers():
            cont = getattr(self, name)
            if isinstance(cont, Driver):
                cont.config_changed(update_parent=False)

        # Detect and save any loops in the graph.
        self._graph_loops = None

    def _set_failed(self, path, value, index=None, src=None, force=False):
        parts = path.split('.', 1)
        if len(parts) > 1:
            obj = getattr(self, parts[0])
            if isinstance(obj, PseudoComponent):
                obj.set(parts[1], value, index, src, force)

    def execute(self):
        """Runs driver and updates our boundary variables."""
<<<<<<< HEAD
        self.driver.run(ffd_order=self.ffd_order, case_id=self._case_id)

        valids = self._valid_dict

        # now update boundary outputs
        for expr in self._exprmapper.get_output_exprs():
            if valids[expr.text.split('[', 1)[0]] is False:
                srctxt = self._depgraph.get_sources(expr.text)[0]
                srcexpr = self._exprmapper.get_expr(srctxt)
                expr.set(srcexpr.evaluate(), src=srctxt)
                # setattr(self, dest, srccomp.get_wrapped_attr(src))
            else:
                # PassthroughProperty always valid for some reason.
                try:
                    dst_type = self.get_trait(expr.text).trait_type
                except AttributeError:
                    pass
                else:
                    if isinstance(dst_type, PassthroughProperty):
                        srctxt = self._exprmapper.get_source(expr.text)
                        srcexpr = self._exprmapper.get_expr(srctxt)
                        expr.set(srcexpr.evaluate(), src=srctxt)
=======
        self.driver.run(ffd_order=self.ffd_order, 
                        case_id=self._case_id)
        self._depgraph.update_boundary_outputs(self)
>>>>>>> 1aaaf2e7

    def step(self):
        """Execute a single child component and return."""
        self.driver.step()

    def stop(self):
        """Stop the calculation."""
        self.driver.stop()

    def list_connections(self, show_passthrough=True,
                               visible_only=False,
                               show_expressions=False):
        """Return a list of tuples of the form (outvarname, invarname).
        """
<<<<<<< HEAD
        #return self._exprmapper.list_connections(show_passthrough=show_passthrough,
        #                                             visible_only=visible_only)
=======
>>>>>>> 1aaaf2e7
        conns = self._depgraph.list_connections(show_passthrough=show_passthrough)
        if visible_only:
            newconns = []
            for u, v in conns:
                if u.startswith('_pseudo_'):
                    pcomp = getattr(self, u.split('.', 1)[0])
                    newconns.extend(pcomp.list_connections(is_hidden=True,
                                     show_expressions=show_expressions))
                elif v.startswith('_pseudo_'):
                    pcomp = getattr(self, v.split('.', 1)[0])
                    newconns.extend(pcomp.list_connections(is_hidden=True,
                                     show_expressions=show_expressions))
                else:
                    newconns.append((u, v))
            return newconns
        return conns

    @rbac(('owner', 'user'))
<<<<<<< HEAD
    def update_inputs(self, compname, inputs):
=======
    def update_inputs(self, compname):#, inputs):
>>>>>>> 1aaaf2e7
        """Transfer input data to input expressions on the specified component.
        The inputs iterator is assumed to contain strings that reference
        component variables relative to the component, e.g., 'abc[3][1]' rather
        than 'comp1.abc[3][1]'.
        """
<<<<<<< HEAD
        invalids = []
        conns = []
        graph = self._depgraph

        if compname is None:
            for inp in inputs:
                conns.extend(graph._var_connections(inp, 'in'))
        else:
            if inputs is None:
                conns = graph._comp_connections(compname, 'in')
            else:
                for inp in inputs:
                    conns.extend(graph._var_connections('.'.join([compname, inp]), 'in'))

        srcs = [u for u, v in conns]
        srcvars = [s.split('[', 1)[0] for s in srcs]
        invalids = [srcs[i] for i, valid in enumerate(self.get_valid(srcvars)) if not valid]
=======
        invalid_ins = self._depgraph.list_inputs(compname, 
                                                 invalid=True)
        if invalid_ins:
            self._update_invalid_dests(compname, invalid_ins)

    def update_outputs(self, outnames):
        """Execute any necessary internal or predecessor 
        components in order to make the specified output 
        variables valid.
        """
        data = self._depgraph.node
        invalid_dests = [n for n in outnames 
                           if data[n]['valid'] is False]
        if invalid_dests:
            self._update_invalid_dests(None, invalid_dests)

    def _update_invalid_dests(self, startcomp, invalid_dests):
        graph = self._depgraph
        invalids = set()
        for inv_dest in invalid_dests:
            invalids.update([s for s in graph.get_sources(inv_dest) 
                                if not graph.node[s]['valid']])
>>>>>>> 1aaaf2e7

        # if source vars are invalid, request an update
        if invalids:
            loops = graph.get_loops()

            for cname, vnames in partition_names_by_comp(invalids).items():
                if cname is None:
                    if self.parent:
<<<<<<< HEAD
                        self.parent.update_inputs(self.name,
                                                  vnames)

                # If our source component is in a loop with us, don't
=======
                        self.parent.update_inputs(self.name)

                # If our start component is in a loop with us, don't
>>>>>>> 1aaaf2e7
                # run it. Otherwise you have infinite recursion. It is
                # the responsibility of the solver to properly execute
                # the comps in its loop.
                elif loops:
                    for loop in loops:
<<<<<<< HEAD
                        if compname in loop and cname in loop:
                            break
                    else:
                        getattr(self, cname).update_outputs(vnames)

                else:
                    getattr(self, cname).update_outputs(vnames)

        # these connections all come from the depgraph, so they will only
        # contain simple expressions, i.e. only one variable ref (may be
        # an array index).
        for u, v in conns:
            try:
                srcexpr = self._exprmapper.get_expr(u)
                destexpr = self._exprmapper.get_expr(v)
                destexpr.set(srcexpr.evaluate(), src=srcexpr.text)
            except Exception as err:
                self.raise_exception("cannot set '%s' from '%s': %s" %
                                     (destexpr.text, srcexpr.text, str(err)), type(err))
=======
                        if startcomp in loop and cname in loop:
                            break
                    else:
                        getattr(self, cname).update_outputs(vnames)
                else:
                    getattr(self, cname).update_outputs(vnames)
        try:
            for inv_dest in invalid_dests:
                self._depgraph.update_destvar(self, inv_dest)
        except Exception as err:
            self.raise_exception(str(err), type(err))

    def _input_updated(self, name, fullpath=None):
        outs = self.invalidate_deps([name])
        if outs and self.parent:
            self.parent.child_invalidated(self.name, outs)
>>>>>>> 1aaaf2e7

    def child_invalidated(self, childname, vnames=None):
        """Invalidate all variables that depend on the variable provided
        by the child that has been invalidated.
        """
        if vnames is None:
            vnames = [childname]
        elif childname:
            vnames = ['.'.join([childname, n]) for n in vnames]
            
        bouts = self.invalidate_deps(vnames)
        if bouts and self.parent:
            self.parent.child_invalidated(self.name, bouts)
        return bouts

    @rbac(('owner', 'user'))
    def child_run_finished(self, childname, outs=None):
        """Called by a child when it completes its run() function."""
        self._depgraph.child_run_finished(childname, outs)

    @rbac(('owner', 'user'))
    def get_valid(self, names):
        """Get the value of the validity flag for the specified variables.
        Returns a list of bools.

        names: iterator of str
            Names of variables whose validity is requested.
        """
        data = self._depgraph.node
        return [data[n]['valid'] for n in names]

<<<<<<< HEAD
        vnames = [n.split('[', 1)[0] for n in names]
        ret = [None] * len(vnames)
        posdict = dict([(name, i) for i, name in enumerate(vnames)])

        for compname, varnames in partition_names_by_comp(vnames).items():
            if compname is None:
                vals = super(Assembly, self).get_valid(varnames)
                for i, val in enumerate(vals):
                    ret[posdict[varnames[i]]] = val
            else:
                comp = getattr(self, compname)
                if isinstance(comp, Component) or isinstance(comp, PseudoComponent):
                    vals = comp.get_valid(varnames)
                else:
                    vals = [self._valid_dict['.'.join([compname, vname])]
                                     for vname in varnames]
                for i, val in enumerate(vals):
                    full = '.'.join([compname, varnames[i]])
                    ret[posdict[full]] = val
        return ret

    def _input_updated(self, name, fullpath=None):
        if self._valid_dict[name.split('[', 1)[0]]:  # if var is not already invalid
            outs = self.invalidate_deps(varnames=set([name]))
            if ((outs is None) or outs) and self.parent:
                self.parent.child_invalidated(self.name, outs)

    def child_invalidated(self, childname, outs=None, force=False):
        """Invalidate all variables that depend on the outputs provided
        by the child that has been invalidated.
        """
        bouts = self._depgraph.invalidate_deps(self, childname, outs, force)
        if bouts:
            self.set_valid(bouts, False)
            if self.parent:
                self.parent.child_invalidated(self.name, bouts, force)
        return bouts

    def invalidate_deps(self, varnames=None, force=False):
=======
    def set_valid(self, names, valid):
        """Mark the io traits with the given names as valid or invalid."""
        data = self._depgraph.node
        for name in names:
            data[name]['valid'] = valid

    def _validate(self):
        # validate boundary inputs and outputs and their subvars
        self._depgraph.validate_boundary_vars()
        super(Assembly, self)._validate()

    def has_partial_validation(self):
        return True

    def invalidate_deps(self, varnames=None):
>>>>>>> 1aaaf2e7
        """Mark all Variables invalid that depend on varnames.
        Returns a list of our newly invalidated boundary outputs.

        varnames: iter of str (optional)
            An iterator of names of destination variables.
        """
        # If varnames is None, we're being called from a parent Assembly
        # as part of a higher level invalidation, so we only need to look
        # at our connected inputs
        if varnames is None:
            names = self._depgraph.get_extern_srcs()
        else:
            names = varnames

<<<<<<< HEAD
        # We only care about inputs that are changing from valid to invalid.
        # If they're already invalid, then we've already done what we needed to do,
        # unless force is True, in which case we continue with the invalidation.
        if force:
            invalidated_ins = names
        else:
            invalidated_ins = []
            for name in names:
                short = name.split('[', 1)[0]
                if ('.' not in name and valids[short]) or self.get_valid([short])[0]:
                    invalidated_ins.append(name)
            if not invalidated_ins:  # no newly invalidated inputs, so no outputs change status
                return []

        self._set_exec_state('INVALID')

        if varnames is None:
            self.set_valid(invalidated_ins, False)
        else:  # only invalidate *connected* inputs, because unconnected inputs
               # are always valid
            self.set_valid([n for n in invalidated_ins
                                  if n in conn_ins], False)

        if invalidated_ins:
            outs = self._depgraph.invalidate_deps(self, '',
                                                  invalidated_ins, force)

# FIXME: Set all connected outputs invalid as well -- fixes NREL bug.
#        But, returning all these outs causes some test errors.
#        outs |= set(self.list_outputs(connected=True))
        if outs:
            self.set_valid(outs, False)

        return outs
=======
        self._set_exec_state('INVALID')

        return self._depgraph.invalidate_deps(self, names)
>>>>>>> 1aaaf2e7

    def exec_counts(self, compnames):
        return [getattr(self, c).exec_count for c in compnames]

    def linearize(self, extra_in=None, extra_out=None):
        '''An assembly calculates its Jacobian by calling the calc_gradient
        method on its base driver. Note, derivatives are only calculated for
        floats and iterable items containing floats.'''

        # Only calc derivatives for inputs we need
        required_inputs = []
        if extra_in:
            for varpaths in extra_in:

                if not isinstance(varpaths, tuple):
                    varpaths = [varpaths]

                for varpath in varpaths:
                    compname, _, var = varpath.partition('.')
                    if compname == self.name:
                        required_inputs.append(var)

        for src, target in self.parent.list_connections():
            compname, _, var = target.partition('.')
            if compname == self.name:
                required_inputs.append(var.replace('(', '').replace(')', ''))

        # Only calc derivatives for outputs we need
        required_outputs = []
        if extra_out:
            for varpaths in extra_out:

                if not isinstance(varpaths, tuple):
                    varpaths = [varpaths]

                for varpath in varpaths:
                    compname, _, var = varpath.partition('.')
                    if compname == self.name:
                        required_outputs.append(var)

        for src, target in self.parent.list_connections():
            compname, _, var = src.partition('.')
            if compname == self.name:
                required_outputs.append(var.replace('(', '').replace(')', ''))

        # Sub-assembly sourced
        input_keys = []
        output_keys = []

        # Parent-assembly sourced
        self.J_input_keys = []
        self.J_output_keys = []
        
        for src in required_inputs:
            varname, _, tail = src.partition('[')
            target = self._depgraph.successors(varname)
            if len(target) == 0:
                target = self._depgraph.successors(src)
                if len(target) == 0:
                    continue
                
            # If array slice, only ask the assembly to calculate the
            # elements we need.
            if '[' in src and '[' not in target[0]:
                target = ['%s[%s' % (targ, tail) for targ in target]
                
            input_keys.append(tuple(target))
            self.J_input_keys.append(src)
                
        for target in required_outputs:
            varname, _, tail = target.partition('[')
            src = self._depgraph.predecessors(varname)
            if len(src) == 0:
                src = self._depgraph.get_sources(target)
                if len(src) == 0:
                    continue
                
            src = src[0]
            
            # If array slice, only ask the assembly to calculate the
            # elements we need.
            if '[' in target and '[' not in src:
                src = '%s[%s' % (src, tail)
                
            output_keys.append(src)
            self.J_output_keys.append(target)
<<<<<<< HEAD

        self.J = self.driver.calc_gradient(input_keys, output_keys)
        #self.J = self.driver.calc_gradient(required_inputs, required_outputs)

    def provideJ(self):
        '''Provides the Jacobian calculated in linearize().'''

=======

        self.J = self.driver.calc_gradient(input_keys, output_keys)
        #self.J = self.driver.calc_gradient(required_inputs, required_outputs)

    def provideJ(self):
        '''Provides the Jacobian calculated in linearize().'''

>>>>>>> 1aaaf2e7
        return self.J_input_keys, self.J_output_keys, self.J

    def list_components(self):
        ''' List the components in the assembly.
        '''
        names = [name for name in self.list_containers()
                     if isinstance(self.get(name), Component)]
        return names

    def get_dataflow(self):
        ''' Get a dictionary of components and the connections between them
            that make up the data flow for the assembly;
            also includes parameter, constraint, and objective flows.
        '''
        components  = []
        connections = []
        parameters  = []
        constraints = []
        objectives  = []

        # list of components (name & type) in the assembly
        g = self._depgraph.component_graph()
        names = [name for name in nx.algorithms.dag.topological_sort(g)
                               if not name.startswith('@')]

        # Bubble-up drivers ahead of their parameter targets.
        sorted_names = []
        for name in names:
            comp = self.get(name)
            if is_instance(comp, Driver) and hasattr(comp, '_delegates_'):
                driver_index = len(sorted_names)
                for dname, dclass in comp._delegates_.items():
                    inst = getattr(comp, dname)
                    if isinstance(inst, HasParameters):
                        refs = inst.get_referenced_compnames()
                        for ref in refs:
                            try:
                                target_index = sorted_names.index(ref)
                            except ValueError:
                                pass
                            else:
                                driver_index = min(driver_index, target_index)
                sorted_names.insert(driver_index, name)
            else:
                sorted_names.append(name)

        # Process names in new order.
        for name in sorted_names:
                comp = self.get(name)
                if is_instance(comp, Component):
                    inames = [cls.__name__
                              for cls in list(implementedBy(comp.__class__))]
                    components.append({
                        'name':       comp.name,
                        'pathname':   comp.get_pathname(),
                        'type':       type(comp).__name__,
                        'valid':      comp.is_valid(),
                        'interfaces': inames,
                        'python_id':  id(comp)
                    })

                if is_instance(comp, Driver):
                    if hasattr(comp, '_delegates_'):
                        for name, dclass in comp._delegates_.items():
                            inst = getattr(comp, name)
                            if isinstance(inst, HasParameters):
                                for name, param in inst.get_parameters().items():
                                    if isinstance(param, ParameterGroup):
                                        for n, p in zip(name, tuple(param.targets)):
                                            parameters.append([comp.name + '.' + n, p])
                                    else:
                                        parameters.append([comp.name + '.' + name,
                                                           param.target])
                            elif isinstance(inst, (HasConstraints,
                                                   HasEqConstraints,
                                                   HasIneqConstraints)):
                                for path in inst.get_referenced_varpaths():
                                    name, dot, rest = path.partition('.')
                                    constraints.append([path,
                                                        comp.name + '.' + rest])
                            elif isinstance(inst, (HasObjective,
                                                   HasObjectives)):
                                for path in inst.get_referenced_varpaths():
                                    name, dot, rest = path.partition('.')
                                    objectives.append([path,
                                                       comp.name + '.' + name])

        # list of connections (convert tuples to lists)
        conntuples = self.list_connections(show_passthrough=True,
                                           visible_only=True)
        for connection in conntuples:
            connections.append(list(connection))

        return {'components': components, 'connections': connections,
                'parameters': parameters, 'constraints': constraints,
                'objectives': objectives}

    def get_connections(self, src_name, dst_name):
        ''' Get a list of the outputs from the component *src_name* (sources),
            the inputs to the component *dst_name* (destinations) and the
            connections between them.
        '''
        conns = {}

        # outputs
        sources = []
        if src_name:
            src = self.get(src_name)
        else:
            src = self
        connected = src.list_outputs(connected=True)
        for name in src.list_outputs():
            if src is self:
                full = name
            else:
                full = '.'.join([src.name,name])
            var = src.get(name)
            vtype = type(var).__name__
            if not '.' in name:  # vartree vars handled separately
                units = ''
                meta = src.get_metadata(name)
                if meta and 'units' in meta:
                    units = meta['units']
                valid = self.get_valid([full])[0]
                sources.append({
                    'name': name,
                    'type': vtype,
                    'valid': valid,
                    'units': units,
                    'connected': (name in connected)
                })
            if isinstance(var, VariableTree):
                for var_name in var.list_vars():
                    vt_var = var.get(var_name)
                    vt_var_name = name + '.' + var_name
                    units = ''
                    meta = var.get_metadata(var_name)
                    if meta and 'units' in meta:
                        units = meta['units']
                    sources.append({
                        'name': vt_var_name,
                        'type':  type(vt_var).__name__,
                        'valid': valid,
                        'units': units,
                        'connected': (vt_var_name in connected)
                    })
            elif vtype == 'ndarray':
                for idx in range(0, len(var)):
                    vname = name + '[' + str(idx) + ']'
                    dtype = type(var[0]).__name__
                    units = ''
                    sources.append({
                        'name': vname,
                        'type': dtype,
                        'valid': valid,
                        'units': units,
                        'connected': (vname in connected)
                    })

        # connections to assembly can be passthrough (input to input)
        if src is self:
            connected = src.list_inputs(connected=True)
            for name in src.list_inputs():
                var = src.get(name)
                vtype = type(var).__name__
                if not '.' in name:  # vartree vars handled separately
                    units = ''
                    meta = src.get_metadata(name)
                    if meta and 'units' in meta:
                        units = meta['units']
                    sources.append({
                        'name': name,
                        'type': vtype,
                        'valid': src.get_valid([name])[0],
                        'units': units,
                        'connected': (name in connected)
                    })
                if isinstance(var, VariableTree):
                    for var_name in var.list_vars():
                        vt_var = var.get(var_name)
                        vt_var_name = name + '.' + var_name
                        units = ''
                        meta = var.get_metadata(var_name)
                        if meta and 'units' in meta:
                            units = meta['units']
                        sources.append({
                            'name': vt_var_name,
                            'type':  type(vt_var).__name__,
                            'valid': valid,
                            'units': units,
                            'connected': (vt_var_name in connected)
                        })
                elif vtype == 'ndarray':
                    for idx in range(0, len(var)):
                        vname = name + '[' + str(idx) + ']'
                        dtype = type(var[0]).__name__
                        units = ''
                        sources.append({
                            'name': vname,
                            'type': dtype,
                            'valid': valid,
                            'units': units,
                            'connected': (vname in connected)
                        })

        conns['sources'] = sorted(sources, key=lambda d: d['name'])

        # inputs
        dests = []
        if dst_name:
            dst = self.get(dst_name)
        else:
            dst = self
        connected = dst.list_inputs(connected=True)
        for name in dst.list_inputs():
            if dst is self:
                full = name
            else:
                full = '.'.join([dst.name,name])
            var = dst.get(name)
            vtype = type(var).__name__
            if not '.' in name:  # vartree vars handled separately
                units = ''
                meta = dst.get_metadata(name)
                if meta and 'units' in meta:
                    units = meta['units']
                dests.append({
                    'name': name,
                    'type': vtype,
                    'valid': self.get_valid([full])[0],
                    'units': units,
                    'connected': (name in connected)
                })
            if isinstance(var, VariableTree):
                for var_name in var.list_vars():
                    vt_var = var.get(var_name)
                    vt_var_name = name + '.' + var_name
                    units = ''
                    meta = var.get_metadata(var_name)
                    if meta and 'units' in meta:
                        units = meta['units']
                    dests.append({
                        'name': vt_var_name,
                        'type': type(vt_var).__name__,
                        'valid': valid,
                        'units': units,
                        'connected': (vt_var_name in connected)
                    })
            elif vtype == 'ndarray':
                for idx in range(0, len(var)):
                    vname = name + '[' + str(idx) + ']'
                    dtype = type(var[0]).__name__
                    units = ''
                    dests.append({
                        'name': vname,
                        'type': dtype,
                        'valid': valid,
                        'units': units,
                        'connected': (vname in connected)
                    })

        # connections to assembly can be passthrough (output to output)
        if dst is self:
            connected = dst.list_outputs(connected=True)
            for name in dst.list_outputs():
                var = dst.get(name)
                vtype = type(var).__name__
                if not '.' in name:  # vartree vars handled separately
                    units = ''
                    meta = dst.get_metadata(name)
                    if meta and 'units' in meta:
                        units = meta['units']
                    dests.append({
                        'name': name,
                        'type': type(var).__name__,
                        'valid': dst.get_valid([name])[0],
                        'units': units,
                        'connected': (name in connected)
                    })
                if isinstance(var, VariableTree):
                    for var_name in var.list_vars():
                        vt_var = var.get(var_name)
                        vt_var_name = name + '.' + var_name
                        units = ''
                        meta = var.get_metadata(var_name)
                        if meta and 'units' in meta:
                            units = meta['units']
                        dests.append({
                            'name': vt_var_name,
                            'type': type(vt_var).__name__,
                            'valid': valid,
                            'units': units,
                            'connected': (vt_var_name in connected)
                        })
                elif vtype == 'ndarray':
                    for idx in range(0, len(var)):
                        vname = name + '[' + str(idx) + ']'
                        dtype = type(var[0]).__name__
                        units = ''
                        dests.append({
                            'name': vname,
                            'type': dtype,
                            'valid': valid,
                            'units': units,
                            'connected': (vname in connected)
                        })

        conns['destinations'] = sorted(dests, key=lambda d: d['name'])

        # connections
        connections = []
        conntuples = self.list_connections(show_passthrough=True,
                                           visible_only=True)
        comp_names = self.list_components()
        for src_var, dst_var in conntuples:
            src_root = src_var.split('.')[0]
            dst_root = dst_var.split('.')[0]
            if (((src_name and src_root == src_name) or
                 (not src_name and src_root not in comp_names)) and
                ((dst_name and dst_root == dst_name) or
                 (not dst_name and dst_root not in comp_names))):
                connections.append([src_var, dst_var])
        conns['connections'] = connections

        return conns


def dump_iteration_tree(obj, full=False):
    """Returns a text version of the iteration tree
    of an OpenMDAO object or hierarchy.  The tree
    shows which are being iterated over by which
    drivers.

    If full is True, show pseudocomponents as well.
    """
    def _dump_iteration_tree(obj, f, tablevel):
        if is_instance(obj, Driver):
            f.write(' ' * tablevel)
            f.write(obj.get_pathname())
            f.write('\n')
            names = set(obj.workflow.get_names())
            for comp in obj.workflow:
                if not full and comp.name not in names:
                    continue
                if is_instance(comp, Driver) or is_instance(comp, Assembly):
                    _dump_iteration_tree(comp, f, tablevel + 3)
                else:
                    f.write(' ' * (tablevel + 3))
                    f.write(comp.get_pathname())
                    f.write('\n')
        elif is_instance(obj, Assembly):
            f.write(' ' * tablevel)
            f.write(obj.get_pathname())
            f.write('\n')
            _dump_iteration_tree(obj.driver, f, tablevel + 3)
    f = cStringIO.StringIO()
    _dump_iteration_tree(obj, f, 0)
    return f.getvalue()<|MERGE_RESOLUTION|>--- conflicted
+++ resolved
@@ -256,13 +256,6 @@
                                           type(newobj).__name__))
         conns = self.find_referring_connections(target_name)
         wflows = self.find_in_workflows(target_name)
-<<<<<<< HEAD
-        #target_rgx = re.compile(r'(\W?)%s.' % target_name)
-        #conns.extend([(u, v) for u, v in self._depgraph.list_autopassthroughs() if
-                                 #re.search(target_rgx, u) is not None or
-                                 #re.search(target_rgx, v) is not None])
-=======
->>>>>>> 1aaaf2e7
 
         self.add(target_name, newobj)  # this will remove the old object
                                        # and any connections to it
@@ -477,10 +470,7 @@
                    self._exprmapper.check_connect(src, dest, self)
 
         # Check if dest is declared as a parameter in any driver in the assembly
-<<<<<<< HEAD
-=======
         # TODO: change this to use 'param' metadata stored in depgraph
->>>>>>> 1aaaf2e7
         for item in self.list_containers():
             comp = self.get(item)
             if isinstance(comp, Driver) and hasattr(comp, 'list_param_targets'):
@@ -512,12 +502,8 @@
 
                 outs = self._depgraph.invalidate_deps(self, [dest])#, force=True)
                 if (outs is None) or outs:
-<<<<<<< HEAD
-                    self.child_invalidated(destcompname, outs, force=True)
-=======
                     for cname, vnames in partition_names_by_comp(outs).items():
                         self.child_invalidated(cname, vnames) #, force=True)
->>>>>>> 1aaaf2e7
 
     @rbac(('owner', 'user'))
     def disconnect(self, varpath, varpath2=None):
@@ -529,7 +515,6 @@
         """
         if varpath2 is None and self.parent and '.' not in varpath:  # boundary var. make sure it's disconnected in parent
             self.parent.disconnect('.'.join([self.name, varpath]))
-<<<<<<< HEAD
 
         to_remove, pcomps = self._exprmapper.disconnect(varpath, varpath2)
 
@@ -544,22 +529,6 @@
                 if (u, v) in to_remove:
                     super(Assembly, self).disconnect(u, v)
 
-=======
-
-        to_remove, pcomps = self._exprmapper.disconnect(varpath, varpath2)
-
-        graph = self._depgraph
-
-        if to_remove:
-            for u, v in graph.list_connections(show_external=True):
-                if (u, v) in to_remove:
-                    super(Assembly, self).disconnect(u, v)
-
-            for u, v in graph.list_autopassthroughs():
-                if (u, v) in to_remove:
-                    super(Assembly, self).disconnect(u, v)
-
->>>>>>> 1aaaf2e7
         for name in pcomps:
             try:
                 self.remove_trait(name)
@@ -596,34 +565,9 @@
 
     def execute(self):
         """Runs driver and updates our boundary variables."""
-<<<<<<< HEAD
-        self.driver.run(ffd_order=self.ffd_order, case_id=self._case_id)
-
-        valids = self._valid_dict
-
-        # now update boundary outputs
-        for expr in self._exprmapper.get_output_exprs():
-            if valids[expr.text.split('[', 1)[0]] is False:
-                srctxt = self._depgraph.get_sources(expr.text)[0]
-                srcexpr = self._exprmapper.get_expr(srctxt)
-                expr.set(srcexpr.evaluate(), src=srctxt)
-                # setattr(self, dest, srccomp.get_wrapped_attr(src))
-            else:
-                # PassthroughProperty always valid for some reason.
-                try:
-                    dst_type = self.get_trait(expr.text).trait_type
-                except AttributeError:
-                    pass
-                else:
-                    if isinstance(dst_type, PassthroughProperty):
-                        srctxt = self._exprmapper.get_source(expr.text)
-                        srcexpr = self._exprmapper.get_expr(srctxt)
-                        expr.set(srcexpr.evaluate(), src=srctxt)
-=======
         self.driver.run(ffd_order=self.ffd_order, 
                         case_id=self._case_id)
         self._depgraph.update_boundary_outputs(self)
->>>>>>> 1aaaf2e7
 
     def step(self):
         """Execute a single child component and return."""
@@ -638,11 +582,6 @@
                                show_expressions=False):
         """Return a list of tuples of the form (outvarname, invarname).
         """
-<<<<<<< HEAD
-        #return self._exprmapper.list_connections(show_passthrough=show_passthrough,
-        #                                             visible_only=visible_only)
-=======
->>>>>>> 1aaaf2e7
         conns = self._depgraph.list_connections(show_passthrough=show_passthrough)
         if visible_only:
             newconns = []
@@ -661,35 +600,12 @@
         return conns
 
     @rbac(('owner', 'user'))
-<<<<<<< HEAD
-    def update_inputs(self, compname, inputs):
-=======
     def update_inputs(self, compname):#, inputs):
->>>>>>> 1aaaf2e7
         """Transfer input data to input expressions on the specified component.
         The inputs iterator is assumed to contain strings that reference
         component variables relative to the component, e.g., 'abc[3][1]' rather
         than 'comp1.abc[3][1]'.
         """
-<<<<<<< HEAD
-        invalids = []
-        conns = []
-        graph = self._depgraph
-
-        if compname is None:
-            for inp in inputs:
-                conns.extend(graph._var_connections(inp, 'in'))
-        else:
-            if inputs is None:
-                conns = graph._comp_connections(compname, 'in')
-            else:
-                for inp in inputs:
-                    conns.extend(graph._var_connections('.'.join([compname, inp]), 'in'))
-
-        srcs = [u for u, v in conns]
-        srcvars = [s.split('[', 1)[0] for s in srcs]
-        invalids = [srcs[i] for i, valid in enumerate(self.get_valid(srcvars)) if not valid]
-=======
         invalid_ins = self._depgraph.list_inputs(compname, 
                                                  invalid=True)
         if invalid_ins:
@@ -712,7 +628,6 @@
         for inv_dest in invalid_dests:
             invalids.update([s for s in graph.get_sources(inv_dest) 
                                 if not graph.node[s]['valid']])
->>>>>>> 1aaaf2e7
 
         # if source vars are invalid, request an update
         if invalids:
@@ -721,42 +636,14 @@
             for cname, vnames in partition_names_by_comp(invalids).items():
                 if cname is None:
                     if self.parent:
-<<<<<<< HEAD
-                        self.parent.update_inputs(self.name,
-                                                  vnames)
-
-                # If our source component is in a loop with us, don't
-=======
                         self.parent.update_inputs(self.name)
 
                 # If our start component is in a loop with us, don't
->>>>>>> 1aaaf2e7
                 # run it. Otherwise you have infinite recursion. It is
                 # the responsibility of the solver to properly execute
                 # the comps in its loop.
                 elif loops:
                     for loop in loops:
-<<<<<<< HEAD
-                        if compname in loop and cname in loop:
-                            break
-                    else:
-                        getattr(self, cname).update_outputs(vnames)
-
-                else:
-                    getattr(self, cname).update_outputs(vnames)
-
-        # these connections all come from the depgraph, so they will only
-        # contain simple expressions, i.e. only one variable ref (may be
-        # an array index).
-        for u, v in conns:
-            try:
-                srcexpr = self._exprmapper.get_expr(u)
-                destexpr = self._exprmapper.get_expr(v)
-                destexpr.set(srcexpr.evaluate(), src=srcexpr.text)
-            except Exception as err:
-                self.raise_exception("cannot set '%s' from '%s': %s" %
-                                     (destexpr.text, srcexpr.text, str(err)), type(err))
-=======
                         if startcomp in loop and cname in loop:
                             break
                     else:
@@ -773,7 +660,6 @@
         outs = self.invalidate_deps([name])
         if outs and self.parent:
             self.parent.child_invalidated(self.name, outs)
->>>>>>> 1aaaf2e7
 
     def child_invalidated(self, childname, vnames=None):
         """Invalidate all variables that depend on the variable provided
@@ -805,47 +691,6 @@
         data = self._depgraph.node
         return [data[n]['valid'] for n in names]
 
-<<<<<<< HEAD
-        vnames = [n.split('[', 1)[0] for n in names]
-        ret = [None] * len(vnames)
-        posdict = dict([(name, i) for i, name in enumerate(vnames)])
-
-        for compname, varnames in partition_names_by_comp(vnames).items():
-            if compname is None:
-                vals = super(Assembly, self).get_valid(varnames)
-                for i, val in enumerate(vals):
-                    ret[posdict[varnames[i]]] = val
-            else:
-                comp = getattr(self, compname)
-                if isinstance(comp, Component) or isinstance(comp, PseudoComponent):
-                    vals = comp.get_valid(varnames)
-                else:
-                    vals = [self._valid_dict['.'.join([compname, vname])]
-                                     for vname in varnames]
-                for i, val in enumerate(vals):
-                    full = '.'.join([compname, varnames[i]])
-                    ret[posdict[full]] = val
-        return ret
-
-    def _input_updated(self, name, fullpath=None):
-        if self._valid_dict[name.split('[', 1)[0]]:  # if var is not already invalid
-            outs = self.invalidate_deps(varnames=set([name]))
-            if ((outs is None) or outs) and self.parent:
-                self.parent.child_invalidated(self.name, outs)
-
-    def child_invalidated(self, childname, outs=None, force=False):
-        """Invalidate all variables that depend on the outputs provided
-        by the child that has been invalidated.
-        """
-        bouts = self._depgraph.invalidate_deps(self, childname, outs, force)
-        if bouts:
-            self.set_valid(bouts, False)
-            if self.parent:
-                self.parent.child_invalidated(self.name, bouts, force)
-        return bouts
-
-    def invalidate_deps(self, varnames=None, force=False):
-=======
     def set_valid(self, names, valid):
         """Mark the io traits with the given names as valid or invalid."""
         data = self._depgraph.node
@@ -861,7 +706,6 @@
         return True
 
     def invalidate_deps(self, varnames=None):
->>>>>>> 1aaaf2e7
         """Mark all Variables invalid that depend on varnames.
         Returns a list of our newly invalidated boundary outputs.
 
@@ -876,46 +720,9 @@
         else:
             names = varnames
 
-<<<<<<< HEAD
-        # We only care about inputs that are changing from valid to invalid.
-        # If they're already invalid, then we've already done what we needed to do,
-        # unless force is True, in which case we continue with the invalidation.
-        if force:
-            invalidated_ins = names
-        else:
-            invalidated_ins = []
-            for name in names:
-                short = name.split('[', 1)[0]
-                if ('.' not in name and valids[short]) or self.get_valid([short])[0]:
-                    invalidated_ins.append(name)
-            if not invalidated_ins:  # no newly invalidated inputs, so no outputs change status
-                return []
-
         self._set_exec_state('INVALID')
 
-        if varnames is None:
-            self.set_valid(invalidated_ins, False)
-        else:  # only invalidate *connected* inputs, because unconnected inputs
-               # are always valid
-            self.set_valid([n for n in invalidated_ins
-                                  if n in conn_ins], False)
-
-        if invalidated_ins:
-            outs = self._depgraph.invalidate_deps(self, '',
-                                                  invalidated_ins, force)
-
-# FIXME: Set all connected outputs invalid as well -- fixes NREL bug.
-#        But, returning all these outs causes some test errors.
-#        outs |= set(self.list_outputs(connected=True))
-        if outs:
-            self.set_valid(outs, False)
-
-        return outs
-=======
-        self._set_exec_state('INVALID')
-
         return self._depgraph.invalidate_deps(self, names)
->>>>>>> 1aaaf2e7
 
     def exec_counts(self, compnames):
         return [getattr(self, c).exec_count for c in compnames]
@@ -1002,7 +809,6 @@
                 
             output_keys.append(src)
             self.J_output_keys.append(target)
-<<<<<<< HEAD
 
         self.J = self.driver.calc_gradient(input_keys, output_keys)
         #self.J = self.driver.calc_gradient(required_inputs, required_outputs)
@@ -1010,15 +816,6 @@
     def provideJ(self):
         '''Provides the Jacobian calculated in linearize().'''
 
-=======
-
-        self.J = self.driver.calc_gradient(input_keys, output_keys)
-        #self.J = self.driver.calc_gradient(required_inputs, required_outputs)
-
-    def provideJ(self):
-        '''Provides the Jacobian calculated in linearize().'''
-
->>>>>>> 1aaaf2e7
         return self.J_input_keys, self.J_output_keys, self.J
 
     def list_components(self):
