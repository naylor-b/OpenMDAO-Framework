--- conflicted
+++ resolved
@@ -11,13 +11,9 @@
 import traceback
 from itertools import chain
 
-<<<<<<< HEAD
-# pylint: disable-msg=E0611,F0401
-=======
 from zope.interface import implementedBy
 
 # pylint: disable=E0611,F0401
->>>>>>> d6b34b44
 import networkx as nx
 from zope.interface import implementedBy
 
@@ -173,16 +169,14 @@
         # any boundary vars that are unconnected should be zero.
         self.missing_deriv_policy = 'assume_zero'
 
-<<<<<<< HEAD
+        self.includes = ['*']
+        self.excludes = []
+
     @property
     def _top_driver(self):
         if self._pre_driver:
             return self._pre_driver
         return self.driver
-=======
-        self.includes = ['*']
-        self.excludes = []
->>>>>>> d6b34b44
 
     @rbac(('owner', 'user'))
     def set_itername(self, itername, seqno=0):
@@ -748,23 +742,7 @@
 
     def execute(self):
         """Runs driver and updates our boundary variables."""
-<<<<<<< HEAD
-        if self.parent is None:
-            for recorder in self.recorders:
-                recorder.startup()
-
         self._system.run(self.itername, ffd_order=self.ffd_order, case_uuid=self._case_uuid)
-        #self._top_driver.run(ffd_order=self.ffd_order, case_uuid=self._case_uuid)
-=======
-        if self._pre_driver is not None:
-            self._pre_driver.run(ffd_order=self.ffd_order,
-                                 case_uuid=self._case_uuid)
-
-        self.update_inputs('driver')
-        self.driver.run(ffd_order=self.ffd_order, case_uuid=self._case_uuid)
->>>>>>> d6b34b44
-
-        #self._depgraph.update_boundary_outputs(self)
 
     def configure_recording(self, includes=None, excludes=None, inputs=None):
         """Called at start of top-level run to configure case recording.
