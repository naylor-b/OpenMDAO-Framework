""" Class definition for Assembly. """


#public symbols
__all__ = ['Assembly', 'set_as_top']

import threading
import re
import sys

from zope.interface import implementedBy

# pylint: disable-msg=E0611,F0401
import networkx as nx

from openmdao.main.interfaces import implements, IAssembly, IDriver, \
                                     IArchitecture, IComponent, IContainer, \
                                     ICaseIterator, ICaseRecorder, IDOEgenerator
from openmdao.main.mp_support import has_interface
from openmdao.main.container import _copydict
from openmdao.main.component import Component, Container
from openmdao.main.variable import Variable
from openmdao.main.vartree import VariableTree
from openmdao.main.datatypes.api import Slot
from openmdao.main.driver import Driver, Run_Once
from openmdao.main.hasparameters import HasParameters, ParameterGroup
from openmdao.main.hasconstraints import HasConstraints, HasEqConstraints, \
                                         HasIneqConstraints
from openmdao.main.hasobjective import HasObjective, HasObjectives
from openmdao.main.rbac import rbac
from openmdao.main.mp_support import is_instance
from openmdao.main.printexpr import eliminate_expr_ws
from openmdao.main.exprmapper import ExprMapper, PseudoComponent
from openmdao.main.array_helpers import is_differentiable_var
from openmdao.main.depgraph import is_comp_node, is_boundary_node

from openmdao.util.graph import list_deriv_vars
from openmdao.util.nameutil import partition_names_by_comp
from openmdao.util.log import logger
from openmdao.util.graph import graph_to_svg

_iodict = {'out': 'output', 'in': 'input'}

_missing = object()

__has_top__ = False
__toplock__ = threading.RLock()


def set_as_top(cont, first_only=False):
    """Specifies that the given Container is the top of a Container hierarchy.
    If first_only is True, then only set it as a top if a global
    top doesn't already exist.
    """
    global __has_top__
    with __toplock__:
        if __has_top__ is False and isinstance(cont, Assembly):
            __has_top__ = True
        elif first_only:
            return cont
    if cont._call_cpath_updated:
        cont.cpath_updated()
    return cont


class PassthroughTrait(Variable):
    """A trait that can use another trait for validation, but otherwise is
    just a trait that lives on an Assembly boundary and can be connected
    to other traits within the Assembly.
    """

    def validate(self, obj, name, value):
        """Validation for the PassThroughTrait."""
        if self.validation_trait:
            return self.validation_trait.validate(obj, name, value)
        return value


class PassthroughProperty(Variable):
    """Replacement for PassthroughTrait when the target is a proxy/property
    trait. PassthroughTrait would get a core dump while pickling.
    """
    def __init__(self, target_trait, **metadata):
        self._trait = target_trait
        self._vals = {}
        super(PassthroughProperty, self).__init__(**metadata)

    def get(self, obj, name):
        return self._vals.get(obj, {}).get(name, self._trait.default_value)

    def set(self, obj, name, value):
        if obj not in self._vals:
            self._vals[obj] = {}
        self._vals[obj][name] = self._trait.validate(obj, name, value)


def _find_common_interface(obj1, obj2):
    for iface in (IAssembly, IComponent, IDriver, IArchitecture, IContainer,
                  ICaseIterator, ICaseRecorder, IDOEgenerator):
        if has_interface(obj1, iface) and has_interface(obj2, iface):
            return iface
    return None


class Assembly(Component):
    """This is a container of Components. It understands how to connect inputs
    and outputs between its children.  When executed, it runs the top level
    Driver called 'driver'.
    """

    implements(IAssembly)

    driver = Slot(IDriver, allow_none=True,
                    desc="The top level Driver that manages execution of "
                    "this Assembly.")

    def __init__(self):

        super(Assembly, self).__init__()

        self._exprmapper = ExprMapper(self)
        self._graph_loops = []
        self.J_input_keys = None
        self.J_output_keys = None

        # parent depgraph may have to invalidate us multiple times per pass
        self._invalidation_type = 'partial'

        # default Driver executes its workflow once
        self.add('driver', Run_Once())

        # we're the top Assembly only if we're the first instantiated
        set_as_top(self, first_only=True)

        # Assemblies automatically figure out their own derivatives, so
        # any boundary vars that are unconnected should be zero.
        self.missing_deriv_policy = 'assume_zero'

    @rbac(('owner', 'user'))
    def set_itername(self, itername, seqno=0):
        """
        Set current 'iteration coordinates'. Overrides :class:`Component`
        to propagate to driver, and optionally set the initial count in the
        driver's workflow. Setting the initial count is typically done by
        :class:`CaseIterDriverBase` on a remote top level assembly.

        itername: string
            Iteration coordinates.

        seqno: int
            Initial execution count for driver's workflow.
        """
        super(Assembly, self).set_itername(itername)
        self.driver.set_itername(itername)
        if seqno:
            self.driver.workflow.set_initial_count(seqno)

    def find_referring_connections(self, name):
        """Returns a list of connections where the given name is referred
        to either in the source or the destination.
        """
        exprset = set(self._exprmapper.find_referring_exprs(name))
        return [(u, v) for u, v in self._depgraph.list_connections(show_passthrough=True, show_external=True)
                                        if u in exprset or v in exprset]

    def find_in_workflows(self, name):
        """Returns a list of tuples of the form (workflow, index) for all
        workflows in the scope of this Assembly that contain the given
        component name.
        """
        wflows = []
        for item in self.list_containers():
            if item != name:
                obj = self.get(item)
                if isinstance(obj, Driver) and name in obj.workflow:
                    wflows.append((obj.workflow, obj.workflow.index(name)))
        return wflows

    def _cleanup_autopassthroughs(self, name):
        """Clean up any autopassthrough connections involving the given name.
        Returns a list containing a tuple for each removed connection.
        """
        old_autos = []
        if self.parent:
            old_rgx = re.compile(r'(\W?)%s.' % name)
            par_rgx = re.compile(r'(\W?)parent.')

            for u, v in self._depgraph.list_autopassthroughs():
                newu = re.sub(old_rgx, r'\g<1>%s.' % '.'.join([self.name, name]), u)
                newv = re.sub(old_rgx, r'\g<1>%s.' % '.'.join([self.name, name]), v)
                if newu != u or newv != v:
                    old_autos.append((u, v))
                    u = re.sub(par_rgx, r'\g<1>', newu)
                    v = re.sub(par_rgx, r'\g<1>', newv)
                    self.parent.disconnect(u, v)
        return old_autos

    def rename(self, oldname, newname):
        """Renames a child of this object from oldname to newname."""
        self._check_rename(oldname, newname)
        conns = self.find_referring_connections(oldname)
        wflows = self.find_in_workflows(oldname)
        old_autos = self._cleanup_autopassthroughs(oldname)

        obj = self.remove(oldname)
        obj.name = newname
        self.add(newname, obj)

        # oldname has now been removed from workflows, but newname may be in the
        # wrong location, so force it to be at the same index as before removal
        for wflow, idx in wflows:
            wflow.remove(newname)
            wflow.add(newname, idx)

        old_rgx = re.compile(r'(\W?)%s.' % oldname)
        par_rgx = re.compile(r'(\W?)parent.')

        # recreate all of the broken connections after translating oldname to newname
        for u, v in conns:
            self.connect(re.sub(old_rgx, r'\g<1>%s.' % newname, u),
                         re.sub(old_rgx, r'\g<1>%s.' % newname, v))

        # recreate autopassthroughs
        if self.parent:
            for u, v in old_autos:
                u = re.sub(old_rgx, r'\g<1>%s.' % '.'.join([self.name, newname]), u)
                v = re.sub(old_rgx, r'\g<1>%s.' % '.'.join([self.name, newname]), v)
                u = re.sub(par_rgx, r'\g<1>', u)
                v = re.sub(par_rgx, r'\g<1>', v)
                self.parent.connect(u, v)

    def replace(self, target_name, newobj):
        """Replace one object with another, attempting to mimic the
        inputs and connections of the replaced object as much as possible.
        """
        tobj = getattr(self, target_name)

        # Save existing driver references.
        refs = {}
        if has_interface(tobj, IComponent):
            for cname in self.list_containers():
                obj = getattr(self, cname)
                if obj is not tobj and has_interface(obj, IDriver):
                    refs[cname] = obj.get_references(target_name)
                    #obj.remove_references(target_name)

        if hasattr(newobj, 'mimic'):
            try:
                # this should copy inputs, delegates and set name
                newobj.mimic(tobj)
            except Exception:
                self.reraise_exception("Couldn't replace '%s' of type %s with type %s"
                                       % (target_name, type(tobj).__name__,
                                          type(newobj).__name__))

        exprconns = [(u, v) for u, v in self._exprmapper.list_connections()
                                 if '_pseudo_' not in u and '_pseudo_' not in v]
        conns = self.find_referring_connections(target_name)
        wflows = self.find_in_workflows(target_name)

        # Assemblies sometimes create inputs and outputs in their configure()
        # function, so call it early if possible
        if self._call_cpath_updated is False and isinstance(obj, Container):
            newobj.parent = self
            newobj.name = target_name
            newobj.cpath_updated()

        # check that all connected vars exist in the new object
        req_vars = set([u.split('.', 1)[1].split('[', 1)[0]
                        for u, v in conns if u.startswith(target_name+'.')])
        req_vars.update([v.split('.', 1)[1].split('[', 1)[0]
                         for u, v in conns if v.startswith(target_name+'.')])
        missing = [v for v in req_vars if not newobj.contains(v)]
        if missing:
            self._logger.warning("the following variables are connected to "
                                 "other components but are missing in "
                                 "the replacement object: %s" % missing)

        # remove expr connections
        for u, v in exprconns:
            self.disconnect(u, v)

        # remove any existing connections to replacement object
        if has_interface(newobj, IComponent):
            self.disconnect(newobj.name)

        self.add(target_name, newobj)  # this will remove the old object
                                       # and any connections to it

        # recreate old connections
        for u, v in exprconns:
            try:
                self.connect(u, v)
            except Exception as err:
                self._logger.warning("Couldn't connect '%s' to '%s': %s",
                                     u, v, err)

        # Restore driver references.
        for dname, _refs in refs.items():
            drv = getattr(self, dname)
            drv.remove_references(target_name)
            drv.restore_references(_refs)

        # add new object (if it's a Component) to any
        # workflows where target was
        if has_interface(newobj, IComponent):
            for wflow, idx in wflows:
                wflow.add(target_name, idx)

    def remove(self, name):
        """Remove the named container object from this assembly
        and remove it from its workflow(s) if it's a Component
        or pseudo component.
        """
        obj = getattr(self, name)
        if has_interface(obj, IComponent) or \
           isinstance(obj, PseudoComponent):
            for cname in self.list_containers():
                obj = getattr(self, cname)
                if isinstance(obj, Driver):
                    obj.remove_references(name)
            self.disconnect(name)
        elif name in self.list_inputs() or name in self.list_outputs():
            self.disconnect(name)

        return super(Assembly, self).remove(name)

    def create_passthrough(self, pathname, alias=None):
        """Creates a PassthroughTrait that uses the trait indicated by
        pathname for validation, adds it to self, and creates a connection
        between the two. If alias is *None,* the name of the alias trait will
        be the last entry in its pathname. The trait specified by pathname
        must exist.
        """
        parts = pathname.split('.')
        if alias:
            newname = alias
        else:
            newname = parts[-1]

        if newname in self.__dict__:
            self.raise_exception("'%s' already exists" %
                                 newname, KeyError)
        if len(parts) < 2:
            self.raise_exception('destination of passthrough must be a dotted'
                                 ' path', NameError)
        comp = self
        for part in parts[:-1]:
            try:
                comp = getattr(comp, part)
            except AttributeError:
                trait = None
                break
        else:
            trait = comp.get_trait(parts[-1])
            iotype = comp.get_iotype(parts[-1])

        if trait:
            ttype = trait.trait_type
            if ttype is None:
                ttype = trait
        else:
            if not self.contains(pathname):
                self.raise_exception("the variable named '%s' can't be found" %
                                     pathname, KeyError)
            iotype = self.get_metadata(pathname, 'iotype')

        if trait is not None and not trait.validate:
            # no validate function, so just don't use trait for validation
            trait = None

        metadata = self.get_metadata(pathname)
        metadata['target'] = pathname
        metadata['default_value'] = trait.trait_type.default_value
        # PassthroughTrait to a trait with get/set methods causes a core dump
        # in Traits (at least through 3.6) while pickling.
        if "validation_trait" in metadata:
            if metadata['validation_trait'].get is None:
                newtrait = PassthroughTrait(**metadata)
            else:
                newtrait = PassthroughProperty(metadata['validation_trait'],
                                               **metadata)
        elif trait and ttype.get:
            newtrait = PassthroughProperty(ttype, **metadata)
        else:
            newtrait = PassthroughTrait(validation_trait=trait, **metadata)
        self.add_trait(newname, newtrait)

        # Copy trait value according to 'copy' attribute in the trait
        val = self.get(pathname)

        ttype = trait.trait_type
        if ttype.copy:
            # Variable trees need to point to a new parent.
            # Also, let's not deepcopy the outside universe
            if isinstance(val, Container):
                val_copy = val.copy()
                val_copy.parent = self
                val = val_copy
            else:
                val = _copydict[ttype.copy](val)

        setattr(self, newname, val)

        try:
            if iotype == 'in':
                self.connect(newname, pathname)
            else:
                self.connect(pathname, newname)
        except RuntimeError as err:
            self.remove(newname)
            raise err

        return newtrait

    def get_passthroughs(self):
        ''' Get all the inputs and outputs of the assembly's child components
        and indicate for each whether or not it is a passthrough variable.
        If it is a passthrough, provide the assembly's name for the variable.
        '''
        inputs = {}
        outputs = {}
        passthroughs = {}

        for name in self.list_inputs() + self.list_outputs():
            target = self.get_metadata(name, 'target')
            if target is not None:
                passthroughs[target] = name

        for comp in self.list_components():
            inputs[comp] = {}
            input_vars = self.get(comp).list_inputs()
            for var_name in input_vars:
                var_path = '.'.join([comp, var_name])
                if var_path in passthroughs:
                    inputs[comp][var_name] = passthroughs[var_path]
                else:
                    inputs[comp][var_name] = False

            outputs[comp] = {}
            output_vars = self.get(comp).list_outputs()
            for var_name in output_vars:
                var_path = '.'.join([comp, var_name])
                if var_path in passthroughs:
                    outputs[comp][var_name] = passthroughs[var_path]
                else:
                    outputs[comp][var_name] = False

        return {
            'inputs': inputs,
            'outputs': outputs
        }

    def _split_varpath(self, path):
        """Return a tuple of compname,component,varname given a path
        name of the form 'compname.varname'. If the name is of the form
        'varname', then compname will be None and comp is self.
        """
        try:
            compname, varname = path.split('.', 1)
        except ValueError:
            return (None, self, path)

        t = self.get_trait(compname)
        if t and t.iotype:
            return (None, self, path)
        return (compname, getattr(self, compname), varname)

    @rbac(('owner', 'user'))
    def connect(self, src, dest):
        """Connect one src expression to one destination expression. This could
        be a normal connection between variables from two internal Components,
        or it could be a passthrough connection, which connects across the scope
        boundary of this object.  When a pathname begins with 'parent.', that
        indicates it is referring to a Variable outside of this object's scope.

        src: str
            Source expression string.

        dest: str or list(str)
            Destination expression string(s).
        """
        src = eliminate_expr_ws(src)

        #self.config_changed(update_parent=False)

        if isinstance(dest, basestring):
            dest = (dest,)
        for dst in dest:
            dst = eliminate_expr_ws(dst)
            try:
                self._connect(src, dst)
            except Exception:
                self.reraise_exception("Can't connect '%s' to '%s'" % (src, dst))

    def _connect(self, src, dest):
        """Handle one connection destination. This should only be called via
        the connect() function, never directly.
        """

        # Among other things, check if already connected.
        srcexpr, destexpr, pcomp_type = \
                   self._exprmapper.check_connect(src, dest, self)

        # Check if dest is declared as a parameter in any driver in the assembly
        for item in self.list_containers():
            comp = self.get(item)
            if isinstance(comp, Driver) and hasattr(comp, 'list_param_targets'):
                if dest in comp.list_param_targets():
                    msg = "destination '%s' is a Parameter in " % dest
                    msg += "driver '%s'." % comp.name
                    self.raise_exception(msg, RuntimeError)

        if pcomp_type is not None:
            pseudocomp = PseudoComponent(self, srcexpr, destexpr,
                                         pseudo_type=pcomp_type)
            self.add(pseudocomp.name, pseudocomp)
            pseudocomp.make_connections(self)
        else:
            pseudocomp = None
            super(Assembly, self).connect(src, dest)

        try:
            self._exprmapper.connect(srcexpr, destexpr, self, pseudocomp)
        except Exception:
            super(Assembly, self).disconnect(src, dest)
            raise

        if not srcexpr.refs_parent():
            if not destexpr.refs_parent():
                # if it's an internal connection, could change dependencies,
                # so we have to call config_changed to notify our driver
                self.config_changed(update_parent=False)

                outs = self._depgraph.invalidate_deps(self, [dest])
                if (outs is None) or outs:
                    for cname, vnames in partition_names_by_comp(outs).items():
                        self.child_invalidated(cname, vnames)

    @rbac(('owner', 'user'))
    def disconnect(self, varpath, varpath2=None):
        """If varpath2 is supplied, remove the connection between varpath and
        varpath2. Otherwise, if varpath is the name of a trait, remove all
        connections to/from varpath in the current scope. If varpath is the
        name of a Component, remove all connections from all of its inputs
        and outputs.
        """
        try:
            if varpath2 is None and self.parent and '.' not in varpath and \
               is_boundary_node(self._depgraph, varpath):
                # boundary var. make sure it's disconnected in parent
                self.parent.disconnect('.'.join([self.name, varpath]))

            to_remove, pcomps = self._exprmapper.disconnect(varpath, varpath2)

            graph = self._depgraph

            if to_remove:
                for u, v in graph.list_connections(show_external=True):
                    if (u, v) in to_remove:
                        super(Assembly, self).disconnect(u, v)
                        to_remove.remove((u, v))

                for u, v in graph.list_autopassthroughs():
                    if (u, v) in to_remove:
                        super(Assembly, self).disconnect(u, v)
                        to_remove.remove((u, v))

            if to_remove:  # look for pseudocomp expression connections
                for node, data in graph.nodes_iter(data=True):
                    if 'srcexpr' in data:
                        for u, v in to_remove:
                            if data['srcexpr'] == u or data['destexpr'] == v:
                                pcomps.add(node)

            for name in pcomps:
                if '_pseudo_' not in varpath:
                    self.remove(name)
                else:
                    try:
                        self.remove_trait(name)
                    except:
                        pass
                try:
                    graph.remove(name)
                except (KeyError, nx.exception.NetworkXError):
                    pass
        finally:
            self.config_changed()

    def config_changed(self, update_parent=True):
        """Call this whenever the configuration of this Component changes,
        for example, children are added or removed, connections are made
        or removed, etc.
        """
        super(Assembly, self).config_changed(update_parent)

        # drivers must tell workflows that config has changed because
        # dependencies may have changed
        for name in self.list_containers():
            cont = getattr(self, name)
            if isinstance(cont, Driver):
                cont.config_changed(update_parent=False)

        # Detect and save any loops in the graph.
        self._graph_loops = None

        self.J_input_keys = self.J_output_keys = None

    def _set_failed(self, path, value, index=None, src=None, force=False):
        parts = path.split('.', 1)
        if len(parts) > 1:
            obj = getattr(self, parts[0])
            if isinstance(obj, PseudoComponent):
                obj.set(parts[1], value, index, src, force)

    def execute(self):
        """Runs driver and updates our boundary variables."""
        self.driver.run(ffd_order=self.ffd_order,
                        case_id=self._case_id)
        self._depgraph.update_boundary_outputs(self)

    def step(self):
        """Execute a single child component and return."""
        self.driver.step()

    def stop(self):
        """Stop the calculation."""
        self.driver.stop()

    def list_connections(self, show_passthrough=True,
                               visible_only=False,
                               show_expressions=False):
        """Return a list of tuples of the form (outvarname, invarname).
        """
        conns = self._depgraph.list_connections(show_passthrough=show_passthrough)
        if visible_only:
            newconns = []
            for u, v in conns:
                if u.startswith('_pseudo_'):
                    pcomp = getattr(self, u.split('.', 1)[0])
                    newconns.extend(pcomp.list_connections(is_hidden=True,
                                     show_expressions=show_expressions))
                elif v.startswith('_pseudo_'):
                    pcomp = getattr(self, v.split('.', 1)[0])
                    newconns.extend(pcomp.list_connections(is_hidden=True,
                                     show_expressions=show_expressions))
                else:
                    newconns.append((u, v))
            return newconns
        return conns

    @rbac(('owner', 'user'))
    def update_inputs(self, compname):
        """Transfer input data to input expressions on the specified component.
        The inputs iterator is assumed to contain strings that reference
        component variables relative to the component, e.g., 'abc[3][1]' rather
        than 'comp1.abc[3][1]'.
        """
        invalid_ins = self._depgraph.list_inputs(compname,
                                                 invalid=True)
        if invalid_ins:
            self._update_invalid_dests(compname, invalid_ins)

    def update_outputs(self, outnames):
        """Execute any necessary internal or predecessor
        components in order to make the specified output
        variables valid.
        """
        data = self._depgraph.node
        invalid_dests = [n for n in outnames
                           if data[n]['valid'] is False]
        if invalid_dests:
            self._update_invalid_dests(None, invalid_dests)

    def _update_invalid_dests(self, startcomp, invalid_dests):
        graph = self._depgraph
        invalids = set()
        for inv_dest in invalid_dests:
            invalids.update([s for s in graph.get_sources(inv_dest)
                                if not graph.node[s]['valid']])

        # if source vars are invalid, request an update
        if invalids:
            loops = graph.get_loops()

            for cname, vnames in partition_names_by_comp(invalids).items():
                if cname is None or not is_comp_node(graph, cname):  # boundary var
                    if self.parent:
                        self.parent.update_inputs(self.name)

                # If our start component is in a loop with us, don't
                # run it. Otherwise you have infinite recursion. It is
                # the responsibility of the solver to properly execute
                # the comps in its loop.
                elif loops:
                    for loop in loops:
                        if startcomp in loop and cname in loop:
                            break
                    else:
                        getattr(self, cname).update_outputs(vnames)
                else:
                    getattr(self, cname).update_outputs(vnames)

        try:
            for inv_dest in invalid_dests:
                self._depgraph.update_destvar(self, inv_dest)
        except Exception as err:
            self.raise_exception(str(err), type(err))

    def _input_updated(self, name, fullpath=None):
        outs = self.invalidate_deps([name])
        if self.parent:
            outs.add(name)
            self.parent.child_invalidated(self.name, outs)

    @rbac(('owner', 'user'))
    def child_invalidated(self, childname, vnames=None, iotype='out'):
        """Invalidate all variables that depend on the variable
        provided by the child that has been invalidated.
        """
        if childname not in self._depgraph:
            return []

        if vnames is None:
            vnames = [childname]
        elif childname:
            vnames = ['.'.join([childname, n]) for n in vnames]
            if iotype == 'in':
                for name in vnames[:]:
                    vnames.extend(self._depgraph._all_child_vars(name,
                                                                 direction='in'))

        bouts = self.invalidate_deps(vnames)
        if bouts and self.parent:
            self.parent.child_invalidated(self.name, bouts)
        return bouts

    @rbac(('owner', 'user'))
    def child_run_finished(self, childname, outs=None):
        """Called by a child when it completes its run() function."""
        self._depgraph.child_run_finished(childname, outs)

    @rbac(('owner', 'user'))
    def get_valid(self, names):
        """Get the value of the validity flag for the specified variables.
        Returns a list of bools.

        names: iterator of str
            Names of variables whose validity is requested.
        """
        data = self._depgraph.node
        return [data[n]['valid'] for n in names]

    def set_valid(self, names, valid):
        """Mark the io traits with the given names as valid or invalid."""
        data = self._depgraph.node
        for name in names:
            data[name]['valid'] = valid

    def _validate(self):
        # validate boundary inputs and outputs and their subvars
        self._depgraph.validate_boundary_vars()
        super(Assembly, self)._validate()

    def has_partial_validation(self):
        return True

    def invalidate_deps(self, varnames=None):
        """Mark all Variables invalid that depend on varnames.
        Returns a list of our newly invalidated boundary outputs.

        varnames: iter of str (optional)
            An iterator of names of destination variables.
        """
        # If varnames is None, we're being called from a parent Assembly
        # as part of a higher level invalidation, so we only need to look
        # at our connected inputs
        if varnames is None:
            names = self._depgraph.get_extern_srcs()
        else:
            names = varnames

        self._set_exec_state('INVALID')

        return self._depgraph.invalidate_deps(self, names)

    def exec_counts(self, compnames):
        return [getattr(self, c).exec_count for c in compnames]

    def check_gradient(self, name=None, inputs=None, outputs=None,
                       stream=sys.stdout, mode='auto',
                       fd_form='forward', fd_step=1.0e-6,
                       fd_step_type='absolute'):

        """Compare the OpenMDAO-calculated gradient with one calculated
        by straight finite-difference. This provides the user with a way
        to validate his derivative functions (apply_deriv and provideJ.)
        Note that fake finite difference is turned off so that we are
        doing a straight comparison.

        name: (optional) str
            If provided, specifies the name of a Driver or Component to
            calculate the gradient for.  If name specifies a Driver,
            the inputs used to calculate the gradient will be generated
            from the parameters of the Driver, and the outputs will be
            generated from the constraints and objectives of the Driver.
            If name specifies a Component, the inputs and outputs of that
            Component will be used to calculate the gradient.

        inputs: (optional) iter of str or None
            Names of input variables. The calculated gradient will be
            the matrix of values of the output variables with respect
            to these input variables. If no value is provided for inputs,
            they will be determined based on the 'name' argument.
            If the inputs are not specified and name is not specified,
            then they will be generated from the parameters of
            the object named 'driver'.

        outputs: (optional) iter of str or None
            Names of output variables. The calculated gradient will be
            the matrix of values of these output variables with respect
            to the input variables. If no value is provided for outputs,
            they will be determined based on the 'name' argument.
            If the outputs are not specified and name is not specified,
            then they will be generated from the objectives and constraints
            of the object named 'driver'.

        stream: (optional) file-like object, str, or None
            Where to write to, default stdout. If a string is supplied,
            that is used as a filename. If None, no output is written.

        mode: (optional) str or None
            Set to 'forward' for forward mode, 'adjoint' for adjoint mode,
            or 'auto' to let OpenMDAO determine the correct mode.
            Defaults to 'auto'.

        fd_form: str
            Finite difference mode. Valid choices are 'forward', 'adjoint' ,
            'central'. Default is 'forward'

        fd_step: float
            Default step_size for finite difference. Default is 1.0e-6.

        fd_step_type: str
            Finite difference step type. Set to 'absolute' or 'relative'.
            Default is 'absolute'.

        Returns the finite difference gradient, the OpenMDAO-calculated gradient,
        a list of the gradient names, and a list of suspect inputs/outputs.
        """
        driver = self.driver
        obj = None

        # tuples cause problems.
        if inputs:
            inputs = list(inputs)
        if outputs:
            outputs = list(outputs)

        if inputs and outputs:
            if name:
                logger.warning("The 'inputs' and 'outputs' args were specified"
                               " to check_gradient, so the 'name' arg (%s) is"
                               " ignored.", name)
        elif not name:
            # we're missing either inputs or outputs, so we need a name
            name = 'driver'

        if name:
            obj = getattr(self, name, None)
            if obj is None:
                self.raise_exception("Can't find object named '%s'." % name)
            if has_interface(obj, IDriver):
                driver = obj

        # fill in any missing inputs or outputs using the object specified by 'name'
        if not inputs:
            if has_interface(obj, IDriver):
                pass  # workflow.check_gradient can pull inputs from driver
            elif has_interface(obj, IAssembly):
                inputs = ['.'.join([obj.name, inp])
                          for inp in obj.list_inputs()
                                  if is_differentiable_var(inp, obj)]
                inputs = sorted(inputs)
            elif has_interface(obj, IComponent):
                inputs = ['.'.join([obj.name, inp])
                          for inp in list_deriv_vars(obj)[0]]
                inputs = sorted(inputs)
            else:
                self.raise_exception("Can't find any inputs for generating gradient.")
        if not outputs:
            if has_interface(obj, IDriver):
                pass  # workflow.check_gradient can pull outputs from driver
            elif has_interface(obj, IAssembly):
                outputs = ['.'.join([obj.name, out])
                           for out in obj.list_outputs()
                                   if is_differentiable_var(out, obj)]
                outputs = sorted(outputs)
            elif has_interface(obj, IComponent):
                outputs = ['.'.join([obj.name, outp])
                          for outp in list_deriv_vars(obj)[1]]
                inputs = sorted(inputs)
            else:
                self.raise_exception("Can't find any outputs for generating gradient.")

<<<<<<< HEAD
        if not inputs or not outputs:
=======

        if not has_interface(obj, IDriver) and (not inputs or not outputs):
>>>>>>> 70556a66
            msg = 'Component %s has no analytic derivatives.' % obj.name
            self.raise_exception(msg)


        base_fd_form = driver.gradient_options.fd_form
        base_fd_step = driver.gradient_options.fd_step
        base_fd_step_type = driver.gradient_options.fd_step_type

        driver.gradient_options.fd_form = fd_form
        driver.gradient_options.fd_step = fd_step
        driver.gradient_options.fd_step_type = fd_step_type

        try:
            result = driver.workflow.check_gradient(inputs=inputs,
                                                    outputs=outputs,
                                                    stream=stream,
                                                    mode=mode)
        finally:
            driver.gradient_options.fd_form = base_fd_form
            driver.gradient_options.fd_step = base_fd_step
            driver.gradient_options.fd_step_type = base_fd_step_type

        return result

    def provideJ(self, required_inputs, required_outputs, check_only=False):
        '''An assembly calculates its Jacobian by calling the calc_gradient
        method on its base driver. Note, derivatives are only calculated for
        floats and iterable items containing floats.'''

        # Sub-assembly sourced
        output_keys = []

        # Parent-assembly sourced
        self.J_input_keys = []
        self.J_output_keys = []
        self._provideJ_bounds = None

        depgraph = self._depgraph

        for src in required_inputs:
            varname = depgraph.base_var(src)
            target1 = [n for n in depgraph.successors(varname)
                              if not n.startswith('parent.') and depgraph.base_var(n) != varname]
            target2 = []
            if src in depgraph.node:
                target2 = [n for n in depgraph.successors(src)
                           if not n.startswith('parent.') and
                           depgraph.base_var(n) != varname and
                           n not in target1]
            if len(target1) == 0 and len(target2) == 0:
                continue

            self.J_input_keys.append(src)

        for target in required_outputs:
            varname = depgraph.base_var(target)
            src = depgraph.predecessors(varname)
            if len(src) == 0:
                src = depgraph.get_sources(target)
                if len(src) == 0:
                    continue

            src = src[0]

            # If subvar, only ask the assembly to calculate the
            # elements we need.
            if target != varname:
                tail = target[len(varname):]
                src = '%s%s' % (src, tail)

            output_keys.append(src)
            self.J_output_keys.append(target)

        if check_only:
            return None

        return self.driver.calc_gradient(self.J_input_keys, output_keys)

    def list_deriv_vars(self):
        return self.J_input_keys, self.J_output_keys

    def list_components(self):
        ''' List the components in the assembly.
        '''
        names = [name for name in self.list_containers()
                     if isinstance(self.get(name), Component)]
        return names

    def get_dataflow(self):
        ''' Get a dictionary of components and the connections between them
            that make up the data flow for the assembly;
            also includes parameter, constraint, and objective flows.
        '''
        components  = []
        connections = []
        parameters  = []
        constraints = []
        objectives  = []

        # list of components (name & type) in the assembly
        g = self._depgraph.component_graph()
        names = [name for name in nx.algorithms.dag.topological_sort(g)
                               if not name.startswith('@')]

        # Bubble-up drivers ahead of their parameter targets.
        sorted_names = []
        for name in names:
            comp = self.get(name)
            if is_instance(comp, Driver) and hasattr(comp, '_delegates_'):
                driver_index = len(sorted_names)
                for dname, dclass in comp._delegates_.items():
                    inst = getattr(comp, dname)
                    if isinstance(inst, HasParameters):
                        refs = inst.get_referenced_compnames()
                        for ref in refs:
                            try:
                                target_index = sorted_names.index(ref)
                            except ValueError:
                                pass
                            else:
                                driver_index = min(driver_index, target_index)
                sorted_names.insert(driver_index, name)
            else:
                sorted_names.append(name)

        # Process names in new order.
        for name in sorted_names:
            comp = self.get(name)
            if is_instance(comp, Component):
                inames = [cls.__name__
                          for cls in list(implementedBy(comp.__class__))]
                components.append({
                    'name':       comp.name,
                    'pathname':   comp.get_pathname(),
                    'type':       type(comp).__name__,
                    'valid':      comp.is_valid(),
                    'interfaces': inames,
                    'python_id':  id(comp)
                })

            if is_instance(comp, Driver):
                if hasattr(comp, '_delegates_'):
                    for name, dclass in comp._delegates_.items():
                        inst = getattr(comp, name)
                        if isinstance(inst, HasParameters):
                            for name, param in inst.get_parameters().items():
                                if isinstance(param, ParameterGroup):
                                    for n, p in zip(name, tuple(param.targets)):
                                        parameters.append([comp.name + '.' + n, p])
                                else:
                                    parameters.append([comp.name + '.' + name,
                                                       param.target])
                        elif isinstance(inst, (HasConstraints,
                                               HasEqConstraints,
                                               HasIneqConstraints)):
                            for path in inst.get_referenced_varpaths():
                                name, _, rest = path.partition('.')
                                constraints.append([path,
                                                    comp.name + '.' + rest])
                        elif isinstance(inst, (HasObjective,
                                               HasObjectives)):
                            for path in inst.get_referenced_varpaths():
                                name, _, rest = path.partition('.')
                                objectives.append([path,
                                                   comp.name + '.' + name])

        # list of connections (convert tuples to lists)
        conntuples = self.list_connections(show_passthrough=True,
                                           visible_only=True)
        for connection in conntuples:
            connections.append(list(connection))

        return {'components': components, 'connections': connections,
                'parameters': parameters, 'constraints': constraints,
                'objectives': objectives}

    def get_connectivity(self):
        ''' Get a list of all the inputs and outputs that can be
            connected in this assembly, and the connections between them.
            This includes expressions represented by PseudoComponents.
        '''

        # connectivity data
        connectivity = {
            'nodes': {},
            'edges': []
        }

        # populate input and output nodes
        for cname in self.list_containers():
            cont = self.get(cname)
            if isinstance(cont, Component):
                for vname in cont.list_outputs():
                    var = cont.get(vname)
                    vtype = type(var).__name__
                    if not '.' in vname:  # vartree vars handled separately
                        full_name = cname + '.' + vname
                        meta = cont.get_metadata(vname)
                        if meta and 'units' in meta:
                            units = meta['units']
                        else:
                            units = ''
                        connectivity['nodes'][full_name] = {
                            'type': vtype,
                            'units': units,
                            'io':   'output'
                        }
                    if isinstance(var, VariableTree):
                        for child_name in var.list_vars():
                            child_var = var.get(child_name)
                            full_name = cname + '.' + vname + '.' + child_name
                            meta = var.get_metadata(child_name)
                            if meta and 'units' in meta:
                                units = meta['units']
                            else:
                                units = ''
                            connectivity['nodes'][full_name] = {
                                'type':  type(child_var).__name__,
                                'units': units,
                                'io':   'output'
                            }
                    elif vtype == 'ndarray':
                        for idx in range(0, len(var)):
                            full_name = cname + '.' + vname + '[' + str(idx) + ']'
                            units = ''
                            connectivity['nodes'][full_name] = {
                                'type':  type(var[0]).__name__,
                                'units': units,
                                'io':   'output'
                            }

                for vname in cont.list_inputs():
                    var = cont.get(vname)
                    vtype = type(var).__name__
                    if not '.' in vname:  # vartree vars handled separately
                        full_name = cname + '.' + vname
                        meta = cont.get_metadata(vname)
                        if meta and 'units' in meta:
                            units = meta['units']
                        else:
                            units = ''
                        connectivity['nodes'][full_name] = {
                            'type': vtype,
                            'units': units,
                            'io':   'input'
                        }
                    if isinstance(var, VariableTree):
                        for child_name in var.list_vars():
                            child_var = var.get(child_name)
                            full_name = cname + '.' + vname + '.' + child_name
                            meta = var.get_metadata(child_name)
                            if meta and 'units' in meta:
                                units = meta['units']
                            else:
                                units = ''
                            connectivity['nodes'][full_name] = {
                                'type':  type(child_var).__name__,
                                'units': units,
                                'io':   'input'
                            }
                    elif vtype == 'ndarray':
                        for idx in range(0, len(var)):
                            full_name = cname + '.' + vname + '[' + str(idx) + ']'
                            units = ''
                            connectivity['nodes'][full_name] = {
                                'type':  type(var[0]).__name__,
                                'units': units,
                                'io':   'input'
                            }

        # add assembly vars, which can be input or output (due to passthroughs)
        var_names =  self.list_outputs() + self.list_inputs()
        for vname in var_names:
            var = self.get(vname)
            vtype = type(var).__name__
            if not '.' in vname:  # vartree vars handled separately
                full_name = vname
                meta = self.get_metadata(vname)
                if meta and 'units' in meta:
                    units = meta['units']
                else:
                    units = ''
                connectivity['nodes'][full_name] = {
                    'type': vtype,
                    'units': units,
                    'io':   'io'
                }
            if isinstance(var, VariableTree):
                for child_name in var.list_vars():
                    child_var = var.get(child_name)
                    full_name = vname + '.' + child_name
                    meta = var.get_metadata(child_name)
                    if meta and 'units' in meta:
                        units = meta['units']
                    else:
                        units = ''
                    connectivity['nodes'][full_name] = {
                        'type':  type(child_var).__name__,
                        'units': units,
                        'io':   'io'
                    }
            elif vtype == 'ndarray':
                for idx in range(0, len(var)):
                    full_name = vname + '[' + str(idx) + ']'
                    units = ''
                    connectivity['nodes'][full_name] = {
                        'type':  type(var[0]).__name__,
                        'units': units,
                        'io':   'io'
                    }

        # populate expression nodes and edges
        for (source, target) in self.list_connections():
            if source.startswith('_pseudo_'):
                pname = source.split('.', 1)[0]
                pcomp = getattr(self, pname)
                if pcomp._pseudo_type in ['multi_var_expr']:
                    source = pcomp._orig_src
                    if source not in connectivity['nodes'].keys():
                        units = pcomp.get_metadata(pcomp.list_outputs()[0], 'units')
                        if not units:
                            units = ''
                        connectivity['nodes'][source] = {
                            'type': 'expr',
                            'units': units,
                            'io':   'io',
                        }

            if target.startswith('_pseudo_'):
                pname = target.split('.', 1)[0]
                pcomp = getattr(self, pname)
                if pcomp._pseudo_type in ['multi_var_expr']:
                    target = pcomp._orig_src
                    if target not in connectivity['nodes'].keys():
                        units = pcomp.get_metadata(pcomp.list_outputs()[0], 'units')
                        if not units:
                            units = ''
                        connectivity['nodes'][target] = {
                            'type': 'expr',
                            'units': units,
                            'io': 'io'
                        }

            if (not source.startswith('_pseudo_') and not target.startswith('_pseudo_')):
                # ignore other types of PseudoComponents (unit conversion, objectives, etc)
                connectivity['edges'].append([source, target])

        return connectivity

    def _repr_svg_(self):
        """ Returns an SVG representation of this Assembly's dependency graph
        """
        return graph_to_svg(self._depgraph.component_graph())


def dump_iteration_tree(obj, f=sys.stdout, full=True, tabsize=4, derivs=False):
    """Returns a text version of the iteration tree
    of an OpenMDAO object or hierarchy.  The tree
    shows which are being iterated over by which
    drivers.

    If full is True, show pseudocomponents as well.
    If derivs is True, include derivative input/output information.
    """
    def _dump_iteration_tree(obj, f, tablevel):
        tab = ' ' * tablevel
        if is_instance(obj, Driver):
            f.write("%s%s\n" % (tab, obj.name))
            if derivs:
                try:
                    dgraph = obj.workflow.derivative_graph()
                except Exception as err:
                    f.write("%s*ERR in deriv graph: %s\n" % (' '*(tablevel+tabsize+2), str(err)))
                else:
                    inputs = dgraph.graph.get('mapped_inputs', dgraph.graph.get('inputs', []))
                    outputs = dgraph.graph.get('mapped_outputs', dgraph.graph.get('outputs', []))
                    f.write("%s*deriv inputs: %s\n" % (' '*(tablevel+tabsize+2), inputs))
                    f.write("%s*deriv outputs: %s\n" % (' '*(tablevel+tabsize+2), outputs))
            names = set(obj.workflow.get_names())
            for comp in obj.workflow:
                if not full and comp.name not in names:
                    continue
                if is_instance(comp, Driver) or is_instance(comp, Assembly):
                    _dump_iteration_tree(comp, f, tablevel + tabsize)
                elif is_instance(comp, PseudoComponent):
                    f.write("%s%s  (%s)\n" %
                        (' ' * (tablevel+tabsize), comp.name, comp._orig_expr))
                else:
                    f.write("%s%s\n" % (' ' * (tablevel+tabsize), comp.name))
        elif is_instance(obj, Assembly):
            f.write("%s%s\n" % (tab, obj.name))
            _dump_iteration_tree(obj.driver, f, tablevel + tabsize)

    _dump_iteration_tree(obj, f, 0)<|MERGE_RESOLUTION|>--- conflicted
+++ resolved
@@ -904,15 +904,9 @@
             else:
                 self.raise_exception("Can't find any outputs for generating gradient.")
 
-<<<<<<< HEAD
-        if not inputs or not outputs:
-=======
-
         if not has_interface(obj, IDriver) and (not inputs or not outputs):
->>>>>>> 70556a66
             msg = 'Component %s has no analytic derivatives.' % obj.name
             self.raise_exception(msg)
-
 
         base_fd_form = driver.gradient_options.fd_form
         base_fd_step = driver.gradient_options.fd_step
