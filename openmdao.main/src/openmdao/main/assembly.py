""" Class definition for Assembly. """


#public symbols
__all__ = ['Assembly', 'set_as_top']

from fnmatch import fnmatch
import re
import sys
import threading
import traceback
from itertools import chain

from zope.interface import implementedBy

# pylint: disable=E0611,F0401
import networkx as nx

from openmdao.main.mpiwrap import MPI, mpiprint

from openmdao.main.interfaces import implements, IAssembly, IDriver, \
                                     IArchitecture, IComponent, IContainer, \
                                     ICaseIterator, ICaseRecorder, \
                                     IDOEgenerator, IHasParameters, IImplicitComponent
from openmdao.main.mp_support import has_interface
from openmdao.main.container import _copydict
from openmdao.main.component import Component, Container
from openmdao.main.variable import Variable
from openmdao.main.vartree import VariableTree
from openmdao.main.datatypes.api import List, Slot, Str
from openmdao.main.driver import Driver
from openmdao.main.hasparameters import HasParameters, ParameterGroup
from openmdao.main.hasconstraints import HasConstraints, HasEqConstraints, \
                                         HasIneqConstraints
from openmdao.main.hasobjective import HasObjective, HasObjectives
from openmdao.main.hasresponses import HasResponses
from openmdao.main.rbac import rbac
from openmdao.main.mp_support import is_instance
from openmdao.main.printexpr import eliminate_expr_ws
from openmdao.main.expreval import ExprEvaluator
from openmdao.main.exprmapper import ExprMapper
from openmdao.main.pseudocomp import PseudoComponent, UnitConversionPComp
from openmdao.main.array_helpers import is_differentiable_var
from openmdao.main.depgraph import DependencyGraph, all_comps, \
                                   collapse_connections, prune_reduced_graph, \
                                   vars2tuples, relevant_subgraph, \
                                   map_collapsed_nodes, simple_node_iter, \
                                   reduced2component, collapse_nodes
from openmdao.main.systems import SerialSystem, _create_simple_sys

from openmdao.util.graph import list_deriv_vars
from openmdao.util.log import logger
from openmdao.util.debug import strict_chk_config

_iodict = {'out': 'output', 'in': 'input'}

_missing = object()

__has_top__ = False
__toplock__ = threading.RLock()


def set_as_top(cont, first_only=False):
    """Specifies that the given Container is the top of a Container hierarchy.
    If first_only is True, then only set it as a top if a global
    top doesn't already exist.
    """
    global __has_top__
    with __toplock__:
        if __has_top__ is False and isinstance(cont, Assembly):
            __has_top__ = True
        elif first_only:
            return cont
    if cont._call_cpath_updated:
        cont.cpath_updated()
    return cont


class PassthroughTrait(Variable):
    """A trait that can use another trait for validation, but otherwise is
    just a trait that lives on an Assembly boundary and can be connected
    to other traits within the Assembly.
    """

    def validate(self, obj, name, value):
        """Validation for the PassThroughTrait."""
        if self.validation_trait:
            return self.validation_trait.validate(obj, name, value)
        return value


class PassthroughProperty(Variable):
    """Replacement for PassthroughTrait when the target is a proxy/property
    trait. PassthroughTrait would get a core dump while pickling.
    """
    def __init__(self, target_trait, **metadata):
        self._trait = target_trait
        self._vals = {}
        super(PassthroughProperty, self).__init__(**metadata)

    def get(self, obj, name):
        return self._vals.get(obj, {}).get(name, self._trait.default_value)

    def set(self, obj, name, value):
        if obj not in self._vals:
            self._vals[obj] = {}
        old = self.get(obj, name)
        if value != old:
            self._vals[obj][name] = self._trait.validate(obj, name, value)
            obj.trait_property_changed(name, old, value)


def _find_common_interface(obj1, obj2):
    for iface in (IAssembly, IComponent, IDriver, IArchitecture, IContainer,
                  ICaseIterator, ICaseRecorder, IDOEgenerator):
        if has_interface(obj1, iface) and has_interface(obj2, iface):
            return iface
    return None


class Assembly(Component):
    """This is a container of Components. It understands how to connect inputs
    and outputs between its children.  When executed, it runs the top level
    Driver called 'driver'.
    """

    implements(IAssembly)

    driver = Slot(IDriver, allow_none=True,
                    desc="The top level Driver that manages execution of "
                    "this Assembly.")

    recorders = List(Slot(ICaseRecorder, required=False),
                     desc='Case recorders for iteration data'
                          ' (only valid at top level).')

    includes = List(Str, iotype='in', framework_var=True,
                    desc='Patterns for variables to include in the recorders'
                         ' (only valid at top level).')

    excludes = List(Str, iotype='in', framework_var=True,
                    desc='Patterns for variables to exclude from the recorders'
                         ' (only valid at top level).')

    def __init__(self):

        super(Assembly, self).__init__()

        self._pseudo_count = 0  # counter for naming pseudocomps
        self._pre_driver = None

        # data dependency graph. Includes edges for data
        # connections as well as for all driver parameters and
        # constraints/objectives.  This is the starting graph for
        # all later transformations.
        self._depgraph = DependencyGraph()

        for name, trait in self.class_traits().items():
            if trait.iotype:  # input or output
                self._depgraph.add_boundary_var(self, name, iotype=trait.iotype)

        self._exprmapper = ExprMapper(self)
        self.J_input_keys = None
        self.J_output_keys = None

        # default Driver executes its workflow once
        self.add('driver', Driver())

        # we're the top Assembly only if we're the first instantiated
        set_as_top(self, first_only=True)

        # Assemblies automatically figure out their own derivatives, so
        # any boundary vars that are unconnected should be zero.
        self.missing_deriv_policy = 'assume_zero'

        self.includes = ['*']
        self.excludes = []

        self._setup_inputs = _missing
        self._setup_outputs = _missing

    @property
    def _top_driver(self):
        if self._pre_driver:
            return self._pre_driver
        return self.driver

    @rbac(('owner', 'user'))
    def set_itername(self, itername, seqno=0):
        """
        Set current 'iteration coordinates'. Overrides :class:`Component`
        to propagate to driver, and optionally set the initial count in the
        driver's workflow. Setting the initial count is typically done by
        :class:`CaseIterDriverBase` on a remote top level assembly.

        itername: string
            Iteration coordinates.

        seqno: int
            Initial execution count for driver's workflow.
        """
        super(Assembly, self).set_itername(itername)
        self._top_driver.set_itername(itername)
        if seqno:
            self._top_driver.workflow.set_initial_count(seqno)

    def find_referring_connections(self, name):
        """Returns a list of connections where the given name is referred
        to either in the source or the destination.
        """
        exprset = set(self._exprmapper.find_referring_exprs(name))
        return [(u, v) for u, v
                       in self._depgraph.list_connections(show_passthrough=True)
                                        if u in exprset or v in exprset]

    def find_in_workflows(self, name):
        """Returns a list of tuples of the form (workflow, index) for all
        workflows in the scope of this Assembly that contain the given
        component name.
        """
        wflows = []
        for item in self.list_containers():
            if item != name:
                obj = self.get(item)
                if isinstance(obj, Driver) and name in obj.workflow:
                    wflows.append((obj.workflow, obj.workflow.index(name)))
        return wflows

    def _add_after_parent_set(self, name, obj):
        if has_interface(obj, IComponent):
            self._depgraph.add_component(name, obj)
        elif has_interface(obj, IContainer) and name not in self._depgraph:
            t = self.get_trait(name)
            if t is not None:
                io = t.iotype
                if io:
                    # since we just removed this container and it was
                    # being used as an io variable, we need to put
                    # it back in the dep graph
                    self._depgraph.add_boundary_var(self, name, iotype=io)

    def add_trait(self, name, trait, refresh=True):
        """Overrides base definition of *add_trait* in order to
        update the depgraph.
        """
        super(Assembly, self).add_trait(name, trait, refresh)
        if trait.iotype and name not in self._depgraph:
            self._depgraph.add_boundary_var(self, name,
                                            iotype=trait.iotype)

    def rename(self, oldname, newname):
        """Renames a child of this object from oldname to newname."""
        self._check_rename(oldname, newname)
        conns = self.find_referring_connections(oldname)
        wflows = self.find_in_workflows(oldname)

        obj = self.remove(oldname)
        obj.name = newname
        self.add(newname, obj)

        # oldname has now been removed from workflows, but newname may be in the
        # wrong location, so force it to be at the same index as before removal
        for wflow, idx in wflows:
            wflow.remove(newname)
            wflow.add(newname, idx)

        old_rgx = re.compile(r'(\W?)%s.' % oldname)

        # recreate all of the broken connections after translating
        # oldname to newname
        for u, v in conns:
            self.connect(re.sub(old_rgx, r'\g<1>%s.' % newname, u),
                         re.sub(old_rgx, r'\g<1>%s.' % newname, v))

    def replace(self, target_name, newobj):
        """Replace one object with another, attempting to mimic the
        inputs and connections of the replaced object as much as possible.
        """
        tobj = getattr(self, target_name)

        if not tobj:
            self.add(target_name, newobj)
            return

        # Save existing driver references.
        refs = {}
        if has_interface(tobj, IComponent):
            for cname in self.list_containers():
                obj = getattr(self, cname)
                if obj is not tobj and has_interface(obj, IDriver):
                    refs[cname] = obj.get_references(target_name)
                    #obj.remove_references(target_name)

        if hasattr(newobj, 'mimic'):
            try:
                # this should copy inputs, delegates and set name
                newobj.mimic(tobj)
            except Exception:
                self.reraise_exception("Couldn't replace '%s' of type %s with"
                                       " type %s"
                                       % (target_name, type(tobj).__name__,
                                          type(newobj).__name__))

        exprconns = [(u, v) for u, v in self._exprmapper.list_connections()
                                 if '_pseudo_' not in u and '_pseudo_' not in v]
        conns = self.find_referring_connections(target_name)
        wflows = self.find_in_workflows(target_name)

        # Assemblies sometimes create inputs and outputs in their configure()
        # function, so call it early if possible
        if self._call_cpath_updated is False and isinstance(obj, Container):
            newobj.parent = self
            newobj.name = target_name
            newobj.cpath_updated()

        # check that all connected vars exist in the new object
        req_vars = set([u.split('.', 1)[1].split('[', 1)[0]
                        for u, v in conns if u.startswith(target_name+'.')])
        req_vars.update([v.split('.', 1)[1].split('[', 1)[0]
                         for u, v in conns if v.startswith(target_name+'.')])
        missing = [v for v in req_vars if not newobj.contains(v)]
        if missing:
            self._logger.warning("the following variables are connected to "
                                 "other components but are missing in "
                                 "the replacement object: %s" % missing)

        # remove expr connections
        for u, v in exprconns:
            self.disconnect(u, v)

        # remove any existing connections to replacement object
        if has_interface(newobj, IComponent):
            self.disconnect(newobj.name)

        self.add(target_name, newobj)  # this will remove the old object
                                       # and any connections to it

        # recreate old connections
        for u, v in exprconns:
            try:
                self.connect(u, v)
            except Exception as err:
                self._logger.warning("Couldn't connect '%s' to '%s': %s",
                                     u, v, err)

        # Restore driver references.
        for dname, _refs in refs.items():
            drv = getattr(self, dname)
            drv.remove_references(target_name)
            drv.restore_references(_refs)

        # add new object (if it's a Component) to any
        # workflows where target was
        if has_interface(newobj, IComponent):
            for wflow, idx in wflows:
                wflow.add(target_name, idx)

    def remove(self, name):
        """Remove the named container object from this assembly
        and remove it from its workflow(s) if it's a Component
        or pseudo component.
        """
        obj = getattr(self, name)
        if has_interface(obj, IComponent) or isinstance(obj, PseudoComponent):
            for cname in self.list_containers():
                cobj = getattr(self, cname)
                if isinstance(cobj, Driver) and cobj is not obj:
                    cobj.remove_references(name)
            self.disconnect(name)
        elif name in self.list_inputs() or name in self.list_outputs():
            self.disconnect(name)

        if has_interface(obj, IDriver):
            for pcomp in obj.list_pseudocomps():
                if pcomp in self._depgraph:
                    self._depgraph.remove(pcomp)

        if name in self._depgraph:
            self._depgraph.remove(name)

        return super(Assembly, self).remove(name)

    def create_passthrough(self, pathname, alias=None):
        """Creates a PassthroughTrait that uses the trait indicated by
        pathname for validation, adds it to self, and creates a connection
        between the two. If alias is *None,* the name of the alias trait will
        be the last entry in its pathname. The trait specified by pathname
        must exist.
        """
        parts = pathname.split('.')
        if alias:
            newname = alias
        else:
            newname = parts[-1]

        if newname in self.__dict__:
            self.raise_exception("'%s' already exists" % newname, KeyError)
        if len(parts) < 2:
            self.raise_exception('destination of passthrough must be a dotted'
                                 ' path', NameError)
        comp = self
        for part in parts[:-1]:
            try:
                comp = getattr(comp, part)
            except AttributeError:
                trait = None
                break
        else:
            trait = comp.get_trait(parts[-1])
            iotype = comp.get_iotype(parts[-1])

        if trait:
            ttype = trait.trait_type
            if ttype is None:
                ttype = trait
        else:
            if not self.contains(pathname):
                self.raise_exception("the variable named '%s' can't be found" %
                                     pathname, KeyError)
            iotype = self.get_metadata(pathname, 'iotype')

        if trait is not None and not trait.validate:
            # no validate function, so just don't use trait for validation
            trait = None

        metadata = self.get_metadata(pathname)
        metadata['target'] = pathname
        metadata['default_value'] = trait.trait_type.default_value
        # PassthroughTrait to a trait with get/set methods causes a core dump
        # in Traits (at least through 3.6) while pickling.
        if "validation_trait" in metadata:
            if metadata['validation_trait'].get is None:
                newtrait = PassthroughTrait(**metadata)
            else:
                newtrait = PassthroughProperty(metadata['validation_trait'],
                                               **metadata)
        elif trait and ttype.get:
            newtrait = PassthroughProperty(ttype, **metadata)
        else:
            newtrait = PassthroughTrait(validation_trait=trait, **metadata)
        self.add_trait(newname, newtrait)

        # Copy trait value according to 'copy' attribute in the trait
        val = self.get(pathname)

        ttype = trait.trait_type
        if ttype.copy:
            # Variable trees need to point to a new parent.
            # Also, let's not deepcopy the outside universe
            if isinstance(val, Container):
                val_copy = val.copy()
                val_copy.parent = self
                val = val_copy
            else:
                val = _copydict[ttype.copy](val)

        setattr(self, newname, val)

        try:
            if iotype == 'in':
                self.connect(newname, pathname)
            else:
                self.connect(pathname, newname)
        except RuntimeError as err:
            self.remove(newname)
            raise err

        return newtrait

    def get_passthroughs(self):
        ''' Get all the inputs and outputs of the assembly's child components
        and indicate for each whether or not it is a passthrough variable.
        If it is a passthrough, provide the assembly's name for the variable.
        '''
        inputs = {}
        outputs = {}
        passthroughs = {}

        for name in self.list_inputs() + self.list_outputs():
            target = self.get_metadata(name, 'target')
            if target is not None:
                passthroughs[target] = name

        for comp in self.list_components():
            inputs[comp] = {}
            input_vars = self.get(comp).list_inputs()
            for var_name in input_vars:
                var_path = '.'.join((comp, var_name))
                if var_path in passthroughs:
                    inputs[comp][var_name] = passthroughs[var_path]
                else:
                    inputs[comp][var_name] = False

            outputs[comp] = {}
            output_vars = self.get(comp).list_outputs()
            for var_name in output_vars:
                var_path = '.'.join((comp, var_name))
                if var_path in passthroughs:
                    outputs[comp][var_name] = passthroughs[var_path]
                else:
                    outputs[comp][var_name] = False

        return {
            'inputs': inputs,
            'outputs': outputs
        }

    @rbac(('owner', 'user'))
    def check_config(self, strict=False):
        """
        Verify that this component and all of its children are properly
        configured to execute. This function is called prior the first
        component execution.  If strict is True, any warning or error
        should raise an exception.

        If you override this function to do checks specific to your class,
        you must call this function.
        """

        super(Assembly, self).check_config(strict=strict)
        self._check_input_collisions()
        self._check_unset_req_vars()
        self._check_unexecuted_comps(strict)

    def _check_input_collisions(self):
        graph = self._depgraph
        dests = set([v for u, v in self.list_connections()])
        allbases = set([graph.base_var(v) for v in dests])
        unconnected_bases = allbases - dests
        connected_bases = allbases - unconnected_bases

        collisions = []
        for drv in chain([self._top_driver],
                          self._top_driver.subdrivers(recurse=True)):
            if has_interface(drv, IHasParameters):
                for target in drv.list_param_targets():
                    tbase = graph.base_var(target)
                    if target == tbase:  # target is a base var
                        if target in allbases:
                            collisions.append("%s in %s"
                                              % (target, drv.get_pathname()))
                    else:  # target is a sub var
                        if target in dests or tbase in connected_bases:
                            collisions.append("%s in %s"
                                              % (target, drv.get_pathname()))

        if collisions:
            self.raise_exception("The following parameters collide with"
                                 " connected inputs: %s" % ','.join(collisions),
                                 RuntimeError)

    def _check_unexecuted_comps(self, strict):
        cgraph = self._depgraph.component_graph()
        wfcomps = set([c.name for c in self.driver.iteration_set()])
        wfcomps.add('driver')
        diff = set(cgraph.nodes()) - wfcomps
        self._pre_driver = None
        if diff:
            msg = "The following components are not in any workflow but " \
                  "are needed by other workflows"
            if strict_chk_config(strict):
                errfunct = self.raise_exception
            else:
                errfunct = self._logger.warning
                msg += ", so they will be executed once per execution of " \
                       "this Assembly"

            out_edges = nx.edge_boundary(cgraph, diff)
            in_edges = nx.edge_boundary(cgraph, wfcomps)
            pre = [u for u, v in out_edges]
            post = [v for u, v in in_edges]

            if pre:
                msg += ": %s" % pre
                errfunct(msg)

                ## HACK ALERT!
                ## If there are upstream comps that are not in any workflow,
                ## create a hidden top level driver called _pre_driver. That
                ## driver will be executed once per execution of the Assembly.

                # can't call add here for _pre_driver because that calls
                # config_changed...
                self._pre_driver = Driver()
                self._pre_driver.parent = self
                pre.append('driver') # run the normal top driver after running the 'pre' comps
                self._pre_driver.workflow.add(pre)
                self._pre_driver.name = '_pre_driver'
                self._depgraph.add_node('_pre_driver', comp=True, driver=True)

            if post:
                errfunct("The following components are not in any workflow"
                         " and WILL NOT EXECUTE: %s" % list(diff))

    def _check_unset_req_vars(self):
        """Find 'required' variables that have not been set."""
        graph = self._depgraph
        for name in chain(all_comps(graph),
                          graph.get_boundary_inputs(),
                          graph.get_boundary_outputs()):
            obj = getattr(self, name)
            if has_interface(obj, IContainer):
                for vname in obj.get_req_default(self.trait(name).required):
                    # each var must be connected, otherwise value will not
                    # be set to a non-default value
                    base = graph.base_var(vname)
                    indeg = graph.in_degree(base)
                    io = graph.node[base]['iotype']
                    if (io == 'in' and indeg < 1) or \
                       (io == 'state' and indeg < 2):
                        self.raise_exception("required variable '%s' was"
                                             " not set" % vname, RuntimeError)

    @rbac(('owner', 'user'))
    def connect(self, src, dest):
        """Connect one src expression to one destination expression. This could
        be a normal connection between variables from two internal Components,
        or it could be a passthrough connection, which connects across the scope
        boundary of this object.  When a pathname begins with 'parent.', that
        indicates it is referring to a Variable outside of this object's scope.

        src: str
            Source expression string.

        dest: str or list(str)
            Destination expression string(s).
        """
        src = eliminate_expr_ws(src)

        if isinstance(dest, basestring):
            dest = (dest,)
        for dst in dest:
            dst = eliminate_expr_ws(dst)
            try:
                self._connect(src, dst)
            except Exception:
                self.reraise_exception("Can't connect '%s' to '%s'" % (src, dst))

    def _connect(self, src, dest):
        """Handle one connection destination. This should only be called via
        the connect() function, never directly.
        """

        # Among other things, check if already connected.
        srcexpr, destexpr, pcomp_type = \
                   self._exprmapper.check_connect(src, dest, self)

        if pcomp_type is not None:
            if pcomp_type == 'units':
                pseudocomp = UnitConversionPComp(self, srcexpr, destexpr,
                                                 pseudo_type=pcomp_type)
            else:
                pseudocomp = PseudoComponent(self, srcexpr, destexpr,
                                             pseudo_type=pcomp_type)
            self.add(pseudocomp.name, pseudocomp)
            pseudocomp.make_connections(self)
        else:
            pseudocomp = None
            self._depgraph.check_connect(src, dest)
            dcomps = destexpr.get_referenced_compnames()
            scomps = srcexpr.get_referenced_compnames()
            for dname in dcomps:
                if dname in scomps:
                    self.raise_exception("Can't connect '%s' to '%s'. Both"
                                         " refer to the same component." %
                                         (src, dest), RuntimeError)
            for cname in chain(dcomps, scomps):
                comp = getattr(self, cname)
                if has_interface(comp, IComponent):
                    comp.config_changed(update_parent=False)

            for vname in chain(srcexpr.get_referenced_varpaths(copy=False),
                               destexpr.get_referenced_varpaths(copy=False)):
                if not self.contains(vname):
                    self.raise_exception("Can't find '%s'" % vname,
                                         AttributeError)

            self._depgraph.connect(self, src, dest)

        self._exprmapper.connect(srcexpr, destexpr, self, pseudocomp)

        self.config_changed(update_parent=False)

    @rbac(('owner', 'user'))
    def disconnect(self, varpath, varpath2=None):
        """If varpath2 is supplied, remove the connection between varpath and
        varpath2. Otherwise, if varpath is the name of a trait, remove all
        connections to/from varpath in the current scope. If varpath is the
        name of a Component, remove all connections from all of its inputs
        and outputs.
        """
        try:
            cnames = ExprEvaluator(varpath, self).get_referenced_compnames()
            if varpath2 is not None:
                cnames.update(ExprEvaluator(varpath2, self).get_referenced_compnames())
            for cname in cnames:
                getattr(self, cname).config_changed(update_parent=False)

            to_remove, pcomps = self._exprmapper.disconnect(varpath, varpath2)

            graph = self._depgraph

            if to_remove:
                for u, v in graph.list_connections():
                    if (u, v) in to_remove:
                        graph.disconnect(u, v)
                        to_remove.remove((u, v))

            if to_remove:  # look for pseudocomp expression connections
                for node, data in graph.nodes_iter(data=True):
                    if 'srcexpr' in data:
                        for u, v in to_remove:
                            if data['srcexpr'] == u or data['destexpr'] == v:
                                pcomps.add(node)

            for name in pcomps:
                if '_pseudo_' not in varpath:
                    self.remove(name)
                else:
                    try:
                        self.remove_trait(name)
                    except Exception:
                        pass
                try:
                    graph.remove(name)
                except (KeyError, nx.exception.NetworkXError):
                    pass
        finally:
            self.config_changed(update_parent=False)

    def config_changed(self, update_parent=True):
        """Call this whenever the configuration of this Component changes,
        for example, children are added or removed, connections are made
        or removed, etc.
        """
        super(Assembly, self).config_changed(update_parent)

        # drivers must tell workflows that config has changed because
        # dependencies may have changed
        for name in self.list_containers():
            cont = getattr(self, name)
            if isinstance(cont, Driver):
                cont.config_changed(update_parent=False)

        self._pre_driver = None
        self.J_input_keys = self.J_output_keys = None
        self._system = None

        self._setup_inputs = self._setup_outputs = _missing

    def _set_failed(self, path, value, index=None, force=False):
        parts = path.split('.', 1)
        if len(parts) > 1:
            obj = getattr(self, parts[0])
            if isinstance(obj, PseudoComponent):
                obj.set(parts[1], value, index, force)

    def execute(self):
        """Runs driver and updates our boundary variables."""
        self._system.run(self.itername, ffd_order=self.ffd_order,
                         case_uuid=self._case_uuid)

    def configure_recording(self, includes=None, excludes=None, inputs=None):
        """Called at start of top-level run to configure case recording.
        Returns set of paths for changing inputs."""
        if self.parent is None:
            if self.recorders:
                includes = self.includes
                excludes = self.excludes
                for recorder in self.recorders:
                    recorder.startup()
            else:
                includes = excludes = None

        # Determine (changing) inputs and outputs to record
        inputs = set()
        constants = {}
        for name in self.list_containers():
            obj = getattr(self, name)
            if has_interface(obj, IDriver, IAssembly):
                inps, consts = obj.configure_recording(includes, excludes)
                inputs.update(inps)
                constants.update(consts)

        # If nothing to record, return after configuring workflows.
        if not includes:
            return (inputs, constants)

        # Locate top level assembly.
        top = self
        while top.parent:
            top = top.parent
        prefix_drop = len(top.name)+1 if top.name else 0

        # Determine constant inputs.
        objs = [self]
        objs.extend(getattr(self, name) for name in self.list_containers())
        for obj in objs:
            if has_interface(obj, IComponent):
                prefix = obj.get_pathname()[prefix_drop:]
                if prefix:
                    prefix += '.'

                in_names = obj.list_inputs()
                if obj.parent is not None:
                    conn = obj.parent.connected_inputs(obj.name)
                    for name in conn:
                        obj_name, _, in_name = name.partition('.')
                        if in_name in in_names:
                            in_names.remove(in_name)

                for name in in_names:
                    path = prefix+name
                    if path in inputs:
                        continue  # Changing input.
                    for pattern in includes:
                        if fnmatch(path, pattern):
                            break
                    else:
                        continue  # Not to be included.
                    for pattern in excludes:
                        if fnmatch(path, pattern):
                            break # Excluded.
                    else:
                        val = getattr(obj, name)
                        if isinstance(val, VariableTree):
                            for path, val in self._expand_tree(path, val):
                                constants[path] = val
                        else:
                            constants[path] = val

        # Record constant inputs.
        if self.parent is None:
            for recorder in self.recorders:
                recorder.record_constants(constants)

        return (inputs, constants)

    @rbac(('owner', 'user'))
    def connected_inputs(self, name):
        """Helper for :meth:`configure_recording`."""
        return self._depgraph.list_inputs(name, connected=True)

    def _expand_tree(self, path, tree):
        """Return list of ``(path, value)`` with :class:`VariableTree`
        expanded."""
        path += '.'
        result = []
        for name, val in tree._items(set()):
            if isinstance(val, VariableTree):
                result.extend(self._expand_tree(path+name, val))
            else:
                result.append((path+name, val))
        return result

    def stop(self):
        """Stop the calculation."""
        self._top_driver.stop()

    @rbac(('owner', 'user'))
    def child_config_changed(self, child, adding=True, removing=True):
        """A child has changed its input lists and/or output lists,
        so we need to update the graph.
        """
        # if this is called during __setstate__, self._depgraph may not
        # exist yet, so...
        if hasattr(self, '_depgraph'):
            self._depgraph.child_config_changed(child, adding=adding,
                                                removing=removing)

    def list_connections(self, show_passthrough=True,
                               visible_only=False,
                               show_expressions=False):
        """Return a list of tuples of the form (outvarname, invarname).
        """
        conns = self._depgraph.list_connections(show_passthrough=show_passthrough)
        if visible_only:
            newconns = []
            for u, v in conns:
                if u.startswith('_pseudo_'):
                    pcomp = getattr(self, u.split('.', 1)[0])
                    newconns.extend(pcomp.list_connections(is_hidden=True,
                                     show_expressions=show_expressions))
                elif v.startswith('_pseudo_'):
                    pcomp = getattr(self, v.split('.', 1)[0])
                    newconns.extend(pcomp.list_connections(is_hidden=True,
                                     show_expressions=show_expressions))
                else:
                    newconns.append((u, v))
            return newconns
        return conns

    @rbac(('owner', 'user'))
    def child_run_finished(self, childname, outs=None):
        """Called by a child when it completes its run() function."""
        self._depgraph.child_run_finished(childname, outs)

    def exec_counts(self, compnames):
        return [getattr(self, c).exec_count for c in compnames]

    def check_gradient(self, name=None, inputs=None, outputs=None,
                       stream=sys.stdout, mode='auto',
                       fd_form='forward', fd_step=1.0e-6,
                       fd_step_type='absolute'):

        """Compare the OpenMDAO-calculated gradient with one calculated
        by straight finite-difference. This provides the user with a way
        to validate his derivative functions (apply_deriv and provideJ.)
        Note that fake finite difference is turned off so that we are
        doing a straight comparison.

        name: (optional) str
            If provided, specifies the name of a Driver or Component to
            calculate the gradient for.  If name specifies a Driver,
            the inputs used to calculate the gradient will be generated
            from the parameters of the Driver, and the outputs will be
            generated from the constraints and objectives of the Driver.
            If name specifies a Component, the inputs and outputs of that
            Component will be used to calculate the gradient.

        inputs: (optional) iter of str or None
            Names of input variables. The calculated gradient will be
            the matrix of values of the output variables with respect
            to these input variables. If no value is provided for inputs,
            they will be determined based on the 'name' argument.
            If the inputs are not specified and name is not specified,
            then they will be generated from the parameters of
            the object named 'driver'.

        outputs: (optional) iter of str or None
            Names of output variables. The calculated gradient will be
            the matrix of values of these output variables with respect
            to the input variables. If no value is provided for outputs,
            they will be determined based on the 'name' argument.
            If the outputs are not specified and name is not specified,
            then they will be generated from the objectives and constraints
            of the object named 'driver'.

        stream: (optional) file-like object, str, or None
            Where to write to, default stdout. If a string is supplied,
            that is used as a filename. If None, no output is written.

        mode: (optional) str or None
            Set to 'forward' for forward mode, 'adjoint' for adjoint mode,
            or 'auto' to let OpenMDAO determine the correct mode.
            Defaults to 'auto'.

        fd_form: str
            Finite difference mode. Valid choices are 'forward', 'adjoint' ,
            'central'. Default is 'forward'

        fd_step: float
            Default step_size for finite difference. Default is 1.0e-6.

        fd_step_type: str
            Finite difference step type. Set to 'absolute' or 'relative'.
            Default is 'absolute'.

        Returns the finite difference gradient, the OpenMDAO-calculated
        gradient, a list of the gradient names, and a list of suspect
        inputs/outputs.
        """
        driver = self.driver
        obj = None

        # tuples cause problems.
        if inputs:
            inputs = list(inputs)
        if outputs:
            outputs = list(outputs)

        if inputs and outputs:
            if name:
                logger.warning("The 'inputs' and 'outputs' args were specified"
                               " to check_gradient, so the 'name' arg (%s) is"
                               " ignored.", name)
        elif not name:
            # we're missing either inputs or outputs, so we need a name
            name = 'driver'

        if name:
            obj = getattr(self, name, None)
            if obj is None:
                self.raise_exception("Can't find object named '%s'." % name)
            if has_interface(obj, IDriver):
                driver = obj

        # fill in missing inputs or outputs using the object specified by 'name'
        if not inputs:
            if has_interface(obj, IDriver):
                pass  # workflow.check_gradient can pull inputs from driver
            elif has_interface(obj, IAssembly):
                inputs = ['.'.join((obj.name, inp))
                          for inp in obj.list_inputs()
                                  if is_differentiable_var(inp, obj)]
                inputs = sorted(inputs)
            elif has_interface(obj, IComponent):
                inputs = ['.'.join((obj.name, inp))
                          for inp in list_deriv_vars(obj)[0]]
                inputs = sorted(inputs)
            else:
                self.raise_exception("Can't find any inputs for generating"
                                     " gradient.")
        if not outputs:
            if has_interface(obj, IDriver):
                pass  # workflow.check_gradient can pull outputs from driver
            elif has_interface(obj, IAssembly):
                outputs = ['.'.join((obj.name, out))
                           for out in obj.list_outputs()
                                   if is_differentiable_var(out, obj)]
                outputs = sorted(outputs)
            elif has_interface(obj, IComponent):
                outputs = ['.'.join((obj.name, outp))
                          for outp in list_deriv_vars(obj)[1]]
                outputs = sorted(outputs)
            else:
                self.raise_exception("Can't find any outputs for generating"
                                     " gradient.")

        if not has_interface(obj, IDriver) and (not inputs or not outputs):
            msg = 'Component %s has no analytic derivatives.' % obj.name
            self.raise_exception(msg)

        base_fd_form = driver.gradient_options.fd_form
        base_fd_step = driver.gradient_options.fd_step
        base_fd_step_type = driver.gradient_options.fd_step_type

        driver.gradient_options.fd_form = fd_form
        driver.gradient_options.fd_step = fd_step
        driver.gradient_options.fd_step_type = fd_step_type

        try:
            result = driver.workflow.check_gradient(inputs=inputs,
                                                    outputs=outputs,
                                                    stream=stream,
                                                    mode=mode)
        finally:
            driver.gradient_options.fd_form = base_fd_form
            driver.gradient_options.fd_step = base_fd_step
            driver.gradient_options.fd_step_type = base_fd_step_type

        return result

    def list_components(self):
        ''' List the components in the assembly.
        '''
        names = [name for name in self.list_containers()
                     if isinstance(self.get(name), Component)]
        return names

    def all_wflows_order(self):
        """Returns a list of component names over all workflows in an iteration
        hierarchy.  Shows the actual Assembly-wide order of execution of
        components in the Assembly.  Note that a given component will appear
        multiple times if that component is a member of multiple workflows.
        """

        def _all_wflows_order(drv):
            comps = [drv.name]
            for comp in drv.workflow:
                if has_interface(comp, IDriver):
                    comps.extend(_all_wflows_order(comp))
                else:
                    comps.append(comp.name)
            return comps

        return _all_wflows_order(self._top_driver)

    @rbac(('owner', 'user'))
    def new_pseudo_name(self):
        name = "_pseudo_%d" % self._pseudo_count
        self._pseudo_count += 1
        return name

    def get_dataflow(self):
        ''' Get a dictionary of components and the connections between them
            that make up the data flow for the assembly;
            also includes parameter, constraint, and objective flows.
        '''
        components  = []
        connections = []
        parameters  = []
        constraints = []
        objectives  = []
        responses   = []

        # list of components (name & type) in the assembly
        names = self._depgraph.order_components(all_comps(self._depgraph))

        # Bubble-up drivers ahead of their parameter targets.
        sorted_names = []
        for name in names:
            comp = self.get(name)
            if is_instance(comp, Driver) and hasattr(comp, '_delegates_'):
                driver_index = len(sorted_names)
                for dname in comp._delegates_:
                    inst = getattr(comp, dname)
                    if isinstance(inst, HasParameters):
                        refs = inst.get_referenced_compnames()
                        for ref in refs:
                            try:
                                target_index = sorted_names.index(ref)
                            except ValueError:
                                pass
                            else:
                                driver_index = min(driver_index, target_index)
                sorted_names.insert(driver_index, name)
            else:
                sorted_names.append(name)

        # Process names in new order.
        for name in sorted_names:
            comp = self.get(name)
            if is_instance(comp, Component):
                inames = [cls.__name__
                          for cls in list(implementedBy(comp.__class__))]
                components.append({
                    'name':       comp.name,
                    'pathname':   comp.get_pathname(),
                    'type':       type(comp).__name__,
                    'interfaces': inames,
                    'python_id':  id(comp)
                })

            if is_instance(comp, Driver):
                if hasattr(comp, '_delegates_'):
                    for name, dclass in comp._delegates_.items():
                        inst = getattr(comp, name)
                        if isinstance(inst, HasParameters):
                            for name, param in inst.get_parameters().items():
                                if isinstance(param, ParameterGroup):
                                    for n, p in zip(name, tuple(param.targets)):
                                        parameters.append([comp.name + '.' + n, p])
                                else:
                                    parameters.append([comp.name + '.' + name,
                                                       param.target])
                        elif isinstance(inst, (HasConstraints,
                                               HasEqConstraints,
                                               HasIneqConstraints)):
                            for path in inst.get_referenced_varpaths():
                                name, _, rest = path.partition('.')
                                constraints.append([path,
                                                    comp.name + '.' + rest])
                        elif isinstance(inst, (HasObjective,
                                               HasObjectives)):
                            for path in inst.get_referenced_varpaths():
                                name, _, rest = path.partition('.')
                                objectives.append([path,
                                                   comp.name + '.' + name])
                        elif isinstance(inst, HasResponses):
                            for path in inst.get_referenced_varpaths():
                                name, _, rest = path.partition('.')
                                responses.append([path,
                                                  comp.name + '.' + name])

        # list of connections (convert tuples to lists)
        conntuples = self.list_connections(show_passthrough=True,
                                           visible_only=True)
        for connection in conntuples:
            connections.append(list(connection))

        return {'components': components, 'connections': connections,
                'parameters': parameters, 'constraints': constraints,
                'objectives': objectives, 'responses': responses}

    def get_connectivity(self):
        ''' Get a list of all the inputs and outputs that can be
            connected in this assembly, and the connections between them.
            This includes expressions represented by PseudoComponents.
        '''

        # connectivity data
        connectivity = {
            'nodes': {},
            'edges': []
        }

        # populate input and output nodes
        for cname in self.list_containers():
            cont = self.get(cname)
            if isinstance(cont, Component):
                for vname in cont.list_outputs():
                    var = cont.get(vname)
                    vtype = type(var).__name__
                    if not '.' in vname:  # vartree vars handled separately
                        full_name = '%s.%s' % (cname, vname)
                        meta = cont.get_metadata(vname)
                        if meta and 'units' in meta:
                            units = meta['units']
                        else:
                            units = ''
                        connectivity['nodes'][full_name] = {
                            'type': vtype,
                            'units': units,
                            'io':   'output'
                        }
                    if isinstance(var, VariableTree):
                        for child_name in var.list_vars():
                            child_var = var.get(child_name)
                            full_name = '%s.%s.%s' % (cname, vname, child_name)
                            meta = var.get_metadata(child_name)
                            if meta and 'units' in meta:
                                units = meta['units']
                            else:
                                units = ''
                            connectivity['nodes'][full_name] = {
                                'type':  type(child_var).__name__,
                                'units': units,
                                'io':   'output'
                            }
                    elif vtype == 'ndarray':
                        for idx in range(0, len(var)):
                            full_name = '%s.%s[%s]' % (cname, vname, idx)
                            units = ''
                            connectivity['nodes'][full_name] = {
                                'type':  type(var[0]).__name__,
                                'units': units,
                                'io':   'output'
                            }

                for vname in cont.list_inputs():
                    var = cont.get(vname)
                    vtype = type(var).__name__
                    if not '.' in vname:  # vartree vars handled separately
                        full_name = '%s.%s' % (cname, vname)
                        meta = cont.get_metadata(vname)
                        if meta and 'units' in meta:
                            units = meta['units']
                        else:
                            units = ''
                        connectivity['nodes'][full_name] = {
                            'type': vtype,
                            'units': units,
                            'io':   'input'
                        }
                    if isinstance(var, VariableTree):
                        for child_name in var.list_vars():
                            child_var = var.get(child_name)
                            full_name = '%s.%s.%s' % (cname, vname, child_name)
                            meta = var.get_metadata(child_name)
                            if meta and 'units' in meta:
                                units = meta['units']
                            else:
                                units = ''
                            connectivity['nodes'][full_name] = {
                                'type':  type(child_var).__name__,
                                'units': units,
                                'io':   'input'
                            }
                    elif vtype == 'ndarray':
                        for idx in range(0, len(var)):
                            full_name = '%s.%s[%s]' % (cname, vname, idx)
                            units = ''
                            connectivity['nodes'][full_name] = {
                                'type':  type(var[0]).__name__,
                                'units': units,
                                'io':   'input'
                            }

        # add assembly vars, which can be input or output (due to passthroughs)
        var_names = self.list_outputs() + self.list_inputs()
        for vname in var_names:
            var = self.get(vname)
            vtype = type(var).__name__
            if not '.' in vname:  # vartree vars handled separately
                full_name = vname
                meta = self.get_metadata(vname)
                if meta and 'units' in meta:
                    units = meta['units']
                else:
                    units = ''
                connectivity['nodes'][full_name] = {
                    'type': vtype,
                    'units': units,
                    'io':   'io'
                }
            if isinstance(var, VariableTree):
                for child_name in var.list_vars():
                    child_var = var.get(child_name)
                    full_name = vname + '.' + child_name
                    meta = var.get_metadata(child_name)
                    if meta and 'units' in meta:
                        units = meta['units']
                    else:
                        units = ''
                    connectivity['nodes'][full_name] = {
                        'type':  type(child_var).__name__,
                        'units': units,
                        'io':   'io'
                    }
            elif vtype == 'ndarray':
                for idx in range(0, len(var)):
                    full_name = vname + '[' + str(idx) + ']'
                    units = ''
                    connectivity['nodes'][full_name] = {
                        'type':  type(var[0]).__name__,
                        'units': units,
                        'io':   'io'
                    }

        # populate expression nodes and edges
        for (source, target) in self.list_connections():
            if source.startswith('_pseudo_'):
                pname = source.split('.', 1)[0]
                pcomp = getattr(self, pname)
                if pcomp._pseudo_type in ['multi_var_expr', 'units']:
                    source = pcomp._orig_src  # units source will be orig var
                    if source not in connectivity['nodes'].keys():
                        units = pcomp.get_metadata(pcomp.list_outputs()[0],
                                                   'units')
                        if not units:
                            units = ''
                        connectivity['nodes'][source] = {
                            'type': 'expr',
                            'units': units,
                            'io':   'io',
                        }

            if target.startswith('_pseudo_'):
                pname = target.split('.', 1)[0]
                pcomp = getattr(self, pname)
                if pcomp._pseudo_type in ['multi_var_expr']:
                    target = pcomp._orig_src
                    if target not in connectivity['nodes'].keys():
                        units = pcomp.get_metadata(pcomp.list_outputs()[0],
                                                   'units')
                        if not units:
                            units = ''
                        connectivity['nodes'][target] = {
                            'type': 'expr',
                            'units': units,
                            'io': 'io'
                        }

            if not source.startswith('_pseudo_') and \
               not target.startswith('_pseudo_'):
                # ignore other types of PseudoComponents (objectives, etc)
                connectivity['edges'].append([source, target])

        return connectivity

    # def _repr_svg_(self):
    #     """ Returns an SVG representation of this Assembly's dependency graph
    #         Note: the graph_to_svg() function currently uses tkinter which
    #               requires a display and thus will cause an exception when
    #               running headless (e.g. during non-interactive testing)
    #     """
    #     return graph_to_svg(self._depgraph.component_graph())

    def get_depgraph(self):
        return self._depgraph

    def get_reduced_graph(self):
        return self._reduced_graph

    def get_comps(self):
        """Returns a list of all of objects contained in this
        Assembly implementing the IComponent interface.
        """
        conts = [getattr(self, n) for n in sorted(self.list_containers())]
        return [c for c in conts if has_interface(c, IComponent)]

    def get_iteration_tree(self):
        return self._top_driver.get_iteration_tree()

    def get_system(self):
        return self._system

    @rbac(('owner', 'user'))
    def setup_systems(self):
        added = set()

        rgraph = self._reduced_graph
        # create systems for all simple components
        for node, data in rgraph.nodes_iter(data=True):
            if 'comp' in data:
                data['system'] = _create_simple_sys(self, rgraph, node)

        # now set up subsystems of our driver and assembly comps
        for node, data in rgraph.nodes_iter(data=True):
            if 'comp' in data:
                comp = getattr(self, node, None)
                if IComponent.providedBy(comp):
                    added.update(comp.setup_systems())
                
        cgraph = reduced2component(rgraph)
        iterset = set([c.name for c in self._top_driver.iteration_set()])
        collapse_nodes(cgraph, self._top_driver.name, iterset)
        
        # remove any system nodes in the top level graph that duplicate
        # nodes already found in subsystems.
        for name in added:
            if name in cgraph:
                cgraph.remove_node(name)
        
        if len(cgraph) > 1:
            self._system = SerialSystem(self, rgraph, cgraph, '_inner_asm')
            self._system.set_ordering(nx.topological_sort(cgraph))
        else:
            # TODO: if top driver has no params/constraints, possibly
            # remove driver system entirely and just go directly to workflow
            # system...
            self._system = rgraph.node[self._top_driver.name]['system']

        # assemblies don't add systems to their parent
        # graph, so return an empty tuple
        return ()  

    @rbac(('owner', 'user'))
    def get_req_cpus(self):
        """Return requested_cpus"""
        return self._top_driver.get_req_cpus()

    def setup_communicators(self, comm):
        self._system.setup_communicators(comm)

    def setup_variables(self):
        self._system.setup_variables()

    def setup_sizes(self):
        """Calculate the local sizes of all relevant variables
        and share those across all processes in the communicator.
        """
        # # this will calculate sizes for all subsystems
        self._system.setup_sizes()

    def setup_vectors(self, arrays=None):
        """Creates vector wrapper objects to manage local and
        distributed vectors need to solve the distributed system.
        """
        self._system.setup_vectors(None)

    def setup_scatters(self):
        self._system.setup_scatters()

    def _get_all_states(self):
        states = []
        for comp in self.get_comps():
            if IImplicitComponent.providedBy(comp):
                states.extend(['.'.join((comp.name, s)) for s in comp.list_states()])
        return states

    def setup_graph(self, inputs=None, outputs=None):
        """Create the graph we need to do the breakdown of the model
        into Systems.
        """
        if inputs == self._setup_inputs and outputs == self._setup_outputs:
            return

        self._setup_inputs = inputs if inputs is None else inputs[:]
        self._setup_outputs = outputs if outputs is None else outputs[:]

        keep = set(self._get_all_states())

        if inputs is None and outputs is None:
            calc_relevant = False
            dgraph = self._depgraph
        else:
            calc_relevant = True
            dsrcs, ddests = self._top_driver.get_expr_var_depends(recurse=True)
            keep.add(self._top_driver.name)
            keep.update([c.name for c in self._top_driver.iteration_set()])

            if inputs is None and outputs is not None:
                inputs = list(ddests)
                outputs = list(simple_node_iter(outputs))
            elif outputs is None and inputs is not None:
                inputs = list(simple_node_iter(inputs))
                outputs = list(dsrcs)
            else:
                inputs = list(simple_node_iter(inputs))
                outputs = list(simple_node_iter(outputs))

            dgraph = relevant_subgraph(self._depgraph,
<<<<<<< HEAD
                                       inputs, outputs, 
                                       keep)
=======
                                        inputs, outputs,
                                        keep)
>>>>>>> 24d41865
            keep.update(inputs)
            keep.update(outputs)

        # collapse all connections into single nodes.
        collapsed_graph = collapse_connections(dgraph)

        vars2tuples(self._depgraph, collapsed_graph)

        self.name2collapsed = map_collapsed_nodes(collapsed_graph)

        if calc_relevant: # add paramcomps for inputs and outvarcomps for outputs
            for param in inputs:
                collapsed_graph.add_node(param, comp='param')
                collapsed_graph.add_edge(param, self.name2collapsed[param])
            for out in outputs:
                if collapsed_graph.out_degree(self.name2collapsed[out]) == 0:
                    collapsed_graph.add_node(out, comp='outvar')
                    collapsed_graph.add_edge(self.name2collapsed[out], out)

        # add InVarSystems and OutVarSystems for boundary vars
        for node, data in collapsed_graph.nodes_iter(data=True):
            if 'boundary' in data and collapsed_graph.degree(node) > 0:
                if collapsed_graph.in_degree(node) == 0: # input boundary node
                    collapsed_graph.add_node(node[0], comp='invar')
                    collapsed_graph.add_edge(node[0], node)
                elif collapsed_graph.out_degree(node) == 0: # output bndry node
                    collapsed_graph.add_node(node[1][0], comp='outvar')
                    collapsed_graph.add_edge(node, node[1][0])

                
        # translate kept nodes to collapsed form
        coll_keep = set([self.name2collapsed.get(k,k) for k in keep])

        prune_reduced_graph(self._depgraph, collapsed_graph,
                            coll_keep)

        self._reduced_graph = collapsed_graph

        for comp in self.get_comps():
<<<<<<< HEAD
            comp.setup_graph()
    
=======
            comp.pre_setup()

>>>>>>> 24d41865
    def post_setup(self):
        for comp in self.get_comps():
            comp.post_setup()

        # load up the u vector so we have the correct values to start
        if 'u' in self._system.vec:
            self._system.vec['u'].set_from_scope(self)

    def _setup(self, inputs=None, outputs=None):
        """This is called automatically on the top level Assembly
        prior to execution.  It will also be called if
        calc_gradient is called with input or output lists that
        differ from the lists of parameters or objectives/constraints
        that are inherent to the model.
        """

        if MPI:
            MPI.COMM_WORLD.Set_errhandler(MPI.ERRORS_ARE_FATAL)
            comm = MPI.COMM_WORLD
        else:
            comm = None

        try:
            self.setup_graph(inputs, outputs)
            self.setup_systems()
            self.setup_communicators(comm)
            self.setup_variables()
            self.setup_sizes()
            self.setup_vectors()
            self.setup_scatters()
        except Exception:
            mpiprint(traceback.format_exc())
            raise
        finally:
<<<<<<< HEAD
            self.post_setup()   
=======
            self.post_setup()
>>>>>>> 24d41865


def dump_iteration_tree(obj, f=sys.stdout, full=True, tabsize=4, derivs=False):
    """Returns a text version of the iteration tree
    of an OpenMDAO object.  The tree shows which are being
    iterated over by which drivers.

    If full is True, show pseudocomponents as well.
    If derivs is True, include derivative input/output
    information.
    """
    def _dump_iteration_tree(obj, f, tablevel):
        tab = ' ' * tablevel
        if is_instance(obj, Driver):
            f.write("%s%s\n" % (tab, obj.name))
            if derivs:
                raise NotImplementedError("dumping of derivative inputs/outputs not supported yet.")
                    # f.write("%s*deriv inputs: %s\n"
                    #         % (' '*(tablevel+tabsize+2), inputs))
                    # f.write("%s*deriv outputs: %s\n"
                    #         % (' '*(tablevel+tabsize+2), outputs))
            names = set(obj.workflow.get_names())
            for comp in obj.workflow:
                if not full and comp.name not in names:
                    continue
                if is_instance(comp, Driver) or is_instance(comp, Assembly):
                    _dump_iteration_tree(comp, f, tablevel + tabsize)
                elif is_instance(comp, PseudoComponent):
                    f.write("%s%s  (%s)\n" %
                        (' ' * (tablevel+tabsize), comp.name, comp._orig_expr))
                else:
                    f.write("%s%s\n" % (' ' * (tablevel+tabsize), comp.name))
        elif is_instance(obj, Assembly):
            f.write("%s%s\n" % (tab, obj.name))
            _dump_iteration_tree(obj.driver, f, tablevel + tabsize)

    _dump_iteration_tree(obj, f, 0)

def _get_wflow_names(iter_tree):
    """Return a list of names with driver sub-iter-trees collapsed
    down to just the driver name, i.e., return what would be
    in driver.workflow.get_names(full=True).
    """
    names = []
    for n in iter_tree[1]:
        if isinstance(n, basestring):
            names.append(n)
        else:
            names.append(n[0])
    return names
<|MERGE_RESOLUTION|>--- conflicted
+++ resolved
@@ -1472,13 +1472,8 @@
                 outputs = list(simple_node_iter(outputs))
 
             dgraph = relevant_subgraph(self._depgraph,
-<<<<<<< HEAD
                                        inputs, outputs, 
                                        keep)
-=======
-                                        inputs, outputs,
-                                        keep)
->>>>>>> 24d41865
             keep.update(inputs)
             keep.update(outputs)
 
@@ -1518,13 +1513,8 @@
         self._reduced_graph = collapsed_graph
 
         for comp in self.get_comps():
-<<<<<<< HEAD
             comp.setup_graph()
-    
-=======
-            comp.pre_setup()
-
->>>>>>> 24d41865
+
     def post_setup(self):
         for comp in self.get_comps():
             comp.post_setup()
@@ -1559,11 +1549,7 @@
             mpiprint(traceback.format_exc())
             raise
         finally:
-<<<<<<< HEAD
             self.post_setup()   
-=======
-            self.post_setup()
->>>>>>> 24d41865
 
 
 def dump_iteration_tree(obj, f=sys.stdout, full=True, tabsize=4, derivs=False):
