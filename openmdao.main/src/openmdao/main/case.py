import time
from uuid import uuid1
from array import array
import traceback
from StringIO import StringIO
from inspect import getmro
import weakref

from openmdao.main.expreval import ExprEvaluator
from openmdao.main.exceptions import TracedError, traceback_str
from openmdao.main.variable import is_legal_name

__all__ = ["Case"]

class MissingValue(object):
    def __str__(self):
        return "MissingValue"
    def __repr__(self):
        return "'MissingValue'"

_Missing = MissingValue()


def _simpleflatten(name, obj):
    return [(name, obj)]

def _flatten_lst(name, lst):
    ret = []

    def _recurse_flatten(ret, name, idx, lst):
        for i, entry in enumerate(lst):
            new_idx = idx+[i]
            if isinstance(entry, (tuple, list, array)):
                _recurse_flatten(ret, name, new_idx, entry)
            else:
                idxstr = ''.join(["[%d]" % j for j in new_idx])
                ret.append(("%s%s" % (name, idxstr), entry))

    _recurse_flatten(ret, name, [], lst)
    return ret

# dict of functions that know how to 'flatten' a given object instance
flatteners = {
       int: _simpleflatten,
       float: _simpleflatten,
       str: _simpleflatten,
       unicode: _simpleflatten,
       list: _flatten_lst,
       tuple: _flatten_lst,
       array: _flatten_lst,
<<<<<<< HEAD
    }
=======
       MissingValue: _simpleflatten,
    } 
>>>>>>> 37df6017

def flatten_obj(name, obj):
    f = flatteners.get(type(obj))
    if f:
        return f(name, obj)
    for klass in getmro(type(obj))[1:]:
        if klass in flatteners:
            return flatteners[klass](name, obj)
    return []


class Case(object):
    """Contains all information necessary to specify an input *case*, i.e.,
    a list of names for all inputs to the case and their values. The case
    names may contain indexing into containers, attribute access, and/or
    function calls, as long as the full expression is valid as the
    left-hand side of an assignment. Outputs to be collected may also be
    added to the Case, and they can be more general expressions, i.e., they do
    not have to refer to a single variable. After the Case is executed, it
    will contain an indicator of the exit status of the case, a string
    containing error messages associated with the running of the case (if
    any), and a unique case identifier.

    """
    def __init__(self, inputs=None, outputs=None, max_retries=None,
                 retries=None, label='', case_uuid=None, parent_uuid='',
                 msg=None):
        """If inputs are supplied to the constructor, it must be an
        iterator that returns (name,value) tuples, where name is allowed
        to contain array notation and/or function calls. Outputs must be
        an iterator that returns strings containing names or expressions.

        """
        self._exprs = None
        self._outputs = None
        self._inputs = {}

        self.max_retries = max_retries  # times to retry after error(s)
        self.retries = retries          # times case was retried
        self.msg = msg                  # If non-null, error message.
                                        # Implies outputs are invalid.
        self.exc = None                 # Exception during execution.
        self.label = label              # Optional label.
        if case_uuid:
            self.uuid = str(case_uuid)
        else:
            self.uuid = str(uuid1())  # unique identifier
        self.parent_uuid = str(parent_uuid)  # identifier of parent case, if any

        self.timestamp = time.time()

        if inputs:
            self.add_inputs(inputs)
        if outputs:
            self.add_outputs(outputs)

    def __str__(self):
        if self._outputs:
            outs = self._outputs.items()
            outs.sort()
        else:
            outs = []
        ins = self._inputs.items()
        ins.sort()
        stream = StringIO()
        stream.write("Case: %s\n" % self.label)
        stream.write("   uuid: %s\n" % self.uuid)
        stream.write("   timestamp: %15f\n" % self.timestamp)
        if self.parent_uuid:
            stream.write("   parent_uuid: %s\n" % self.parent_uuid)

        if ins:
            stream.write("   inputs:\n")
            for name, val in ins:
                stream.write("      %s: %s\n" % (name, val))
        if outs:
            stream.write("   outputs:\n")
            for name, val in outs:
                stream.write("      %s: %s\n" % (name, val))
        if self.max_retries is not None:
            stream.write("   max_retries: %s\n" % self.max_retries)
        if self.retries is not None:
            stream.write("   retries: %s\n" % self.retries)
        if self.msg:
            stream.write("   msg: %s\n" % self.msg)
        if self.exc is not None:
            stream.write("   exc: %s\n" % traceback_str(self.exc))
        return stream.getvalue()

    def __eq__(self, other):
        if self is other:
            return True
        try:
            if self.msg != other.msg or self.label != other.label:
                return False
            if len(self) != len(other):
                return False
            for selftup, othertup in zip(self.items(flatten=True),
                                         other.items(flatten=True)):
                if selftup[0] != othertup[0] or selftup[1] != othertup[1]:
                    return False
        except:
            return False
        return True

    def __getitem__(self, name):
        val = self._inputs.get(name, _Missing)
        if val is not _Missing:
            return val
        if self._outputs:
            return self._outputs[name]
        raise KeyError("'%s' not found" % name)

    def __setitem__(self, name, value):
        if self._outputs and name in self._outputs:
            self._outputs[name] = value
        elif name in self._inputs:
            self._inputs[name] = value
        else:
            raise KeyError("'%s' not found" % name)

    def __contains__(self, name):
        return name in self._inputs or (self._outputs and name in self._outputs)

    def __len__(self):
        if self._outputs is None:
            return len(self._inputs)
        else:
            return len(self._inputs) + len(self._outputs)

    def get_input(self, name):
        return self._inputs[name]

    def get_output(self, name):
        if self._outputs:
            return self._outputs[name]
        raise KeyError("'%s' not found" % name)

    def get_inputs(self, flatten=False):
        if flatten:
            ret = []
            for k, v in self._inputs.items():
                ret.extend(flatten_obj(k, v))
            return ret
        else:
            return self._inputs.items()

    def get_outputs(self, flatten=False):
        if flatten:
            ret = []
            for k, v in self._outputs.items():
                ret.extend(flatten_obj(k, v))
            return ret
        else:
            return self._outputs.items()

    def items(self, iotype=None, flatten=False):
        """Return a list of (name,value) tuples for variables/expressions in
        this Case.

        iotype: str or None
            If 'in', only inputs are returned.
            If 'out', only outputs are returned.
            If None (the default), inputs and outputs are returned.

        flatten: bool
            If True, split multi-part Variables (like VariableTrees and Arrays)
            into their constituents.
        """
        if iotype is None:
            if self._outputs:
                return self.get_inputs(flatten) + self.get_outputs(flatten)
            else:
                return self.get_inputs(flatten)
        elif iotype == 'in':
            return self.get_inputs(flatten)
        elif iotype == 'out':
            if self._outputs:
                return self.get_outputs(flatten)
            else:
                return []
        else:
            raise NameError("invalid iotype arg (%s)."
                            " Must be 'in','out',or None" % str(iotype))

    def keys(self, iotype=None, flatten=False):
        """Return a list of name/expression strings for this Case.

        iotype: str or None
            If 'in', only inputs are returned.
            If 'out', only outputs are returned.
            If None (the default), inputs and outputs are returned.
        """
        return [k for k, v in self.items(iotype, flatten=flatten)]

    def values(self, iotype=None, flatten=False):
        """Return a list of values for this Case.

        iotype: str or None
            If 'in', only inputs are returned.
            If 'out', only outputs are returned
            If None (the default), inputs and outputs are returned
        """
        return [v for k, v in self.items(iotype, flatten=flatten)]

    def reset(self):
        """Remove any saved output values, set retries to None, get a new uuid
        and reset the parent_uuid.  Essentially this Case becomes like a new
        Case with the same set of inputs and outputs that hasn't been executed
        yet.
        """
        self.parent_uuid = ''
        self.uuid = str(uuid1())
        self.retries = None
        for key in self._outputs.keys():
            self._outputs[key] = _Missing

    def apply_inputs(self, scope):
        """Take the values of all of the inputs in this case and apply them
        to the specified scope.
        """
        scope._case_uuid = self.uuid
        if self._exprs:
            for name, value in self._inputs.items():
                expr = self._exprs.get(name)
                if expr:
                    expr.set(value, scope)
                else:
                    scope.set(name, value)
        else:
            for name, value in self._inputs.items():
                scope.set(name, value)

    def update_outputs(self, scope, msg=None):
        """Update the value of all outputs in this Case, using the given scope.
        """
        self.msg = msg
        last_excpt = None
        if self._outputs is not None:
            if self._exprs:
                for name in self._outputs.keys():
                    expr = self._exprs.get(name)
                    try:
                        if expr:
                            self._outputs[name] = expr.evaluate(scope)
                        else:
                            self._outputs[name] = scope.get(name)
                    except Exception as err:
                        last_excpt = TracedError(err, traceback.format_exc())
                        self._outputs[name] = _Missing
                        if self.msg is None:
                            self.msg = str(err)
                        else:
                            self.msg = self.msg + " %s" % err
            else:
                for name in self._outputs.keys():
                    try:
                        self._outputs[name] = scope.get(name)
                    except Exception as err:
                        last_excpt = TracedError(err, traceback.format_exc())
                        self._outputs[name] = _Missing
                        if self.msg is None:
                            self.msg = str(err)
                        else:
                            self.msg = self.msg + " %s" % err

        self.timestamp = time.time()

        if last_excpt is not None:
            raise last_excpt

    def add_input(self, name, value):
        """Adds an input and its value to this case.

        name: str
            Name of the input to be added. May contain an expression as long
            as it is valid when placed on the left-hand side of an assignment.

        value:
            Value that the input will be assigned to.
        """
        self._register_expr(name)
        self._inputs[name] = value

    def add_inputs(self, inp_iter):
        """Adds multiple inputs to this case.

        inp_iter: Iterator returning (name,value)
            Iterator of input names and values.
        """
        for name, value in inp_iter:
            self.add_input(name, value)

    def add_output(self, name, value=_Missing):
        """Adds an output to this case.

        name: str
            Name of output to be added.
        """
        self._register_expr(name)
        if self._outputs is None:
            self._outputs = {name: value}
        else:
            self._outputs[name] = value

    def add_outputs(self, outputs):
        """Adds outputs to this case.

        outputs: iterator returning names or tuples of the form (name,value)
            outputs to be added
        """
        for entry in outputs:
            if isinstance(entry, basestring):
                self.add_output(entry)
            else: # assume it's a tuple of the form (name, value)
                self.add_output(entry[0], entry[1])

    def subcase(self, names):
        """Return a new Case having a specified subset of this Case's inputs
        and outputs.
        """
        ins = []
        outs = []
        for name in names:
            val = self._inputs.get(name)
            if val is not None:
                ins.append((name, val))
            elif self._outputs:
                outs.append((name, self._outputs[name]))
            else:
                raise KeyError("'%s' is not part of this Case" % name)
        sc = Case(inputs=ins, outputs=outs, parent_uuid=self.parent_uuid,
                  max_retries=self.max_retries)
        sc.timestamp = self.timestamp
        return sc

    def _register_expr(self, s):
        """If the given string contains an expression, create an ExprEvaluator
        and store it in self._exprs.
        """
        if not is_legal_name(s):
            expr = ExprEvaluator(s)
            if self._exprs is None:
                self._exprs = {}
            self._exprs[s] = expr


class CaseTreeNode(object):
    """ Represents a node in a tree of cases. Currently just for testing. """

    def __init__(self, case, parent):
        self.case = case
        self._parent = None
        self.parent = parent
        self.children = []

    @property
    def parent(self):
        return None if self._parent is None else self._parent()

    @parent.setter
    def parent(self, node):
        self._parent = None if node is None else weakref.ref(node)

    @staticmethod
    def sort(cases):
        """ Return forest populated from `cases`. """
        # Handles cases from tests, but not proven to handle an arbitrary
        # collection of cases.
        uuids = set()
        roots = []
        for case in cases:
            if case.uuid in uuids:
                raise RuntimeError('Duplicate uuid! %s' % case.uuid)
            uuids.add(case.uuid)

            node = CaseTreeNode(case, None)
            for root in list(roots):
                if case.uuid == root.case.parent_uuid:
                    root.parent = node
                    node.children.append(root)
                    roots.remove(root)
                else:
                    if root._insert(node):
                        break
            else:
                roots.append(node)

        # Rescan roots trying to consolidate the forest.
        old_len = len(roots)
        new_len = 0
        while new_len < old_len:
            old_len = len(roots)
            for node in list(roots):
                for root in list(roots):
                    if node is root:
                        continue
                    elif node.case.uuid == root.case.parent_uuid:
                        root.parent = node
                        node.children.append(root)
                        roots.remove(root)
                    elif root._insert(node):
                        roots.remove(node)
            new_len = len(roots)

        return roots

    def _insert(self, node):
        """ Return True if `node` has been inserted into tree. """
        if node.case.parent_uuid == self.case.uuid:
            self.children.append(node)
            return True
        else:
            for child in self.children:
                if child._insert(node):
                    return True
        return False

    def dump(self, level=0):
        """ Recursively display the tree. """
        prefix = '    '*level
        print '%suuid %s' % (prefix, self.case.uuid)
        print '%sparent uuid %s' % (prefix, self.case.parent_uuid)
        for name, value in self.case.get_outputs():
            if name.endswith('workflow.itername'):
                print '%sitername %s' % (prefix, value)
        print '%s#children %s' % (prefix, len(self.children))
        for child in self.children:
            child.dump(level+1)

    def iternames(self):
        """ Recursively scan for `workflow.itername`. """
        iternames = []
        for name, value in self.case.get_outputs():
            if name.endswith('workflow.itername'):
                iternames.append(value)
        for child in self.children:
            iternames.extend(child.iternames())
        return iternames
<|MERGE_RESOLUTION|>--- conflicted
+++ resolved
@@ -48,12 +48,8 @@
        list: _flatten_lst,
        tuple: _flatten_lst,
        array: _flatten_lst,
-<<<<<<< HEAD
-    }
-=======
        MissingValue: _simpleflatten,
     } 
->>>>>>> 37df6017
 
 def flatten_obj(name, obj):
     f = flatteners.get(type(obj))
