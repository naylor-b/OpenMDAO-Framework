--- conflicted
+++ resolved
@@ -1026,19 +1026,15 @@
 
         top.disconnect('C1')
         self.assertEqual(set(top._depgraph.edges()) - clean_edges, set())
-<<<<<<< HEAD
-
-=======
-        
+
         # now a connection between two edges that have different aliases for the same unit
         # (should result in no pseudocomps being created)
         top.connect('C1.kout', 'C2.kin')
         self.assertEqual(set(top._depgraph.edges()) - clean_edges, set([('C1.kout', 'C2.kin')]))
-        
+
         top.disconnect('C1')
         self.assertEqual(set(top._depgraph.edges()) - clean_edges, set())
-        
->>>>>>> 9a5b1e54
+
         # no units but a multi-comp source expression
         top.connect('C1.d+C2.d', 'C3.b')
         self.assertEqual(set(top._depgraph.edges()) - clean_edges,
