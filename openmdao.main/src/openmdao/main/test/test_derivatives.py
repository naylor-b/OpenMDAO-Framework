"""
This mainly tests the CyclicWorkflow's ability to generate its topological
sort.
"""

import unittest

try:
    from numpy import zeros, array, identity
except ImportError as err:
<<<<<<< HEAD
    from openmdao.main.numpy_fallback import zeros, array
=======
    from openmdao.main.numpy_fallback import zeros, array, identity
>>>>>>> 2e3fdea3

from openmdao.main.api import Component, VariableTree, Driver, Assembly, set_as_top
from openmdao.main.datatypes.api import Array, Float, VarTree
from openmdao.main.derivatives import applyJ, applyJT
from openmdao.main.hasparameters import HasParameters
from openmdao.main.hasobjective import HasObjective
from openmdao.main.interfaces import IHasParameters, implements
from openmdao.test.execcomp import ExecCompWithDerivatives, ExecComp
from openmdao.util.decorators import add_delegate
from openmdao.util.testutil import assert_rel_error

class Tree2(VariableTree):

    d1 = Array(zeros((1, 2)))

class Tree1(VariableTree):
<<<<<<< HEAD

    a1 = Float(3.)
    vt1 = VarTree(Tree2())

class MyComp(Component):

    x1 = Float(0.0, iotype='in')
    x2 = Float(0.0, iotype='in')
    x3 = Array(zeros((2, 1)), iotype='in')
    x4 = Array(zeros((2, 2)), iotype='in')
    vt = VarTree(Tree1(), iotype='in')

    xx1 = Float(0.0, iotype='out')
    xx2 = Float(0.0, iotype='out')
    xx3 = Array(zeros((2, 1)), iotype='out')
    xx4 = Array(zeros((2, 2)), iotype='out')
    vvt = VarTree(Tree1(), iotype='out')

    def execute(self):
        """ doubler """
        pass

    def linearize(self):
        """ calculates the Jacobian """

        self.J = array([[1.5, 3.7, 2.5, 4.1, 5.1, 6.1, 7.1, 8.1, 9.1, 10.1, 11.1],
                        [7.4, 23.7, 1.1, 4.2, 5.2, 6.2, 7.2, 8.2, 9.2, 10.2, 11.2],
                        [5.5, 8.7, 1.9, 4.3, 5.3, 6.3, 7.3, 8.3, 9.3, 10.3, 11.3],
                        [1.4, 2.4, 3.4, 4.4, 5.4, 6.4, 7.4, 8.4, 9.4, 10.4, 11.4],
                        [1.5, 2.5, 3.5, 4.5, 5.5, 6.5, 7.5, 8.5, 9.5, 10.5, 11.5],
                        [1.6, 2.6, 3.6, 4.6, 5.6, 6.6, 7.6, 8.6, 9.6, 10.6, 11.6],
                        [1.7, 2.7, 3.7, 4.7, 5.7, 6.7, 7.7, 8.7, 9.7, 10.7, 11.7],
                        [1.8, 2.8, 3.8, 4.8, 5.8, 6.8, 7.8, 8.8, 9.8, 10.8, 11.8],
                        [1.9, 2.9, 3.9, 4.9, 5.9, 6.9, 7.9, 8.9, 9.9, 10.9, 11.9],
                        [1.10, 2.10, 3.10, 4.10, 5.10, 6.10, 7.10, 8.10, 9.10, 10.10, 11.10],
                        [1.11, 2.11, 3.11, 4.11, 5.11, 6.11, 7.11, 8.11, 9.11, 10.11, 11.11]])

    def provideJ(self):
        """ returns the Jacobian """

        input_keys = ('x1', 'x2', 'x3', 'x4', 'vt.a1', 'vt.vt1.d1')
        output_keys = ('xx1', 'xx2', 'xx3', 'xx4', 'vvt.a1', 'vvt.vt1.d1')

        return input_keys, output_keys, self.J

=======

    a1 = Float(3.)
    vt1 = VarTree(Tree2())

class MyComp(Component):

    x1 = Float(0.0, iotype='in')
    x2 = Float(0.0, iotype='in')
    x3 = Array(zeros((2, 1)), iotype='in')
    x4 = Array(zeros((2, 2)), iotype='in')
    vt = VarTree(Tree1(), iotype='in')

    xx1 = Float(0.0, iotype='out')
    xx2 = Float(0.0, iotype='out')
    xx3 = Array(zeros((2, 1)), iotype='out')
    xx4 = Array(zeros((2, 2)), iotype='out')
    vvt = VarTree(Tree1(), iotype='out')

    def execute(self):
        """ doubler """
        pass

    def linearize(self):
        """ calculates the Jacobian """

        self.J = array([[1.5, 3.7, 2.5, 4.1, 5.1, 6.1, 7.1, 8.1, 9.1, 10.1, 11.1],
                        [7.4, 23.7, 1.1, 4.2, 5.2, 6.2, 7.2, 8.2, 9.2, 10.2, 11.2],
                        [5.5, 8.7, 1.9, 4.3, 5.3, 6.3, 7.3, 8.3, 9.3, 10.3, 11.3],
                        [1.4, 2.4, 3.4, 4.4, 5.4, 6.4, 7.4, 8.4, 9.4, 10.4, 11.4],
                        [1.5, 2.5, 3.5, 4.5, 5.5, 6.5, 7.5, 8.5, 9.5, 10.5, 11.5],
                        [1.6, 2.6, 3.6, 4.6, 5.6, 6.6, 7.6, 8.6, 9.6, 10.6, 11.6],
                        [1.7, 2.7, 3.7, 4.7, 5.7, 6.7, 7.7, 8.7, 9.7, 10.7, 11.7],
                        [1.8, 2.8, 3.8, 4.8, 5.8, 6.8, 7.8, 8.8, 9.8, 10.8, 11.8],
                        [1.9, 2.9, 3.9, 4.9, 5.9, 6.9, 7.9, 8.9, 9.9, 10.9, 11.9],
                        [1.10, 2.10, 3.10, 4.10, 5.10, 6.10, 7.10, 8.10, 9.10, 10.10, 11.10],
                        [1.11, 2.11, 3.11, 4.11, 5.11, 6.11, 7.11, 8.11, 9.11, 10.11, 11.11]])

    def provideJ(self):
        """ returns the Jacobian """

        input_keys = ('x1', 'x2', 'x3', 'x4', 'vt.a1', 'vt.vt1.d1')
        output_keys = ('xx1', 'xx2', 'xx3', 'xx4', 'vvt.a1', 'vvt.vt1.d1')

        return input_keys, output_keys, self.J

>>>>>>> 2e3fdea3

class Testcase_provideJ(unittest.TestCase):
    """ Test run/step/stop aspects of a simple workflow. """

    def setUp(self):
        """ Called before each test. """
        pass

    def tearDown(self):
        """ Called after each test. """
        pass
    
    def test_provideJ(self):

        comp = MyComp()
        comp.linearize()

        inputs = {}
        outputs = { 'xx1': None,
                    'xx2': None,
                    'xx3': None,
                    'xx4': None,
                    'vvt.a1': None,
                    'vvt.vt1.d1': None}

        num = 11
        ident = identity(num)

        for i in range(num):

            inputs['x1'] = ident[i, 0]
            inputs['x2'] = ident[i, 1]
            inputs['x3'] = ident[i, 2:4].reshape((2, 1))
            inputs['x4'] = ident[i, 4:8].reshape((2, 2))
            inputs['vt.a1'] = ident[i, 8]
            inputs['vt.vt1.d1'] = ident[i, 9:11].reshape((1, 2))

            inputs['xx1'] = 0
            inputs['xx2'] = 0
            inputs['xx3'] = zeros((2, 1))
            inputs['xx4'] = zeros((2, 2))
            inputs['vvt.a1'] = 0
            inputs['vvt.vt1.d1'] = zeros((1, 2))

            applyJ(comp, inputs, outputs)

            self.assertEqual(outputs['xx1'], comp.J[0, i])
            self.assertEqual(outputs['xx2'], comp.J[1, i])
            for j in range(2):
                self.assertEqual(outputs['xx3'][j], comp.J[2+j, i])
            for j in range(4):
                self.assertEqual(outputs['xx4'].flat[j], comp.J[4+j, i])
            self.assertEqual(outputs['vvt.a1'], comp.J[8, i])
            for j in range(2):
                self.assertEqual(outputs['vvt.vt1.d1'].flat[j], comp.J[9+j, i])


class Paraboloid(Component):
    """ Evaluates the equation f(x,y) = (x-3)^2 + xy + (y+4)^2 - 3 """
    
    # set up interface to the framework  
    # pylint: disable-msg=E1101
    x = Float(0.0, iotype='in', desc='The variable x')
    y = Float(0.0, iotype='in', desc='The variable y')

    f_xy = Float(iotype='out', desc='F(x,y)')

    def execute(self):
        """f(x,y) = (x-3)^2 + xy + (y+4)^2 - 3
        Optimal solution (minimum): x = 6.6667; y = -7.3333
        """
        
        x = self.x
        y = self.y
        
        self.f_xy = (x-3.0)**2 + x*y + (y+4.0)**2 - 3.0
        
    def linearize(self):
        """Analytical first derivatives"""
        
        df_dx = 2.0*self.x - 6.0 + self.y
        df_dy = 2.0*self.y + 8.0 + self.x
    
        self.J = array([[df_dx, df_dy]])
<<<<<<< HEAD
        
    def provideJ(self):
        
=======
        
    def provideJ(self):
        
>>>>>>> 2e3fdea3
        input_keys = ('x', 'y')
        output_keys = ('f_xy',)
        return input_keys, output_keys, self.J

<<<<<<< HEAD

@add_delegate(HasParameters, HasObjective)
class SimpleDriver(Driver):
    """Driver with Parameters"""

=======

@add_delegate(HasParameters, HasObjective)
class SimpleDriver(Driver):
    """Driver with Parameters"""

>>>>>>> 2e3fdea3
    implements(IHasParameters)
    
        
class CompFoot(Component):
    """ Evaluates the equation y=x^2"""
    
    x = Float(1.0, iotype='in', units='ft')
    y = Float(1.0, iotype='out', units='ft')

    def execute(self):
        """ Executes it """
        
        self.y = 2.0*self.x

    def linearize(self):
        """Analytical first derivatives"""
        
        dy_dx = 2.0
        self.J = array([[dy_dx]])
        
    def provideJ(self):
<<<<<<< HEAD
        
        input_keys = ('x',)
        output_keys = ('y',)
        return input_keys, output_keys, self.J
=======
        
        input_keys = ('x',)
        output_keys = ('y',)
        return input_keys, output_keys, self.J

        
class CompInch(Component):
    """ Evaluates the equation y=x^2"""
    
    x = Float(1.0, iotype='in', units='inch')
    y = Float(1.0, iotype='out', units='inch')

    def execute(self):
        """ Executes it """
        
        self.y = 2.0*self.x

    def linearize(self):
        """Analytical first derivatives"""
        
        dy_dx = 2.0
        self.J = array([[dy_dx]])
>>>>>>> 2e3fdea3

    def provideJ(self):
        
<<<<<<< HEAD
class CompInch(Component):
    """ Evaluates the equation y=x^2"""
    
    x = Float(1.0, iotype='in', units='inch')
    y = Float(1.0, iotype='out', units='inch')
=======
        input_keys = ('x',)
        output_keys = ('y',)
        return input_keys, output_keys, self.J

class ArrayComp1(Component):
    '''Comp with preconditioner'''
    
    x = Array(zeros([2]), iotype='in')
    y = Array(zeros([2]), iotype='out')
>>>>>>> 2e3fdea3

    def execute(self):
        """ Executes it """
        
<<<<<<< HEAD
        self.y = 2.0*self.x

    def linearize(self):
        """Analytical first derivatives"""
        
        dy_dx = 2.0
        self.J = array([[dy_dx]])

    def provideJ(self):
        
        input_keys = ('x',)
        output_keys = ('y',)
        return input_keys, output_keys, self.J

=======
        self.y[0] = 2.0*self.x[0] + 7.0*self.x[1]
        self.y[1] = 5.0*self.x[0] - 3.0*self.x[1]

    def linearize(self):
        """Analytical first derivatives"""
        
        dy1_dx1 = 2.0
        dy1_dx2 = 7.0
        dy2_dx1 = 5.0
        dy2_dx2 = -3.0
        self.J = array([[dy1_dx1, dy1_dx2], [dy2_dx1, dy2_dx2]])

    def provideJ(self):
        
        input_keys = ('x', )
        output_keys = ('y', )
        return input_keys, output_keys, self.J
    
>>>>>>> 2e3fdea3

class Testcase_derivatives(unittest.TestCase):
    """ Test derivative aspects of a simple workflow. """

    def test_first_derivative(self):
        
        top = set_as_top(Assembly())
        top.add('comp', Paraboloid())
        top.add('driver', SimpleDriver())
        top.driver.workflow.add(['comp'])
        top.driver.add_parameter('comp.x', low=-1000, 
                                           high=1000)
        top.driver.add_parameter('comp.y', low=-1000, 
                                           high=1000)

        top.comp.x = 3
        top.comp.y = 5
        top.comp.run()
<<<<<<< HEAD
        
        J = top.driver.workflow.calc_gradient(outputs=['comp.f_xy'])
        assert_rel_error(self, J[0,0], 5.0, 0.0001)
        assert_rel_error(self, J[0,1], 21.0, 0.0001)

    def test_nested(self):
        
        top = Assembly()
        top.add('nest', Assembly())
        top.nest.add('comp', Paraboloid())
        top.driver.workflow.add(['nest'])
        top.nest.driver.workflow.add(['comp'])
        top.nest.create_passthrough('comp.x')
        top.nest.create_passthrough('comp.y')
        top.nest.create_passthrough('comp.f_xy')
        top.nest.x = 3
        top.nest.y = 5
        top.run()
        
        J = top.driver.workflow.calc_gradient(inputs=['nest.x', 'nest.y'],
                                              outputs=['nest.f_xy'])
        
        assert_rel_error(self, J[0, 0], 5.0, 0.0001)
        assert_rel_error(self, J[0, 1], 21.0, 0.0001)

        J = top.driver.workflow.calc_gradient(inputs=['nest.x', 'nest.y'],
                                              outputs=['nest.f_xy'], mode='adjoint')
        
        assert_rel_error(self, J[0, 0], 5.0, 0.0001)
        assert_rel_error(self, J[0, 1], 21.0, 0.0001)

    def test_large_dataflow(self):
        
        self.top = set_as_top(Assembly())
    
        exp1 = ['y1 = 2.0*x1**2',
                'y2 = 3.0*x1']
        deriv1 = ['dy1_dx1 = 4.0*x1',
                  'dy2_dx1 = 3.0']
    
        exp2 = ['y1 = 0.5*x1']
        deriv2 = ['dy1_dx1 = 0.5']
        
        exp3 = ['y1 = 3.5*x1']
        deriv3 = ['dy1_dx1 = 3.5']
    
        exp4 = ['y1 = x1 + 2.0*x2',
                'y2 = 3.0*x1',
                'y3 = x1*x2']
        deriv4 = ['dy1_dx1 = 1.0',
                  'dy1_dx2 = 2.0',
                  'dy2_dx1 = 3.0',
                  'dy2_dx2 = 0.0',
                  'dy3_dx1 = x2',
                  'dy3_dx2 = x1']
        
        exp5 = ['y1 = x1 + 3.0*x2 + 2.0*x3']
        deriv5 = ['dy1_dx1 = 1.0',
                  'dy1_dx2 = 3.0',
                  'dy1_dx3 = 2.0']
        
        self.top.add('comp1', ExecCompWithDerivatives(exp1, deriv1))
        self.top.add('comp2', ExecCompWithDerivatives(exp2, deriv2))
        self.top.add('comp3', ExecCompWithDerivatives(exp3, deriv3))
        self.top.add('comp4', ExecCompWithDerivatives(exp4, deriv4))
        self.top.add('comp5', ExecCompWithDerivatives(exp5, deriv5))
    
        self.top.driver.workflow.add(['comp1', 'comp2', 'comp3', 'comp4', 'comp5'])
        
        self.top.connect('comp1.y1', 'comp2.x1')
        self.top.connect('comp1.y2', 'comp3.x1')
        self.top.connect('1.0*comp2.y1', 'comp4.x1')
        self.top.connect('comp3.y1', 'comp4.x2')
        self.top.connect('comp4.y1', 'comp5.x1')
        self.top.connect('comp4.y2', 'comp5.x2')
        self.top.connect('comp4.y3', 'comp5.x3')
        
        #obj = 'comp5.y1'
        #con = 'comp5.y1-comp3.y1 > 0'
        #self.top.driver.add_parameter('comp1.x1', low=-50., high=50., fd_step=.0001)
        #self.top.driver.add_objective(obj)
        #self.top.driver.add_constraint(con)
    
        self.top.comp1.x1 = 2.0
        self.top.run()
        J = self.top.driver.workflow.calc_gradient(inputs=['comp1.x1'],
                                                   outputs=['comp5.y1'])
        
        assert_rel_error(self, J[0, 0], 313.0, .001)
        
        J = self.top.driver.workflow.calc_gradient(inputs=['comp1.x1'],
                                                   outputs=['comp5.y1'],
                                                   mode='adjoint')
        
        assert_rel_error(self, J[0, 0], 313.0, .001)
        
        #grad = self.top.driver.differentiator.get_gradient(obj)
        #assert_rel_error(self, grad[0], 626.0, .001)
        
        #grad = self.top.driver.differentiator.get_gradient('comp5.y1-comp3.y1>0')
        #assert_rel_error(self, grad[0], -626.0+10.5, .001)
        
        
    def test_nondifferentiable_blocks(self):
        
        self.top = set_as_top(Assembly())
    
        exp1 = ['y1 = 2.0*x1**2',
                'y2 = 3.0*x1']
        deriv1 = ['dy1_dx1 = 4.0*x1',
                  'dy2_dx1 = 3.0']
    
        exp2 = ['y1 = 0.5*x1']
        deriv2 = ['dy1_dx1 = 0.5']
        
        exp3 = ['y1 = 3.5*x1']
        deriv3 = ['dy1_dx1 = 3.5']
    
        exp4 = ['y1 = x1 + 2.0*x2',
                'y2 = 3.0*x1',
                'y3 = x1*x2']
        deriv4 = ['dy1_dx1 = 1.0',
                  'dy1_dx2 = 2.0',
                  'dy2_dx1 = 3.0',
                  'dy2_dx2 = 0.0',
                  'dy3_dx1 = x2',
                  'dy3_dx2 = x1']
        
        exp5 = ['y1 = x1 + 3.0*x2 + 2.0*x3']
        deriv5 = ['dy1_dx1 = 1.0',
                  'dy1_dx2 = 3.0',
                  'dy1_dx3 = 2.0']
        
        #self.top.add('comp1', ExecCompWithDerivatives(exp1, deriv1))
        self.top.add('comp1', ExecComp(exp1))
        self.top.add('comp2', ExecComp(exp2))
        self.top.add('comp3', ExecComp(exp3))
        self.top.add('comp4', ExecCompWithDerivatives(exp4, deriv4))
        self.top.add('comp5', ExecComp(exp5))
    
        self.top.driver.workflow.add(['comp1', 'comp2', 'comp3', 'comp4', 'comp5'])
        
        self.top.connect('comp1.y1', 'comp2.x1')
        self.top.connect('comp1.y2', 'comp3.x1')
        self.top.connect('comp2.y1', 'comp4.x1')
        self.top.connect('comp3.y1', 'comp4.x2')
        self.top.connect('comp4.y1', 'comp5.x1')
        self.top.connect('comp4.y2', 'comp5.x2')
        self.top.connect('comp4.y3', 'comp5.x3')
    
        # Case 1 - differentiable (comp4)
        
        iterlist = self.top.driver.workflow.group_nondifferentiables()
        self.assertTrue(['~~0', 'comp4', '~~1'] == iterlist)
        
        self.top.comp1.x1 = 2.0
        self.top.run()
        J = self.top.driver.workflow.calc_gradient(inputs=['comp1.x1'],
                                                   outputs=['comp5.y1'])
        
        assert_rel_error(self, J[0, 0], 313.0, .001)
        
        # Case 2 - differentiable (none)
        
        self.top.replace('comp4', ExecComp(exp4))
        iterlist = self.top.driver.workflow.group_nondifferentiables()
        self.assertTrue(['~~0'] == iterlist)
        
        self.top.comp1.x1 = 2.0
        self.top.run()
        J = self.top.driver.workflow.calc_gradient(inputs=['comp1.x1'],
                                                   outputs=['comp5.y1'])
        
        assert_rel_error(self, J[0, 0], 313.0, .001)
        
        # Case 3 - differentiable (comp5)
        
        self.top.replace('comp5', ExecCompWithDerivatives(exp5, deriv5))
        iterlist = self.top.driver.workflow.group_nondifferentiables()
        self.assertTrue(['~~0', 'comp5'] == iterlist)
        removed = set([('comp1', 'comp2'),
                       ('comp1', 'comp3'),
                       ('comp2', 'comp4'),
                       ('comp3', 'comp4')])
        self.assertTrue(removed, self.top.driver.workflow._hidden_edges)
        
        self.top.comp1.x1 = 2.0
        self.top.run()
        J = self.top.driver.workflow.calc_gradient(inputs=['comp1.x1'],
                                                   outputs=['comp5.y1'])
        
        assert_rel_error(self, J[0, 0], 313.0, .001)
        
        # Case 4 - differentiable (comp1, comp3, comp5)
        
        self.top.replace('comp1', ExecCompWithDerivatives(exp1, deriv1))
        self.top.replace('comp3', ExecCompWithDerivatives(exp3, deriv3))
        iterlist = self.top.driver.workflow.group_nondifferentiables()
        self.assertTrue(['comp1', 'comp3', '~~0', 'comp5'] == iterlist)
        removed = set([('comp3', 'comp4')])
        self.assertTrue(removed, self.top.driver.workflow._hidden_edges)
        
        self.top.comp1.x1 = 2.0
        self.top.run()
        J = self.top.driver.workflow.calc_gradient(inputs=['comp1.x1'],
                                                   outputs=['comp5.y1'])
        
        assert_rel_error(self, J[0, 0], 313.0, .001)
        
        # Put everything in a single pseudo-assy, and run fd with no fake.
        #self.top.run()
        #self.top.driver.workflow.check_gradient(inputs=['comp1.x1'],
        #                                           outputs=['comp5.y1'])
        J = self.top.driver.workflow.calc_gradient(inputs=['comp1.x1'],
                                                   outputs=['comp5.y1'], 
                                                   fd=True)
        assert_rel_error(self, J[0, 0], 313.0, .001)
        
        
    def test_first_derivative_with_units(self):
        top = set_as_top(Assembly())
        
        top.add('comp1', CompFoot())
        top.add('comp2', CompInch())
        
        top.connect('comp1.y', 'comp2.x')
        
        top.add('driver', SimpleDriver())
        top.driver.workflow.add(['comp1', 'comp2'])
        
        top.driver.add_parameter('comp1.x', low=-50., high=50., fd_step=.0001)
        top.driver.add_objective('comp2.y')
        
        top.comp1.x = 2.0
        top.run()
        
        J = top.driver.workflow.calc_gradient(outputs=['comp2.y'])
        assert_rel_error(self, J[0,0], 48.0, .001)
        
        
class Comp2(Component):
    """ two-input, two-output"""
    
    x1 = Float(1.0, iotype='in', units='ft')
    x2 = Float(1.0, iotype='in', units='ft')
    y1 = Float(1.0, iotype='out', units='ft')
    y2 = Float(1.0, iotype='out', units='ft')

    def execute(self):
        """ Executes it """
        
        pass

    def linearize(self):
        """Analytical first derivatives"""
        
        self.J = array([[3.0, 5.0], [7.0, 11.0]])
        
    def provideJ(self):
        
        input_keys = ('x1', 'x2')
        output_keys = ('y1', 'y2')
        return input_keys, output_keys, self.J

class Testcase_applyJT(unittest.TestCase):
    """ Unit test for conversion of provideJ to applyJT """

    def test_applyJ_and_applyJT(self):
        
        comp = Comp2()
        comp.linearize()
        
        arg = {}
        arg['x1'] = 1.0
        arg['x2'] = 1.0
        arg['y1'] = 0.0
        arg['y2'] = 0.0
        
        result = {}
        result['y1'] = 0.0
        result['y2'] = 0.0
        
        applyJ(comp, arg, result)
        
        self.assertEqual(result['y1'], 8.0)
        self.assertEqual(result['y2'], 18.0)
                        
        arg = {}
        arg['y1'] = 1.0
        arg['y2'] = 1.0
        
        result = {}
        result['x1'] = 0.0
        result['x2'] = 0.0
        result['y1'] = 0.0
        result['y2'] = 0.0
        
        applyJT(comp, arg, result)
        
        self.assertEqual(result['x1'], 10.0)
        self.assertEqual(result['x2'], 16.0)
        
    def test_matvecREV2(self):
        # Larger system
        
        top = set_as_top(Assembly())
        top.add('comp1', Comp2())
        top.add('comp2', Comp2())
        top.connect('comp1.y1', 'comp2.x1')
        
        top.driver.workflow.add(['comp1', 'comp2'])
            
        src = ['comp1.x1', 'comp1.x2']
        resp = ['comp2.y1', 'comp2.y2']
        J1 = top.driver.workflow.calc_gradient(src, resp)
        J2 = top.driver.workflow.calc_gradient(src, resp, mode='adjoint')
        diff = J1 - J2
        print J1
        print J2
        assert_rel_error(self, diff.max(), 0.0, 1e-8)
        
        J = zeros([5, 5])
        arg = zeros([5, 1])
        for j in range(5):
            arg[j] = 1.0
            J[:, j] = top.driver.workflow.matvecFWD(arg)
            arg[j] = 0.0
            
        Jt = zeros([5, 5])
        for j in range(5):
            arg[j] = 1.0
            Jt[:, j] = top.driver.workflow.matvecREV(arg)
            arg[j] = 0.0
            
        print J
        print Jt
        diff = J.T - Jt
        self.assertEqual(diff.max(), 0.0)
=======
        
        J = top.driver.workflow.calc_gradient(outputs=['comp.f_xy'])
        assert_rel_error(self, J[0,0], 5.0, 0.0001)
        assert_rel_error(self, J[0,1], 21.0, 0.0001)

    def test_nested(self):
        
        top = Assembly()
        top.add('nest', Assembly())
        top.nest.add('comp', Paraboloid())
        top.driver.workflow.add(['nest'])
        top.nest.driver.workflow.add(['comp'])
        top.nest.create_passthrough('comp.x')
        top.nest.create_passthrough('comp.y')
        top.nest.create_passthrough('comp.f_xy')
        top.nest.x = 3
        top.nest.y = 5
        top.run()
        
        J = top.driver.workflow.calc_gradient(inputs=['nest.x', 'nest.y'],
                                              outputs=['nest.f_xy'])
        
        assert_rel_error(self, J[0, 0], 5.0, 0.0001)
        assert_rel_error(self, J[0, 1], 21.0, 0.0001)

        J = top.driver.workflow.calc_gradient(inputs=['nest.x', 'nest.y'],
                                              outputs=['nest.f_xy'], mode='adjoint')
        
        assert_rel_error(self, J[0, 0], 5.0, 0.0001)
        assert_rel_error(self, J[0, 1], 21.0, 0.0001)

    def test_5in_1out(self):
        
        self.top = set_as_top(Assembly())
        
        exp1 = ['y1 = 1.0*x1 + 2.0*x2 + 3.0*x3 + 4.0*x4 + 5.0*x5']
        deriv1 = ['dy1_dx1 = 1.0',
                  'dy1_dx2 = 2.0',
                  'dy1_dx3 = 3.0',
                  'dy1_dx4 = 4.0',
                  'dy1_dx5 = 5.0']
        
        self.top.add('comp', ExecCompWithDerivatives(exp1, deriv1))
        self.top.driver.workflow.add(['comp'])
        
        self.top.run()
        J = self.top.driver.workflow.calc_gradient(inputs=['comp.x1',
                                                           'comp.x2',
                                                           'comp.x3',
                                                           'comp.x4',
                                                           'comp.x5'],
                                                   outputs=['comp.y1'])
        
        assert_rel_error(self, J[0, 0], 1.0, .001)
        assert_rel_error(self, J[0, 1], 2.0, .001)
        assert_rel_error(self, J[0, 2], 3.0, .001)
        assert_rel_error(self, J[0, 3], 4.0, .001)
        assert_rel_error(self, J[0, 4], 5.0, .001)
        
        J = self.top.driver.workflow.calc_gradient(inputs=['comp.x1',
                                                           'comp.x2',
                                                           'comp.x3',
                                                           'comp.x4',
                                                           'comp.x5'],
                                                   outputs=['comp.y1'],
                                                   mode='adjoint')
        
        assert_rel_error(self, J[0, 0], 1.0, .001)
        assert_rel_error(self, J[0, 1], 2.0, .001)
        assert_rel_error(self, J[0, 2], 3.0, .001)
        assert_rel_error(self, J[0, 3], 4.0, .001)
        assert_rel_error(self, J[0, 4], 5.0, .001)
        
    def test_1in_5out(self):
        
        self.top = set_as_top(Assembly())
        
        exp1 = ['y1 = 1.0*x1',
                'y2 = 2.0*x1',
                'y3 = 3.0*x1',
                'y4 = 4.0*x1',
                'y5 = 5.0*x1']
        deriv1 = ['dy1_dx1 = 1.0',
                  'dy2_dx1 = 2.0',
                  'dy3_dx1 = 3.0',
                  'dy4_dx1 = 4.0',
                  'dy5_dx1 = 5.0']
        
        self.top.add('comp', ExecCompWithDerivatives(exp1, deriv1))
        self.top.driver.workflow.add(['comp'])
        
        self.top.run()
        J = self.top.driver.workflow.calc_gradient(inputs=['comp.x1'],
                                                   outputs=['comp.y1',
                                                            'comp.y2',
                                                            'comp.y3',
                                                            'comp.y4',
                                                            'comp.y5'])
        
        assert_rel_error(self, J[0, 0], 1.0, .001)
        assert_rel_error(self, J[1, 0], 2.0, .001)
        assert_rel_error(self, J[2, 0], 3.0, .001)
        assert_rel_error(self, J[3, 0], 4.0, .001)
        assert_rel_error(self, J[4, 0], 5.0, .001)
        
        J = self.top.driver.workflow.calc_gradient(inputs=['comp.x1'],
                                                   outputs=['comp.y1',
                                                            'comp.y2',
                                                            'comp.y3',
                                                            'comp.y4',
                                                            'comp.y5'],
                                                   mode='adjoint')
        
        assert_rel_error(self, J[0, 0], 1.0, .001)
        assert_rel_error(self, J[1, 0], 2.0, .001)
        assert_rel_error(self, J[2, 0], 3.0, .001)
        assert_rel_error(self, J[3, 0], 4.0, .001)
        assert_rel_error(self, J[4, 0], 5.0, .001)
        
    def test_arrays(self):
        
        top = set_as_top(Assembly())
        top.add('comp1', ArrayComp1())
        top.add('comp2', ArrayComp1())
        top.driver.workflow.add(['comp1', 'comp2'])
        top.connect('comp1.y', 'comp2.x')
        
        top.run()
        J = top.driver.workflow.calc_gradient(inputs=['comp1.x'],
                                              outputs=['comp2.y'])
        assert_rel_error(self, J[0, 0], 39.0, .001)
        assert_rel_error(self, J[0, 1], -7.0, .001)
        assert_rel_error(self, J[1, 0], -5.0, .001)
        assert_rel_error(self, J[1, 1], 44.0, .001)
        
        J = top.driver.workflow.calc_gradient(inputs=['comp1.x'],
                                              outputs=['comp2.y'],
                                              mode='adjoint')
        print J
        assert_rel_error(self, J[0, 0], 39.0, .001)
        assert_rel_error(self, J[0, 1], -7.0, .001)
        assert_rel_error(self, J[1, 0], -5.0, .001)
        assert_rel_error(self, J[1, 1], 44.0, .001)
        
    def test_large_dataflow(self):
        
        self.top = set_as_top(Assembly())
    
        exp1 = ['y1 = 2.0*x1**2',
                'y2 = 3.0*x1']
        deriv1 = ['dy1_dx1 = 4.0*x1',
                  'dy2_dx1 = 3.0']
    
        exp2 = ['y1 = 0.5*x1']
        deriv2 = ['dy1_dx1 = 0.5']
        
        exp3 = ['y1 = 3.5*x1']
        deriv3 = ['dy1_dx1 = 3.5']
    
        exp4 = ['y1 = x1 + 2.0*x2',
                'y2 = 3.0*x1',
                'y3 = x1*x2']
        deriv4 = ['dy1_dx1 = 1.0',
                  'dy1_dx2 = 2.0',
                  'dy2_dx1 = 3.0',
                  'dy2_dx2 = 0.0',
                  'dy3_dx1 = x2',
                  'dy3_dx2 = x1']
        
        exp5 = ['y1 = x1 + 3.0*x2 + 2.0*x3']
        deriv5 = ['dy1_dx1 = 1.0',
                  'dy1_dx2 = 3.0',
                  'dy1_dx3 = 2.0']
        
        self.top.add('comp1', ExecCompWithDerivatives(exp1, deriv1))
        self.top.add('comp2', ExecCompWithDerivatives(exp2, deriv2))
        self.top.add('comp3', ExecCompWithDerivatives(exp3, deriv3))
        self.top.add('comp4', ExecCompWithDerivatives(exp4, deriv4))
        self.top.add('comp5', ExecCompWithDerivatives(exp5, deriv5))
    
        self.top.driver.workflow.add(['comp1', 'comp2', 'comp3', 'comp4', 'comp5'])
        
        self.top.connect('comp1.y1', 'comp2.x1')
        self.top.connect('comp1.y2', 'comp3.x1')
        self.top.connect('1.0*comp2.y1', 'comp4.x1')
        self.top.connect('comp3.y1', 'comp4.x2')
        self.top.connect('comp4.y1', 'comp5.x1')
        self.top.connect('comp4.y2', 'comp5.x2')
        self.top.connect('comp4.y3', 'comp5.x3')
        
        #obj = 'comp5.y1'
        #con = 'comp5.y1-comp3.y1 > 0'
        #self.top.driver.add_parameter('comp1.x1', low=-50., high=50., fd_step=.0001)
        #self.top.driver.add_objective(obj)
        #self.top.driver.add_constraint(con)
    
        self.top.comp1.x1 = 2.0
        self.top.run()
        J = self.top.driver.workflow.calc_gradient(inputs=['comp1.x1'],
                                                   outputs=['comp5.y1'])
        
        assert_rel_error(self, J[0, 0], 313.0, .001)
        
        J = self.top.driver.workflow.calc_gradient(inputs=['comp1.x1'],
                                                   outputs=['comp5.y1'],
                                                   mode='adjoint')
        
        assert_rel_error(self, J[0, 0], 313.0, .001)
        
        #grad = self.top.driver.differentiator.get_gradient(obj)
        #assert_rel_error(self, grad[0], 626.0, .001)
        
        #grad = self.top.driver.differentiator.get_gradient('comp5.y1-comp3.y1>0')
        #assert_rel_error(self, grad[0], -626.0+10.5, .001)
        
        
    def test_nondifferentiable_blocks(self):
        
        self.top = set_as_top(Assembly())
    
        exp1 = ['y1 = 2.0*x1**2',
                'y2 = 3.0*x1']
        deriv1 = ['dy1_dx1 = 4.0*x1',
                  'dy2_dx1 = 3.0']
    
        exp2 = ['y1 = 0.5*x1']
        deriv2 = ['dy1_dx1 = 0.5']
        
        exp3 = ['y1 = 3.5*x1']
        deriv3 = ['dy1_dx1 = 3.5']
    
        exp4 = ['y1 = x1 + 2.0*x2',
                'y2 = 3.0*x1',
                'y3 = x1*x2']
        deriv4 = ['dy1_dx1 = 1.0',
                  'dy1_dx2 = 2.0',
                  'dy2_dx1 = 3.0',
                  'dy2_dx2 = 0.0',
                  'dy3_dx1 = x2',
                  'dy3_dx2 = x1']
        
        exp5 = ['y1 = x1 + 3.0*x2 + 2.0*x3']
        deriv5 = ['dy1_dx1 = 1.0',
                  'dy1_dx2 = 3.0',
                  'dy1_dx3 = 2.0']
        
        self.top.add('comp1', ExecComp(exp1))
        self.top.add('comp2', ExecComp(exp2))
        self.top.add('comp3', ExecComp(exp3))
        self.top.add('comp4', ExecCompWithDerivatives(exp4, deriv4))
        self.top.add('comp5', ExecComp(exp5))
    
        self.top.driver.workflow.add(['comp1', 'comp2', 'comp3', 'comp4', 'comp5'])
        
        self.top.connect('comp1.y1', 'comp2.x1')
        self.top.connect('comp1.y2', 'comp3.x1')
        self.top.connect('comp2.y1', 'comp4.x1')
        self.top.connect('comp3.y1', 'comp4.x2')
        self.top.connect('comp4.y1', 'comp5.x1')
        self.top.connect('comp4.y2', 'comp5.x2')
        self.top.connect('comp4.y3', 'comp5.x3')
    
        # Case 1 - differentiable (comp4)
        
        iterlist = self.top.driver.workflow.group_nondifferentiables()
        self.assertTrue(['~~0', 'comp4', '~~1'] == iterlist)
        
        self.top.comp1.x1 = 2.0
        self.top.run()
        J = self.top.driver.workflow.calc_gradient(inputs=['comp1.x1'],
                                                   outputs=['comp5.y1'])
        
        assert_rel_error(self, J[0, 0], 313.0, .001)
        
        J = self.top.driver.workflow.calc_gradient(inputs=['comp1.x1'],
                                                   outputs=['comp5.y1'],
                                                   mode='adjoint')
        
        assert_rel_error(self, J[0, 0], 313.0, .001)
        
        # Case 2 - differentiable (none)
        
        self.top.replace('comp4', ExecComp(exp4))
        iterlist = self.top.driver.workflow.group_nondifferentiables()
        self.assertTrue(['~~0'] == iterlist)
        
        self.top.comp1.x1 = 2.0
        self.top.run()
        J = self.top.driver.workflow.calc_gradient(inputs=['comp1.x1'],
                                                   outputs=['comp5.y1'])
        
        assert_rel_error(self, J[0, 0], 313.0, .001)
        
        J = self.top.driver.workflow.calc_gradient(inputs=['comp1.x1'],
                                                   outputs=['comp5.y1'],
                                                   mode='adjoint')
        
        assert_rel_error(self, J[0, 0], 313.0, .001)
        
        # Case 3 - differentiable (comp5)
        
        self.top.replace('comp5', ExecCompWithDerivatives(exp5, deriv5))
        iterlist = self.top.driver.workflow.group_nondifferentiables()
        self.assertTrue(['~~0', 'comp5'] == iterlist)
        removed = set([('comp1', 'comp2'),
                       ('comp1', 'comp3'),
                       ('comp2', 'comp4'),
                       ('comp3', 'comp4')])
        self.assertTrue(removed, self.top.driver.workflow._hidden_edges)
        
        self.top.comp1.x1 = 2.0
        self.top.run()
        J = self.top.driver.workflow.calc_gradient(inputs=['comp1.x1'],
                                                   outputs=['comp5.y1'])
        
        assert_rel_error(self, J[0, 0], 313.0, .001)
        
        J = self.top.driver.workflow.calc_gradient(inputs=['comp1.x1'],
                                                   outputs=['comp5.y1'],
                                                   mode='adjoint')
        
        assert_rel_error(self, J[0, 0], 313.0, .001)
        
        # Case 4 - differentiable (comp1, comp3, comp5)
        
        self.top.replace('comp1', ExecCompWithDerivatives(exp1, deriv1))
        self.top.replace('comp3', ExecCompWithDerivatives(exp3, deriv3))
        iterlist = self.top.driver.workflow.group_nondifferentiables()
        self.assertTrue(['comp1', 'comp3', '~~0', 'comp5'] == iterlist)
        removed = set([('comp3', 'comp4')])
        self.assertTrue(removed, self.top.driver.workflow._hidden_edges)
        
        self.top.comp1.x1 = 2.0
        self.top.run()
        J = self.top.driver.workflow.calc_gradient(inputs=['comp1.x1'],
                                                   outputs=['comp5.y1'])
        
        assert_rel_error(self, J[0, 0], 313.0, .001)
        
        J = self.top.driver.workflow.calc_gradient(inputs=['comp1.x1'],
                                                   outputs=['comp5.y1'],
                                                   mode='adjoint')
        
        assert_rel_error(self, J[0, 0], 313.0, .001)
        
        # Put everything in a single pseudo-assy, and run fd with no fake.
        #self.top.run()
        #self.top.driver.workflow.check_gradient(inputs=['comp1.x1'],
        #                                           outputs=['comp5.y1'])
        J = self.top.driver.workflow.calc_gradient(inputs=['comp1.x1'],
                                                   outputs=['comp5.y1'], 
                                                   fd=True)
        assert_rel_error(self, J[0, 0], 313.0, .001)
        
        
    def test_first_derivative_with_units(self):
        top = set_as_top(Assembly())
        
        top.add('comp1', CompFoot())
        top.add('comp2', CompInch())
        
        top.connect('comp1.y', 'comp2.x')
        
        top.add('driver', SimpleDriver())
        top.driver.workflow.add(['comp1', 'comp2'])
        
        top.driver.add_parameter('comp1.x', low=-50., high=50., fd_step=.0001)
        top.driver.add_objective('comp2.y')
        
        top.comp1.x = 2.0
        top.run()
        
        J = top.driver.workflow.calc_gradient(outputs=['comp2.y'])
        assert_rel_error(self, J[0,0], 48.0, .001)
        
        J = top.driver.workflow.calc_gradient(outputs=['comp2.y'], mode='adjoint')
        assert_rel_error(self, J[0,0], 48.0, .001)
        
        
class Comp2(Component):
    """ two-input, two-output"""
    
    x1 = Float(1.0, iotype='in', units='ft')
    x2 = Float(1.0, iotype='in', units='ft')
    y1 = Float(1.0, iotype='out', units='ft')
    y2 = Float(1.0, iotype='out', units='ft')

    def execute(self):
        """ Executes it """
        
        pass

    def linearize(self):
        """Analytical first derivatives"""
        
        self.J = array([[3.0, 5.0], [7.0, 11.0]])
        
    def provideJ(self):
        
        input_keys = ('x1', 'x2')
        output_keys = ('y1', 'y2')
        return input_keys, output_keys, self.J

class Testcase_applyJT(unittest.TestCase):
    """ Unit test for conversion of provideJ to applyJT """

    def test_applyJ_and_applyJT(self):
        
        comp = Comp2()
        comp.linearize()
        
        arg = {}
        arg['x1'] = 1.0
        arg['x2'] = 1.0
        arg['y1'] = 0.0
        arg['y2'] = 0.0
        
        result = {}
        result['y1'] = 0.0
        result['y2'] = 0.0
        
        applyJ(comp, arg, result)
        
        self.assertEqual(result['y1'], 8.0)
        self.assertEqual(result['y2'], 18.0)
                        
        arg = {}
        arg['y1'] = 1.0
        arg['y2'] = 1.0
        
        result = {}
        result['x1'] = 0.0
        result['x2'] = 0.0
        result['y1'] = 0.0
        result['y2'] = 0.0
        
        applyJT(comp, arg, result)
        
        self.assertEqual(result['x1'], 10.0)
        self.assertEqual(result['x2'], 16.0)
        
    def test_matvecREV2(self):
        # Larger system
        
        top = set_as_top(Assembly())
        top.add('comp1', Comp2())
        top.add('comp2', Comp2())
        top.connect('comp1.y1', 'comp2.x1')
        
        top.driver.workflow.add(['comp1', 'comp2'])
            
        src = ['comp1.x1', 'comp1.x2']
        resp = ['comp2.y1', 'comp2.y2']
        J1 = top.driver.workflow.calc_gradient(src, resp)
        J2 = top.driver.workflow.calc_gradient(src, resp, mode='adjoint')
        diff = J1 - J2
        assert_rel_error(self, diff.max(), 0.0, 1e-8)
        
        J = zeros([5, 5])
        arg = zeros([5, 1])
        for j in range(5):
            arg[j] = 1.0
            J[:, j] = top.driver.workflow.matvecFWD(arg)
            arg[j] = 0.0
            
        Jt = zeros([5, 5])
        for j in range(5):
            arg[j] = 1.0
            Jt[:, j] = top.driver.workflow.matvecREV(arg)
            arg[j] = 0.0
            
        diff = J.T - Jt
        self.assertEqual(diff.max(), 0.0)
        
        
class PreComp(Component):
    '''Comp with preconditioner'''
    
    x1 = Float(1.0, iotype='in', units='inch')
    x2 = Float(1.0, iotype='in', units='inch')
    y1 = Float(1.0, iotype='out', units='inch')
    y2 = Float(1.0, iotype='out', units='inch')

    def execute(self):
        """ Executes it """
        
        self.y1 = 2.0*self.x1 + 7.0*self.x2
        self.y2 = 13.0*self.x1 - 3.0*self.x2

    def linearize(self):
        """Analytical first derivatives"""
        
        dy1_dx1 = 2.0
        dy1_dx2 = 7.0
        dy2_dx1 = 13.0
        dy2_dx2 = -3.0
        self.J = array([[dy1_dx1, dy1_dx2], [dy2_dx1, dy2_dx2]])

    def provideJ(self):
        
        input_keys = ('x1', 'x2')
        output_keys = ('y1', 'y2')
        return input_keys, output_keys, self.J
    
    def applyMinv(self, arg, result):
        
        result['x1'] = 0.03092784*arg['x1'] + 0.07216495*arg['x2']
        result['x2'] = 0.13402062*arg['x1'] - 0.02061856*arg['x2']
    
    def applyMinvT(self, arg, result):
        
        result['y1'] = 0.03092784*arg['y1'] + 0.13402062*arg['y2']
        result['y2'] = 0.07216495*arg['y1'] - 0.02061856*arg['y2']
    
    
class Testcase_preconditioning(unittest.TestCase):
    """ Unit test for applyMinv and applyMinvT """

    def test_simple(self):
        
        top = set_as_top(Assembly())
        top.add('comp', PreComp())
        top.driver.workflow.add('comp')
        
        J = top.driver.workflow.calc_gradient(inputs=['comp.x1', 'comp.x2'],
                                              outputs=['comp.y1', 'comp.y2'])
        
        print J
        
        J = top.driver.workflow.calc_gradient(inputs=['comp.x1', 'comp.x2'],
                                              outputs=['comp.y1', 'comp.y2'],
                                              mode='adjoint')
        
        print J
        assert_rel_error(self, J[0, 0], 2.0, 0.0001)
        assert_rel_error(self, J[0, 1], 7.0, 0.0001)
        assert_rel_error(self, J[1, 0], 13.0, 0.0001)
        assert_rel_error(self, J[1, 1], -3.0, 0.0001)
>>>>>>> 2e3fdea3
        
if __name__ == '__main__':
    import nose
    import sys
    sys.argv.append('--cover-package=openmdao')
    sys.argv.append('--cover-erase')
    nose.runmodule()
<|MERGE_RESOLUTION|>--- conflicted
+++ resolved
@@ -8,11 +8,7 @@
 try:
     from numpy import zeros, array, identity
 except ImportError as err:
-<<<<<<< HEAD
-    from openmdao.main.numpy_fallback import zeros, array
-=======
     from openmdao.main.numpy_fallback import zeros, array, identity
->>>>>>> 2e3fdea3
 
 from openmdao.main.api import Component, VariableTree, Driver, Assembly, set_as_top
 from openmdao.main.datatypes.api import Array, Float, VarTree
@@ -29,7 +25,6 @@
     d1 = Array(zeros((1, 2)))
 
 class Tree1(VariableTree):
-<<<<<<< HEAD
 
     a1 = Float(3.)
     vt1 = VarTree(Tree2())
@@ -75,53 +70,6 @@
 
         return input_keys, output_keys, self.J
 
-=======
-
-    a1 = Float(3.)
-    vt1 = VarTree(Tree2())
-
-class MyComp(Component):
-
-    x1 = Float(0.0, iotype='in')
-    x2 = Float(0.0, iotype='in')
-    x3 = Array(zeros((2, 1)), iotype='in')
-    x4 = Array(zeros((2, 2)), iotype='in')
-    vt = VarTree(Tree1(), iotype='in')
-
-    xx1 = Float(0.0, iotype='out')
-    xx2 = Float(0.0, iotype='out')
-    xx3 = Array(zeros((2, 1)), iotype='out')
-    xx4 = Array(zeros((2, 2)), iotype='out')
-    vvt = VarTree(Tree1(), iotype='out')
-
-    def execute(self):
-        """ doubler """
-        pass
-
-    def linearize(self):
-        """ calculates the Jacobian """
-
-        self.J = array([[1.5, 3.7, 2.5, 4.1, 5.1, 6.1, 7.1, 8.1, 9.1, 10.1, 11.1],
-                        [7.4, 23.7, 1.1, 4.2, 5.2, 6.2, 7.2, 8.2, 9.2, 10.2, 11.2],
-                        [5.5, 8.7, 1.9, 4.3, 5.3, 6.3, 7.3, 8.3, 9.3, 10.3, 11.3],
-                        [1.4, 2.4, 3.4, 4.4, 5.4, 6.4, 7.4, 8.4, 9.4, 10.4, 11.4],
-                        [1.5, 2.5, 3.5, 4.5, 5.5, 6.5, 7.5, 8.5, 9.5, 10.5, 11.5],
-                        [1.6, 2.6, 3.6, 4.6, 5.6, 6.6, 7.6, 8.6, 9.6, 10.6, 11.6],
-                        [1.7, 2.7, 3.7, 4.7, 5.7, 6.7, 7.7, 8.7, 9.7, 10.7, 11.7],
-                        [1.8, 2.8, 3.8, 4.8, 5.8, 6.8, 7.8, 8.8, 9.8, 10.8, 11.8],
-                        [1.9, 2.9, 3.9, 4.9, 5.9, 6.9, 7.9, 8.9, 9.9, 10.9, 11.9],
-                        [1.10, 2.10, 3.10, 4.10, 5.10, 6.10, 7.10, 8.10, 9.10, 10.10, 11.10],
-                        [1.11, 2.11, 3.11, 4.11, 5.11, 6.11, 7.11, 8.11, 9.11, 10.11, 11.11]])
-
-    def provideJ(self):
-        """ returns the Jacobian """
-
-        input_keys = ('x1', 'x2', 'x3', 'x4', 'vt.a1', 'vt.vt1.d1')
-        output_keys = ('xx1', 'xx2', 'xx3', 'xx4', 'vvt.a1', 'vvt.vt1.d1')
-
-        return input_keys, output_keys, self.J
-
->>>>>>> 2e3fdea3
 
 class Testcase_provideJ(unittest.TestCase):
     """ Test run/step/stop aspects of a simple workflow. """
@@ -206,32 +154,18 @@
         df_dy = 2.0*self.y + 8.0 + self.x
     
         self.J = array([[df_dx, df_dy]])
-<<<<<<< HEAD
         
     def provideJ(self):
         
-=======
-        
-    def provideJ(self):
-        
->>>>>>> 2e3fdea3
         input_keys = ('x', 'y')
         output_keys = ('f_xy',)
         return input_keys, output_keys, self.J
 
-<<<<<<< HEAD
 
 @add_delegate(HasParameters, HasObjective)
 class SimpleDriver(Driver):
     """Driver with Parameters"""
 
-=======
-
-@add_delegate(HasParameters, HasObjective)
-class SimpleDriver(Driver):
-    """Driver with Parameters"""
-
->>>>>>> 2e3fdea3
     implements(IHasParameters)
     
         
@@ -253,75 +187,44 @@
         self.J = array([[dy_dx]])
         
     def provideJ(self):
-<<<<<<< HEAD
         
         input_keys = ('x',)
         output_keys = ('y',)
         return input_keys, output_keys, self.J
-=======
+
+        
+class CompInch(Component):
+    """ Evaluates the equation y=x^2"""
+    
+    x = Float(1.0, iotype='in', units='inch')
+    y = Float(1.0, iotype='out', units='inch')
+
+    def execute(self):
+        """ Executes it """
+        
+        self.y = 2.0*self.x
+
+    def linearize(self):
+        """Analytical first derivatives"""
+        
+        dy_dx = 2.0
+        self.J = array([[dy_dx]])
+
+    def provideJ(self):
         
         input_keys = ('x',)
         output_keys = ('y',)
         return input_keys, output_keys, self.J
 
-        
-class CompInch(Component):
-    """ Evaluates the equation y=x^2"""
-    
-    x = Float(1.0, iotype='in', units='inch')
-    y = Float(1.0, iotype='out', units='inch')
+class ArrayComp1(Component):
+    '''Comp with preconditioner'''
+    
+    x = Array(zeros([2]), iotype='in')
+    y = Array(zeros([2]), iotype='out')
 
     def execute(self):
         """ Executes it """
         
-        self.y = 2.0*self.x
-
-    def linearize(self):
-        """Analytical first derivatives"""
-        
-        dy_dx = 2.0
-        self.J = array([[dy_dx]])
->>>>>>> 2e3fdea3
-
-    def provideJ(self):
-        
-<<<<<<< HEAD
-class CompInch(Component):
-    """ Evaluates the equation y=x^2"""
-    
-    x = Float(1.0, iotype='in', units='inch')
-    y = Float(1.0, iotype='out', units='inch')
-=======
-        input_keys = ('x',)
-        output_keys = ('y',)
-        return input_keys, output_keys, self.J
-
-class ArrayComp1(Component):
-    '''Comp with preconditioner'''
-    
-    x = Array(zeros([2]), iotype='in')
-    y = Array(zeros([2]), iotype='out')
->>>>>>> 2e3fdea3
-
-    def execute(self):
-        """ Executes it """
-        
-<<<<<<< HEAD
-        self.y = 2.0*self.x
-
-    def linearize(self):
-        """Analytical first derivatives"""
-        
-        dy_dx = 2.0
-        self.J = array([[dy_dx]])
-
-    def provideJ(self):
-        
-        input_keys = ('x',)
-        output_keys = ('y',)
-        return input_keys, output_keys, self.J
-
-=======
         self.y[0] = 2.0*self.x[0] + 7.0*self.x[1]
         self.y[1] = 5.0*self.x[0] - 3.0*self.x[1]
 
@@ -340,7 +243,6 @@
         output_keys = ('y', )
         return input_keys, output_keys, self.J
     
->>>>>>> 2e3fdea3
 
 class Testcase_derivatives(unittest.TestCase):
     """ Test derivative aspects of a simple workflow. """
@@ -359,346 +261,6 @@
         top.comp.x = 3
         top.comp.y = 5
         top.comp.run()
-<<<<<<< HEAD
-        
-        J = top.driver.workflow.calc_gradient(outputs=['comp.f_xy'])
-        assert_rel_error(self, J[0,0], 5.0, 0.0001)
-        assert_rel_error(self, J[0,1], 21.0, 0.0001)
-
-    def test_nested(self):
-        
-        top = Assembly()
-        top.add('nest', Assembly())
-        top.nest.add('comp', Paraboloid())
-        top.driver.workflow.add(['nest'])
-        top.nest.driver.workflow.add(['comp'])
-        top.nest.create_passthrough('comp.x')
-        top.nest.create_passthrough('comp.y')
-        top.nest.create_passthrough('comp.f_xy')
-        top.nest.x = 3
-        top.nest.y = 5
-        top.run()
-        
-        J = top.driver.workflow.calc_gradient(inputs=['nest.x', 'nest.y'],
-                                              outputs=['nest.f_xy'])
-        
-        assert_rel_error(self, J[0, 0], 5.0, 0.0001)
-        assert_rel_error(self, J[0, 1], 21.0, 0.0001)
-
-        J = top.driver.workflow.calc_gradient(inputs=['nest.x', 'nest.y'],
-                                              outputs=['nest.f_xy'], mode='adjoint')
-        
-        assert_rel_error(self, J[0, 0], 5.0, 0.0001)
-        assert_rel_error(self, J[0, 1], 21.0, 0.0001)
-
-    def test_large_dataflow(self):
-        
-        self.top = set_as_top(Assembly())
-    
-        exp1 = ['y1 = 2.0*x1**2',
-                'y2 = 3.0*x1']
-        deriv1 = ['dy1_dx1 = 4.0*x1',
-                  'dy2_dx1 = 3.0']
-    
-        exp2 = ['y1 = 0.5*x1']
-        deriv2 = ['dy1_dx1 = 0.5']
-        
-        exp3 = ['y1 = 3.5*x1']
-        deriv3 = ['dy1_dx1 = 3.5']
-    
-        exp4 = ['y1 = x1 + 2.0*x2',
-                'y2 = 3.0*x1',
-                'y3 = x1*x2']
-        deriv4 = ['dy1_dx1 = 1.0',
-                  'dy1_dx2 = 2.0',
-                  'dy2_dx1 = 3.0',
-                  'dy2_dx2 = 0.0',
-                  'dy3_dx1 = x2',
-                  'dy3_dx2 = x1']
-        
-        exp5 = ['y1 = x1 + 3.0*x2 + 2.0*x3']
-        deriv5 = ['dy1_dx1 = 1.0',
-                  'dy1_dx2 = 3.0',
-                  'dy1_dx3 = 2.0']
-        
-        self.top.add('comp1', ExecCompWithDerivatives(exp1, deriv1))
-        self.top.add('comp2', ExecCompWithDerivatives(exp2, deriv2))
-        self.top.add('comp3', ExecCompWithDerivatives(exp3, deriv3))
-        self.top.add('comp4', ExecCompWithDerivatives(exp4, deriv4))
-        self.top.add('comp5', ExecCompWithDerivatives(exp5, deriv5))
-    
-        self.top.driver.workflow.add(['comp1', 'comp2', 'comp3', 'comp4', 'comp5'])
-        
-        self.top.connect('comp1.y1', 'comp2.x1')
-        self.top.connect('comp1.y2', 'comp3.x1')
-        self.top.connect('1.0*comp2.y1', 'comp4.x1')
-        self.top.connect('comp3.y1', 'comp4.x2')
-        self.top.connect('comp4.y1', 'comp5.x1')
-        self.top.connect('comp4.y2', 'comp5.x2')
-        self.top.connect('comp4.y3', 'comp5.x3')
-        
-        #obj = 'comp5.y1'
-        #con = 'comp5.y1-comp3.y1 > 0'
-        #self.top.driver.add_parameter('comp1.x1', low=-50., high=50., fd_step=.0001)
-        #self.top.driver.add_objective(obj)
-        #self.top.driver.add_constraint(con)
-    
-        self.top.comp1.x1 = 2.0
-        self.top.run()
-        J = self.top.driver.workflow.calc_gradient(inputs=['comp1.x1'],
-                                                   outputs=['comp5.y1'])
-        
-        assert_rel_error(self, J[0, 0], 313.0, .001)
-        
-        J = self.top.driver.workflow.calc_gradient(inputs=['comp1.x1'],
-                                                   outputs=['comp5.y1'],
-                                                   mode='adjoint')
-        
-        assert_rel_error(self, J[0, 0], 313.0, .001)
-        
-        #grad = self.top.driver.differentiator.get_gradient(obj)
-        #assert_rel_error(self, grad[0], 626.0, .001)
-        
-        #grad = self.top.driver.differentiator.get_gradient('comp5.y1-comp3.y1>0')
-        #assert_rel_error(self, grad[0], -626.0+10.5, .001)
-        
-        
-    def test_nondifferentiable_blocks(self):
-        
-        self.top = set_as_top(Assembly())
-    
-        exp1 = ['y1 = 2.0*x1**2',
-                'y2 = 3.0*x1']
-        deriv1 = ['dy1_dx1 = 4.0*x1',
-                  'dy2_dx1 = 3.0']
-    
-        exp2 = ['y1 = 0.5*x1']
-        deriv2 = ['dy1_dx1 = 0.5']
-        
-        exp3 = ['y1 = 3.5*x1']
-        deriv3 = ['dy1_dx1 = 3.5']
-    
-        exp4 = ['y1 = x1 + 2.0*x2',
-                'y2 = 3.0*x1',
-                'y3 = x1*x2']
-        deriv4 = ['dy1_dx1 = 1.0',
-                  'dy1_dx2 = 2.0',
-                  'dy2_dx1 = 3.0',
-                  'dy2_dx2 = 0.0',
-                  'dy3_dx1 = x2',
-                  'dy3_dx2 = x1']
-        
-        exp5 = ['y1 = x1 + 3.0*x2 + 2.0*x3']
-        deriv5 = ['dy1_dx1 = 1.0',
-                  'dy1_dx2 = 3.0',
-                  'dy1_dx3 = 2.0']
-        
-        #self.top.add('comp1', ExecCompWithDerivatives(exp1, deriv1))
-        self.top.add('comp1', ExecComp(exp1))
-        self.top.add('comp2', ExecComp(exp2))
-        self.top.add('comp3', ExecComp(exp3))
-        self.top.add('comp4', ExecCompWithDerivatives(exp4, deriv4))
-        self.top.add('comp5', ExecComp(exp5))
-    
-        self.top.driver.workflow.add(['comp1', 'comp2', 'comp3', 'comp4', 'comp5'])
-        
-        self.top.connect('comp1.y1', 'comp2.x1')
-        self.top.connect('comp1.y2', 'comp3.x1')
-        self.top.connect('comp2.y1', 'comp4.x1')
-        self.top.connect('comp3.y1', 'comp4.x2')
-        self.top.connect('comp4.y1', 'comp5.x1')
-        self.top.connect('comp4.y2', 'comp5.x2')
-        self.top.connect('comp4.y3', 'comp5.x3')
-    
-        # Case 1 - differentiable (comp4)
-        
-        iterlist = self.top.driver.workflow.group_nondifferentiables()
-        self.assertTrue(['~~0', 'comp4', '~~1'] == iterlist)
-        
-        self.top.comp1.x1 = 2.0
-        self.top.run()
-        J = self.top.driver.workflow.calc_gradient(inputs=['comp1.x1'],
-                                                   outputs=['comp5.y1'])
-        
-        assert_rel_error(self, J[0, 0], 313.0, .001)
-        
-        # Case 2 - differentiable (none)
-        
-        self.top.replace('comp4', ExecComp(exp4))
-        iterlist = self.top.driver.workflow.group_nondifferentiables()
-        self.assertTrue(['~~0'] == iterlist)
-        
-        self.top.comp1.x1 = 2.0
-        self.top.run()
-        J = self.top.driver.workflow.calc_gradient(inputs=['comp1.x1'],
-                                                   outputs=['comp5.y1'])
-        
-        assert_rel_error(self, J[0, 0], 313.0, .001)
-        
-        # Case 3 - differentiable (comp5)
-        
-        self.top.replace('comp5', ExecCompWithDerivatives(exp5, deriv5))
-        iterlist = self.top.driver.workflow.group_nondifferentiables()
-        self.assertTrue(['~~0', 'comp5'] == iterlist)
-        removed = set([('comp1', 'comp2'),
-                       ('comp1', 'comp3'),
-                       ('comp2', 'comp4'),
-                       ('comp3', 'comp4')])
-        self.assertTrue(removed, self.top.driver.workflow._hidden_edges)
-        
-        self.top.comp1.x1 = 2.0
-        self.top.run()
-        J = self.top.driver.workflow.calc_gradient(inputs=['comp1.x1'],
-                                                   outputs=['comp5.y1'])
-        
-        assert_rel_error(self, J[0, 0], 313.0, .001)
-        
-        # Case 4 - differentiable (comp1, comp3, comp5)
-        
-        self.top.replace('comp1', ExecCompWithDerivatives(exp1, deriv1))
-        self.top.replace('comp3', ExecCompWithDerivatives(exp3, deriv3))
-        iterlist = self.top.driver.workflow.group_nondifferentiables()
-        self.assertTrue(['comp1', 'comp3', '~~0', 'comp5'] == iterlist)
-        removed = set([('comp3', 'comp4')])
-        self.assertTrue(removed, self.top.driver.workflow._hidden_edges)
-        
-        self.top.comp1.x1 = 2.0
-        self.top.run()
-        J = self.top.driver.workflow.calc_gradient(inputs=['comp1.x1'],
-                                                   outputs=['comp5.y1'])
-        
-        assert_rel_error(self, J[0, 0], 313.0, .001)
-        
-        # Put everything in a single pseudo-assy, and run fd with no fake.
-        #self.top.run()
-        #self.top.driver.workflow.check_gradient(inputs=['comp1.x1'],
-        #                                           outputs=['comp5.y1'])
-        J = self.top.driver.workflow.calc_gradient(inputs=['comp1.x1'],
-                                                   outputs=['comp5.y1'], 
-                                                   fd=True)
-        assert_rel_error(self, J[0, 0], 313.0, .001)
-        
-        
-    def test_first_derivative_with_units(self):
-        top = set_as_top(Assembly())
-        
-        top.add('comp1', CompFoot())
-        top.add('comp2', CompInch())
-        
-        top.connect('comp1.y', 'comp2.x')
-        
-        top.add('driver', SimpleDriver())
-        top.driver.workflow.add(['comp1', 'comp2'])
-        
-        top.driver.add_parameter('comp1.x', low=-50., high=50., fd_step=.0001)
-        top.driver.add_objective('comp2.y')
-        
-        top.comp1.x = 2.0
-        top.run()
-        
-        J = top.driver.workflow.calc_gradient(outputs=['comp2.y'])
-        assert_rel_error(self, J[0,0], 48.0, .001)
-        
-        
-class Comp2(Component):
-    """ two-input, two-output"""
-    
-    x1 = Float(1.0, iotype='in', units='ft')
-    x2 = Float(1.0, iotype='in', units='ft')
-    y1 = Float(1.0, iotype='out', units='ft')
-    y2 = Float(1.0, iotype='out', units='ft')
-
-    def execute(self):
-        """ Executes it """
-        
-        pass
-
-    def linearize(self):
-        """Analytical first derivatives"""
-        
-        self.J = array([[3.0, 5.0], [7.0, 11.0]])
-        
-    def provideJ(self):
-        
-        input_keys = ('x1', 'x2')
-        output_keys = ('y1', 'y2')
-        return input_keys, output_keys, self.J
-
-class Testcase_applyJT(unittest.TestCase):
-    """ Unit test for conversion of provideJ to applyJT """
-
-    def test_applyJ_and_applyJT(self):
-        
-        comp = Comp2()
-        comp.linearize()
-        
-        arg = {}
-        arg['x1'] = 1.0
-        arg['x2'] = 1.0
-        arg['y1'] = 0.0
-        arg['y2'] = 0.0
-        
-        result = {}
-        result['y1'] = 0.0
-        result['y2'] = 0.0
-        
-        applyJ(comp, arg, result)
-        
-        self.assertEqual(result['y1'], 8.0)
-        self.assertEqual(result['y2'], 18.0)
-                        
-        arg = {}
-        arg['y1'] = 1.0
-        arg['y2'] = 1.0
-        
-        result = {}
-        result['x1'] = 0.0
-        result['x2'] = 0.0
-        result['y1'] = 0.0
-        result['y2'] = 0.0
-        
-        applyJT(comp, arg, result)
-        
-        self.assertEqual(result['x1'], 10.0)
-        self.assertEqual(result['x2'], 16.0)
-        
-    def test_matvecREV2(self):
-        # Larger system
-        
-        top = set_as_top(Assembly())
-        top.add('comp1', Comp2())
-        top.add('comp2', Comp2())
-        top.connect('comp1.y1', 'comp2.x1')
-        
-        top.driver.workflow.add(['comp1', 'comp2'])
-            
-        src = ['comp1.x1', 'comp1.x2']
-        resp = ['comp2.y1', 'comp2.y2']
-        J1 = top.driver.workflow.calc_gradient(src, resp)
-        J2 = top.driver.workflow.calc_gradient(src, resp, mode='adjoint')
-        diff = J1 - J2
-        print J1
-        print J2
-        assert_rel_error(self, diff.max(), 0.0, 1e-8)
-        
-        J = zeros([5, 5])
-        arg = zeros([5, 1])
-        for j in range(5):
-            arg[j] = 1.0
-            J[:, j] = top.driver.workflow.matvecFWD(arg)
-            arg[j] = 0.0
-            
-        Jt = zeros([5, 5])
-        for j in range(5):
-            arg[j] = 1.0
-            Jt[:, j] = top.driver.workflow.matvecREV(arg)
-            arg[j] = 0.0
-            
-        print J
-        print Jt
-        diff = J.T - Jt
-        self.assertEqual(diff.max(), 0.0)
-=======
         
         J = top.driver.workflow.calc_gradient(outputs=['comp.f_xy'])
         assert_rel_error(self, J[0,0], 5.0, 0.0001)
@@ -1237,7 +799,6 @@
         assert_rel_error(self, J[0, 1], 7.0, 0.0001)
         assert_rel_error(self, J[1, 0], 13.0, 0.0001)
         assert_rel_error(self, J[1, 1], -3.0, 0.0001)
->>>>>>> 2e3fdea3
         
 if __name__ == '__main__':
     import nose
