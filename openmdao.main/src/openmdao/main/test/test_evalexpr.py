--- conflicted
+++ resolved
@@ -438,7 +438,6 @@
         self.assertEqual(exp.get_required_compnames(top),
                          set())
         
-<<<<<<< HEAD
     def test_eval_gradient(self):
         top = set_as_top(Assembly())
         top.add('comp1', Simple())
@@ -472,7 +471,7 @@
         #self.b = 5.
         #self.c = 7.
         #self.d = 1.5
-=======
+
     def test_scope_transform(self):
         exp = ExprEvaluator('var+abs(comp.x)*a.a1d[2]', self.top)
         self.assertEqual(exp.new_text, "scope.get('var')+abs(scope.get('comp.x'))*scope.get('a.a1d',[(0,2)])")
@@ -552,7 +551,6 @@
         self._examine("x()", simplevar=False, assignable=False, refs=set(['x']))
         self._examine("x(7)", simplevar=False, assignable=False, refs=set(['x']))
         self._examine("x==6", simplevar=False, assignable=False, refs=set(['x']))
->>>>>>> 669c6819
         
 if __name__ == "__main__":
     unittest.main()
