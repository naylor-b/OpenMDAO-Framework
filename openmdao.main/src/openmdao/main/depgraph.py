from collections import deque
from itertools import chain
from ordereddict import OrderedDict

import networkx as nx

from openmdao.main.mp_support import has_interface
from openmdao.main.interfaces import IDriver, IVariableTree, \
                                     IImplicitComponent, ISolver, \
                                     IAssembly, IComponent
from openmdao.main.expreval import ConnectedExprEvaluator
from openmdao.main.array_helpers import is_differentiable_var
from openmdao.main.pseudoassembly import PseudoAssembly, from_PA_var, to_PA_var
from openmdao.main.case import flatteners
from openmdao.main.vartree import VariableTree
from openmdao.util.nameutil import partition_names_by_comp
from openmdao.util.graph import flatten_list_of_iters

# # to use as a quick check for exprs to avoid overhead of constructing an
# # ExprEvaluator
_exprchars = set('+-/*()&| %<>!')

_missing = object()

def _is_expr(node):
    """Returns True if node is an expression that is not a simple
    variable reference, or a reference to a single array entry or
    vartree attribute.
    """
    return len(_exprchars.intersection(node)) > 0

def _sub_or_super(s1, s2):
    """Returns True if s1 is a subvar or supervar of s2."""
    if s2.startswith(s1 + '.'):
        return True
    if s2.startswith(s1 + '['):
        return True
    if s1.startswith(s2 + '.'):
        return True
    if s1.startswith(s2 + '['):
        return True
    return False

def unique(seq):
    """Return a list of unique values, preserving order"""
    seen = set()
    sadd = seen.add
    return [ x for x in seq if x not in seen and not sadd(x)]


# Explanation of node/edge metadata dict entries
#
# NODES:
#   comp    means it's a Component node
#   pseudo  means it's a PseudoComponent, and the value of the 'pseudo' entry can be
#             'units', 'multi_var_expr', 'constraint', or 'objective'
#   var     means it's a simple Variable node (no indexing or attr access)
#   basevar means it's some reference to a part of a Variable (like an array ref or attr access)
#              and the value of basevar is the name of the Variable it refers to
#   driver  means it's a Driver node
#   iotype  is present in var and subvar nodes and indicates i/o direction
#   boundary means it's a boundary variable node
#   valid   indicates validity of the node. can be True or False
#   invalidate  indicates whether a comp node has partial or full invalidation. allowed
#               values are ['partial', 'full']
#   fake    used to designate subvar nodes that are essentially metadata placeholders and
#           are not really part of the dataflow
#
# EDGES:
#   conn    means that the edge is a connection that was specified
#           by calling connect()
#   fake    edge is artificial and doesn't represent a real data connection


# NODE selectors

def is_valid_node(graph, node):
    return graph.node['valid']

def is_input_node(graph, node):
    if graph.node[node].get('iotype') == 'in':
        return True
    base = graph.node[node].get('basevar')
    return base is not None and graph.node[base].get('iotype') == 'in'

def is_input_base_node(graph, node):
    return graph.node[node].get('iotype') == 'in'

def is_output_node(graph, node):
    if graph.node[node].get('iotype') == 'out':
        return True
    base = graph.node[node].get('basevar')
    return base is not None and graph.node[base].get('iotype') == 'out'

def is_output_base_node(graph, node):
    return graph.node[node].get('iotype') == 'out'

def is_boundary_node(graph, node):
    return 'boundary' in graph.node.get(node, '')

def is_boundary_input_node(graph, node):
    return is_boundary_node(graph, node) and is_input_node(graph, node)

def is_boundary_output_node(graph, node):
    return is_boundary_node(graph, node) and is_output_node(graph, node)

def is_comp_node(graph, node):
    """Returns True for Component or PseudoComponent nodes."""
    return 'comp' in graph.node.get(node, '')

def is_driver_node(graph, node):
    return 'driver' in graph.node.get(node, '')

def is_var_node(graph, node):
    """Return True for all basevar and subvar
    nodes.
    """
    data = graph.node.get(node, '')
    return 'var' in data or 'basevar' in data

def is_basevar_node(graph, node):
    """Returns True if this node represents an
    actual input or output variable.
    """
    return 'var' in graph.node.get(node, '')

def is_subvar_node(graph, node):
    """Returns True if this node represents some
    subdivision of an input or output variable,
    e.g., an array index -   comp_1.x[2]
    """
    return 'basevar' in graph.node.get(node, '')

def is_fake_node(graph, node):
    return 'fake' in graph.node.get(node, '')

def is_var_node_with_solution_bounds(graph, node):
    """Returns True if this variable node stores metadata
    for calculating the gradient. The metadata whose keys
    are driver iternames, and whose values are a tuple
    containing the start and end index where this var's
    values get poked into the solution vector.
    """
    return 'bounds' in graph.node.get(node, '')

def is_pseudo_node(graph, node):
    return 'pseudo' in graph.node.get(node, '')

def is_objective_node(graph, node):
    return graph.node[node].get('pseudo') == 'objective'

def is_pseudo_output_node(graph, node):
    pseudo = graph.node[node].get('pseudo')
    return pseudo == 'objective' or pseudo == 'constraint'

def is_unit_node(graph, node):
    return graph.node[node].get('pseudo') == 'units'

def is_multivar_expr_node(graph, node):
    return graph.node[node].get('pseudo') == 'multi_var_expr'

def is_non_driver_pseudo_node(graph, node):
    pseudo = graph.node[node].get('pseudo')
    return pseudo == 'units' or pseudo == 'multi_var_expr'

def is_extern_node(graph, node):
    return node.startswith('parent.')

def is_extern_src(graph, node):
    return node.startswith('parent.') and graph.out_degree(node) > 0

def is_extern_dest(graph, node):
    return node.startswith('parent.') and graph.in_degree(node) > 0

def is_nested_node(graph, node):
    """Returns True if the given node refers to an attribute that
    is nested within the child of a Component in our scope, or
    within a boundary variable in our scope.  For
    example, if a Component 'comp1' is within our scope,
    a variable node referring to 'comp1.child.x' would be a
    nested node while a 'comp1.y' node would not.  If we had a boundary
    var called 'b', then 'b.x' would be a nested node.
    """
    base = graph.base_var(node)
    return '.' in node[len(base):]

# EDGE selectors

def is_connection(graph, src, dest):
    try:
        return 'conn' in graph.edge[src][dest]
    except KeyError:
        return False


def _break_loop(graph, loop):
    src = loop[0]
    for dest in loop[1:]:
        if dest in graph[src]:
            graph.remove_edge(src, dest)
            return (src, dest)


class DependencyGraph(nx.DiGraph):
    def __init__(self):
        super(DependencyGraph, self).__init__()
        self._severed_edges = []
        self._allow_config_changed = True
        self.config_changed()

    def base_var(self, node):
        """Returns the name of the variable node that is the 'base' for
        the given node name.  For example, for the node A.b[4], the
        base variable is A.b.  For the node d.x.y, the base variable
        is d if d is a boundary variable node, or d.x otherwise.
        """
        if node in self:
            base = self.node[node].get('basevar')
            if base:
                return base
            elif 'var' in self.node[node]:
                return node

        parts = node.split('[', 1)[0].split('.')
        # for external connections, we don't do the error checking at
        # this level so ambiguity in actual base varname doesn't
        # matter.  So just return the full name and be done with it.
        if parts[0] == 'parent':
            return node

        base = parts[0]
        if base in self and 'var' in self.node[base]:
            return base

        return '.'.join(parts[:2])

    def sever_edges(self, edges):
        """Temporarily remove the specified edges but save
        them and their metadata for later restoration.
        """
        # Note: This will NOT call config_changed(), and if
        # component_graph() has not been called since the last
        # config_changed, it WILL create a temporary new
        # component graph which will be overwritten by the original
        # one when unsever_edges() is called.
        if self._severed_edges:
            raise RuntimeError("only one set of severed edges is permitted")

        # save old stuff to restore later
        self._saved_comp_graph = self._component_graph
        self._saved_loops = self._loops

        self._severed_edges = list(edges)

        self._allow_config_changed = False
        try:
            for u,v in edges:
                self.disconnect(u, v)
        finally:
            self._allow_config_changed = True

    def unsever_edges(self, scope):
        """Restore previously severed edges."""
        if not self._severed_edges:
            return

        self._allow_config_changed = False
        try:
            for u,v in self._severed_edges:
                self.connect(scope, u, v)
        finally:
            self._allow_config_changed = True

        self._severed_edges = []

        self._loops = self._saved_loops
        self._component_graph = self._saved_comp_graph

    def config_changed(self):
        if self._allow_config_changed:
            self._component_graph = None
            self._loops = None
            self._saved_loops = None
            self._saved_comp_graph = None
            self._chvars = {}
            self._bndryins = {}
            self._bndryouts = {}
            self._extrnsrcs = None
            self._extrndsts = None
            self._srcs = {}
            self._conns = {}
            self._indegs = {}
            self._dstvars = {}

    def child_config_changed(self, child, adding=True, removing=True):
        """A child has changed its input lists and/or output lists,
        so we need to update the graph.
        """
        cname = child.name
        old_ins  = set(self.list_inputs(cname))
        old_outs = set(self.list_outputs(cname))
        old_states = set([n for n in old_outs if self.node[n]['iotype'] == 'state'])
        old_resids = set([n for n in old_outs if self.node[n]['iotype'] == 'residual'])

        # remove states from old_ins
        old_ins -= old_states

        # removes states and residuals from old_outs
        old_outs -= old_states
        old_outs -= old_resids

        new_ins  = set(['.'.join([cname,n]) for n in child.list_inputs()])
        new_outs = set(['.'.join([cname,n]) for n in child.list_outputs()])

        if has_interface(child, IImplicitComponent):
            new_states = set(child.list_states())
            new_resids = set(child.list_residuals())
        else:
            new_states = set()
            new_resids = set()

        if adding:
            added_ins = new_ins - old_ins
            added_outs = new_outs - old_outs
            added_states = new_states - old_states
            added_resids = new_resids - old_resids

            # add new inputs/outputs/states/residuals to the graph
            self.add_nodes_from(added_ins,    var=True, valid=True,  iotype='in')
            self.add_nodes_from(added_outs,   var=True, valid=False, iotype='out')
            self.add_nodes_from(added_states, var=True, valid=False, iotype='state')
            self.add_nodes_from(added_resids, var=True, valid=False, iotype='residual')

            # add edges from the variables to their parent component
            self.add_edges_from([(v,cname) for v in chain(added_ins, added_states)])
            self.add_edges_from([(cname,v) for v in chain(added_outs, added_states,
                                                          added_resids)])

            if added_outs or added_states or added_resids:
                self.node[cname]['valid'] = False

        if removing:
            rem_ins = old_ins - new_ins
            rem_outs = old_outs - new_outs
            rem_states = old_states - new_states
            rem_resids = old_resids - new_resids

            # for removed inputs/outputs/states/residuals, may need to
            # remove connections and subvars
            for n in chain(rem_ins, rem_outs, rem_states, rem_resids):
                self.remove(n)

    def add_component(self, cname, obj, **kwargs):
        """Create nodes in the graph for the component and all of
        its input and output variables. Any other named args that
        are passed will be placed in the metadata for the component
        node.
        """

        if has_interface(obj, IDriver):
            kwargs['driver'] = True
        if hasattr(obj, '_pseudo_type'):
            kwargs['pseudo'] = obj._pseudo_type
            if obj._pseudo_type == 'multi_var_expr':
                kwargs['srcexpr'] = obj._orig_src
                kwargs['destexpr'] = obj._orig_dest

        kwargs['invalidation'] = obj.get_invalidation_type()
        kwargs['comp'] = True
        kwargs['valid'] = False

        inputs  = ['.'.join([cname, v]) for v in obj.list_inputs()]
        outputs = ['.'.join([cname, v]) for v in obj.list_outputs()]

        self.add_node(cname, **kwargs)
        self.add_nodes_from(inputs, var=True, iotype='in', valid=True)
        self.add_nodes_from(outputs, var=True, iotype='out', valid=False)

        self.add_edges_from([(v, cname) for v in inputs])
        self.add_edges_from([(cname, v) for v in outputs])

        if has_interface(obj, IImplicitComponent):
            states = ['.'.join([cname, v]) for v in obj.list_states()]
            resids = ['.'.join([cname, v]) for v in obj.list_residuals()]
            self.add_nodes_from(states, var=True, iotype='state', valid=True)
            self.add_nodes_from(resids, var=True, iotype='residual', valid=True)

            self.add_edges_from([(cname, v) for v in chain(states, resids)])
            self.add_edges_from([(v, cname) for v in states])

    def add_boundary_var(self, name, **kwargs):
        """Add a boundary variable, i.e., one not associated
        with any component in the graph.
        """

        if name in self:
            raise RuntimeError("'%s' is already in the graph." % name)
        if _is_expr(name):
            raise RuntimeError("can't add expression '%s'. as a Variable node."
                               % name)
        if '.' in name or '[' in name:
            raise RuntimeError("'%s' is not a valid boundary variable name."
                               % name)
        if 'iotype' not in kwargs:
            raise RuntimeError("variable '%s' can't be added because its iotype was not specified." % name)

        kwargs['var'] = True
        if kwargs['iotype'] == 'in':
            valid = True
        else:
            valid = False
        kwargs['valid'] = valid
        kwargs['boundary'] = True
        self.add_node(name, **kwargs)

    def remove(self, name):
        """Remove the named node and all nodes prefixed by the
        given name plus a dot, e.g., for name C1, remove all
        nodes prefixed by 'C1.' or 'C1['.
        """
        nodes = self.find_prefixed_nodes([name])
        self.disconnect(name)  # updates validity
        if nodes:
            self.remove_nodes_from(nodes)


    def check_connect(self, srcpath, destpath):
        """Raise an exception if the specified destination is already
        connected.
        """
        if is_extern_node(self, destpath):  # error will be caught at parent level
            return

        dpbase = self.base_var(destpath)

        dest_iotype = self.node[dpbase].get('iotype')
        if dest_iotype in ('out','residual') and \
           not is_boundary_node(self, dpbase) and not dpbase == srcpath:
            raise RuntimeError("'%s' must be an input variable" % destpath)

        connected = False
        conns = self._var_connections(dpbase, 'in')
        if conns:
            if destpath == dpbase:
                connected = True
            else:
                for u, v in conns:
                    if destpath == v:
                        connected = True
                        break
                    if is_basevar_node(self, v):
                        connected = True
                        break
                    if destpath != dpbase and _sub_or_super(v, destpath):
                        connected = True
                        break

        if connected:
            raise RuntimeError("'%s' is already connected to '%s'" %
                                  (conns[0][1], conns[0][0]))

    def connect(self, scope, srcpath, destpath,
                check=True, invalidate=True):
        """Create a connection between srcpath and destpath,
        and create any necessary additional subvars with connections to base
        variable nodes.  For example, connecting A.b[3] to
        B.c.x will create an edge between A.b[3] and B.c.x, and
        will also add an edge from base variable A.b to A.b[3],
        and another edge from B.c.x to base variable B.c.
        """

        base_src  = self.base_var(srcpath)
        base_dest = self.base_var(destpath)

        for v in [base_src, base_dest]:
            if not v.startswith('parent.'):
                if v not in self:
                    raise RuntimeError("Can't find variable '%s' in graph." % v)
                elif not is_var_node(self, v):
                    raise RuntimeError("'%s' is not a variable node" % v)

        # path is a list of tuples of the form (var, basevar)
        path = [(base_src, base_src)]

        if srcpath != base_src:  # srcpath is a subvar

            path.append((srcpath, base_src))

        if destpath != base_dest:  # destpath is a subvar
            path.append((destpath, base_dest))

        path.append((base_dest, base_dest))

        if check:
            self.check_connect(srcpath, destpath)

        for i in range(len(path)):
            dest, base = path[i]
            if dest not in self:  # create a new subvar if it's not already there
                self.add_node(dest, basevar=base, valid=True)
            if i > 0:
                src = path[i-1][0]
                try:
                    self[src][dest]
                except KeyError:
                    self.add_edge(src, dest)

        # mark the actual connection edge to distinguish it
        # from other edges (for list_connections, etc.)
        self.edge[srcpath][destpath]['conn'] = True

        # create expression objects to handle setting of
        # array indces, etc.
        sexpr = ConnectedExprEvaluator(srcpath, scope=scope, getter='get_attr')
        dexpr = ConnectedExprEvaluator(destpath, scope=scope, getter='get_attr', is_dest=True)

        self.edge[srcpath][destpath]['sexpr'] = sexpr
        self.edge[srcpath][destpath]['dexpr'] = dexpr

        if invalidate:
            self.invalidate_deps(scope, [srcpath])

    def add_subvar(self, subvar):
        """ Adds a subvar node for a model input. This node is used to
        represent parameters that are array slices, mainly for metadata
        storage and for defining edge iterators, but not for workflow
        execution. Subvars created using this function will be labeled
        as 'fake' in their metadata.
        """
        base = self.base_var(subvar)
        if base not in self:
            raise RuntimeError("can't find basevar '%s' in graph" % base)
        self.add_node(subvar, basevar=base, valid=True, fake=True)
        if is_boundary_node(self, base):
            if is_input_node(self, base):
                self.add_edge(base, subvar)
            else:
                self.add_edge(subvar, base)
        else:  # it's a var of a child component
            if is_input_node(self, base):
                self.add_edge(subvar, base)
            else:
                self.add_edge(base, subvar)

    def disconnect(self, srcpath, destpath=None):

        if destpath is None:
            if is_comp_node(self, srcpath):
                edges = self.edges(self.successors(srcpath))
                edges.extend(self.in_edges_iter(self.predecessors(srcpath)))

            elif is_subvar_node(self, srcpath):
                # for a single subvar, add all of its downstream
                # edges to the removal list so that we can ensure that
                # downstream inputs are properly validated, and the
                # fact that we're marking ALL of its downstream edges to
                # remove means that ultimately the subvar node will
                # be removed because it will be 'dangling'
                edges = self.successors(srcpath)

            elif is_boundary_node(self, srcpath):
                if is_input_node(self, srcpath):
                    edges = self.edges(srcpath)
                else:
                    edges = self.in_edges(srcpath)
            else:
                if is_input_node(self, srcpath):
                    edges = self.in_edges(srcpath)
                else:
                    edges = self.out_edges(srcpath)
        else:
            edges = [(srcpath, destpath)]

        for u,v in edges:
            # make unconnected destinations valid
            if is_subvar_node(self, v):
                for node in self.successors_iter(v):
                    self.node[node]['valid'] = True
                    if is_subvar_node(self, node):
                        for vv in self.successors_iter(node):
                            self.node[vv]['valid'] = True

            self.node[v]['valid'] = True

        self.remove_edges_from(edges)

        # now clean up dangling subvars
        for edge in edges:
            for node in edge:
                if is_subvar_node(self, node) and not is_fake_node(self, node):
                    if self.in_degree(node) < 1 or self.out_degree(node) < 1:
                        self.remove_node(node)

    def get_directional_interior_edges(self, comp1, comp2):
        """ Behaves like get_interior_edges, except that it only
        returns interior edges that originate in comp1 and and end in comp2.

        comp1: str
            Source component name

        comp2: str
            Dest component name
        """
        in_set = set()
        for inp in self.list_inputs(comp2):
            in_set.update(self._var_connections(inp, 'in'))

        out_set = set()
        for out in self.list_outputs(comp1):
            out_set.update(self._var_connections(out, 'out'))

        return in_set.intersection(out_set)

    def connections_to(self, path, direction=None):
        if is_comp_node(self, path):
            return self._comp_connections(path, direction)
        else:
            return self._var_connections(path, direction)

    def list_connections(self, show_passthrough=True,
                               show_external=False):
        conns = self._conns.get((show_passthrough, show_external))
        if conns is None:
            conns = [(u,v) for u,v in self.edges_iter()
                              if is_connection(self, u, v)]

            if show_passthrough is False:
                conns = [(u,v) for u,v in conns if not ('.' in u or '.' in v)]

            if show_external is False:
                conns = [(u,v) for u,v in conns
                              if not (u.startswith('parent.')
                                   or v.startswith('parent.'))]

            self._conns[(show_passthrough, show_external)] = conns
        return conns[:]

    def get_sources(self, name):
        """Return the node that's actually a source for the
        named node (as opposed to just a connected subvar).
        This should only be called for destination nodes (inputs
        or output boundary vars).
        """
        srcs = self._srcs.get(name)
        if srcs is None:
            srcs = []
            for u,v in self.in_edges_iter(name):
                if is_connection(self, u, v):
                    srcs.append(u)
                elif is_subvar_node(self, u):
                    for uu,vv in self.in_edges_iter(u):
                        if is_connection(self, uu, vv):
                            srcs.append(uu)
            self._srcs[name] = srcs
        return srcs[:]

    def _check_source(self, path, src):
        """Raise an exception if the specified source differs from
        the connected source.  This prevents the setting of a
        destination value by any object other than the source
        specified in the graph.
        """
        preds = self.predecessors(path)
        for pred in preds:
            if src == pred:
                return
            if pred.startswith(path):  # subvar
                for p in self.predecessors_iter(pred):
                    if src == p:
                        return
        if len(preds) > 0:
            raise RuntimeError(
                "'%s' is connected to source '%s' and cannot be "
                "set by source '%s'" %
                (path, preds[0], src))

    def _all_child_vars(self, node, direction=None):
        """Return a list of nodes containing all nodes that are one
        or two connections out from the starting node that are prefixed
        by the starting node.  This captures all var and subvar
        nodes associated with the starting node.
        """
        ret = self._chvars.get((node, direction))
        if ret is None:
            bunch = set()
            ndot = node+'.'
            nbrack = node+'['

            if direction != 'in':
                succ = self.successors(node)
                bunch.update(succ)
                for s in succ:
                    bunch.update(self.successors_iter(s))

            if direction != 'out':
                pred = self.predecessors(node)
                bunch.update(pred)
                for p in pred:
                    bunch.update(self.predecessors_iter(p))
                    # it's possible for some input basevars to have subvars thar are
                    # sucessors instead of predecessors
                    bunch.update(self.successors_iter(p))

            ret = [n for n in bunch if n.startswith(ndot)
                                     or n.startswith(nbrack)]
            self._chvars[(node, direction)] = ret
        return ret[:]

    def subvars(self, node):
        if is_basevar_node(self, node):
            return self._all_child_vars(node)
        else:
            return []

    def all_comps(self):
        """Returns a list of all component and PseudoComponent
        nodes.
        """
        return [n for n in self.nodes_iter() if is_comp_node(self, n)]

    def find_prefixed_nodes(self, nodes, data=False):
        """Returns a list of nodes including the given nodes and
        any node that is prefixed with the name of any of those
        nodes. This is useful for retrieving all variable and
        subvar nodes associated with a component node.
        """

        full = []
        for node in nodes:
            full.extend(self._all_child_vars(node))
            full.append(node)

        if data:
            sn = self.node
            return [(n, sn[n]) for n in full]
        else:
            return full

    def full_subgraph(self, nodes):
        """Returns the subgraph specified by the given component
        or pseudocomp nodes and any variable or expr nodes
        corresponding to those nodes.
        """
        return self.subgraph(self.find_prefixed_nodes(nodes))

    def _comp_connections(self, cname, direction=None):
        conns = []
        if direction != 'in':
            for out in self.list_outputs(cname):
                conns.extend(self._var_connections(out, 'out'))
        if direction != 'out':
            for inp in self.list_inputs(cname):
                conns.extend(self._var_connections(inp, 'in'))
        return conns

    def invalidate_deps(self, scope, vnames):
        """Walk through all dependent nodes in the graph, invalidating all
        variables that depend on the given variable names.

        scope: object
            Scoping object where the components objects referred to
            by name in the graph are found.

        vnames: list or set of str
            Names of var nodes.
        """

        if not vnames:
            return []

        outset = set()  # set of changed boundary outputs

        ndata = self.node
        stack = [(n, self.successors_iter(n), not is_comp_node(self, n))
                        for n in vnames]

        visited = set()
        while(stack):
            src, neighbors, checkvisited = stack.pop()
            if checkvisited and src in visited:
                continue
            else:
                visited.add(src)
            sdata = ndata[src]
            oldvalid = sdata['valid']
            if oldvalid is True:
                if src.startswith('parent.'):
                    ndata[src]['valid'] = False
                else:
                    indeg = self._indegs.get(src)
                    if indeg is None:
                        indeg = self.in_degree(src)
                        self._indegs[src] = indeg
                    if indeg:  # don't invalidate unconnected inputs
                        ndata[src]['valid'] = False
                if 'boundary' in sdata and sdata.get('iotype') == 'out':
                    outset.add(src)

            parsources = None
            for node in neighbors:
                ddata = ndata[node]
                if 'comp' in ddata:
                    if ddata['valid'] or ddata.get('invalidation')=='partial':
                        if parsources is None:
                            parsources = self.get_sources(src)
                        outs = getattr(scope, node).invalidate_deps(['.'.join(('parent', n))
                                                                      for n in parsources])
                        if outs is None:
                            stack.append((node, self.successors_iter(node), True))
                        elif outs: # partial invalidation
                            stack.append((node, ['.'.join((node,n)) for n in outs], False))
                else:
                    stack.append((node, self.successors_iter(node), True))

        return outset

    def get_boundary_inputs(self, connected=False):
        """Returns inputs that are on the component boundary.
        If connected is True, return a list of only those nodes
        that are connected externally.
        """
        ret = self._bndryins.get(connected)
        if ret is not None:
            return ret

        ins = []
        for node in self.nodes_iter():
            if is_boundary_node(self, node) and \
               is_input_base_node(self, node):
                    if connected:
                        if self.in_degree(node) > 0:
                            ins.append(node)
                    else:
                        ins.append(node)
        self._bndryins[connected] = ins
        return ins[:]

    def get_boundary_outputs(self, connected=False):
        """Returns outputs that are on the component boundary.
        If connected is True, return a list of only those nodes
        that are connected externally.
        """
        ret = self._bndryouts.get(connected)
        if ret is not None:
            return ret

        outs = []
        for node in self.nodes_iter():
            if is_boundary_node(self, node) and \
               is_output_base_node(self, node):
                    if connected:
                        if self.out_degree(node) > 0:
                            outs.append(node)
                    else:
                        outs.append(node)
        self._bndryouts[connected] = outs
        return outs[:]

    def get_extern_srcs(self):
        """Returns sources from external to our parent
        component that are connected to our boundary inputs.
        """
        if self._extrnsrcs is None:
            self._extrnsrcs = [n for n in self.nodes_iter()
                                      if is_extern_src(self, n)]
        return self._extrnsrcs[:]

    def get_extern_dests(self):
        """Returns destinations that are external to our parent
        component that are connected to our boundary outputs.
        """
        if self._extrndsts is None:
            self._extrndsts = [n for n in self.nodes_iter()
                                   if is_extern_dest(self, n)]
        return self._extrndsts[:]

    def list_inputs(self, cname, connected=False, invalid=False):
        """Return a list of names of input nodes to a component.
        If connected is True, return only connected inputs.  If
        invalid is True, return only invalid inputs.
        """
        if connected:
            if invalid:
                data = self.node
                return [n for n in self.pred[cname]
                           if data[n]['valid'] is False and self.in_degree(n)]
            else:
                return [n for n in self.pred[cname]
                                            if self.in_degree(n)]
        elif invalid:
            data = self.node
            return [n for n in self.pred[cname] if data[n]['valid'] is False]
        else:
            return self.pred[cname].keys()

    def list_input_outputs(self, cname):
        """Return a list of names of input or state nodes that are used
        as outputs.
        """
        return [n for n in self.pred[cname]
                             if self.out_degree(n)>1]

    def list_outputs(self, cname, connected=False):
        """Return a list of names of output, state or residual nodes for a component.
        If connected is True, return only connected outputs.
        """
        if connected:
            return [n for n in self.succ[cname]
                                            if self.out_degree(n)>0]
        else:
            return self.succ[cname].keys()

    def list_autopassthroughs(self):
        """Returns a list of autopassthrough connections as (src, dest)
        tuples.  Autopassthroughs are connections directly from a
        variable external to this graph to an internal (non-boundary)
        variable.
        """
        conns = []
        for n in self.nodes_iter():
            if is_extern_node(self, n):
                for p in self.predecessors_iter(n):
                    if self.has_edge(p, n) and '.' in p:
                        conns.append((p, n))
                for s in self.successors_iter(n):
                    if self.has_edge(n, s) and '.' in s:
                        conns.append((n, s))

        return conns

    def component_graph(self):
        """Return a subgraph containing only Components
        and PseudoComponents and edges between them.
        """
        if self._component_graph is not None:
            return self._component_graph

        compset = set(self.all_comps())

        g = nx.DiGraph()
        for comp in compset:
            g.add_node(comp, self.node[comp].copy())

        for src, dest in self.list_connections():
            destcomp = dest.split('.', 1)[0]
            srccomp  =  src.split('.', 1)[0]
            if srccomp in compset and destcomp in compset:
                g.add_edge(srccomp, destcomp)

        self._component_graph = g
        return g

    def order_components(self, comps):
        """Return a list of the given components, sorted in
        dataflow order.
        """
        cgraph = self.component_graph()
        csub = cgraph.subgraph(comps)
        if len(csub) != len(comps):
            missing = [n for n in comps if n not in cgraph]
            if missing:
                raise RuntimeError("Components %s are missing from the graph" %
                                   missing)
        while True:
            loops = [s for s in nx.strongly_connected_components(csub)
                       if len(s) > 1]
            if not loops:
                break

            for group in loops:
                _break_loop(csub, group)

        return nx.topological_sort(csub)

    def get_loops(self):
        if self._loops is None:
            self._loops = [s for s in
                nx.strongly_connected_components(self.component_graph())
                if len(s)>1]
        return self._loops

    def _var_connections(self, path, direction=None):
        """Returns a list of tuples of the form (srcpath, destpath) for all
        variable connections to the specified variable or sub-variable.
        If direction is None, both ins and outs are included. Other allowed
        values for direction are 'in' and 'out'.
        """
        conns = []

        if direction != 'in':  # get 'out' connections
            for u,v in self.var_edge_iter(path):
                if is_connection(self, u, v):
                    conns.append((u, v))

        if direction != 'out':  # get 'in' connections
            for u,v in self.var_edge_iter(path, reverse=True):
                if is_connection(self, u, v):
                    conns.append((u, v))

        return conns

    def var_edge_iter(self, source, reverse=False):
        """Iterater over edges from the given source to the
        nearest basevars.
        """
        # Adapted from the networkx bfs_edges function
        G = self
        if reverse and isinstance(G, nx.DiGraph):
            neighbors = G.predecessors_iter
        else:
            neighbors = G.neighbors_iter
        visited=set()
        queue = deque([(source, neighbors(source))])

        while queue:
            parent, children = queue[0]
            try:
                child = next(children)
                if (parent,child) not in visited:
                    visited.add((parent,child))
                    if reverse:
                        yield child, parent
                    else:
                        yield parent, child
                    if not is_basevar_node(self, child) and not is_comp_node(self, child):
                        queue.append((child, neighbors(child)))
            except StopIteration:
                queue.popleft()

    def basevar_iter(self, nodes, reverse=False):
        """Given a group of nodes, return an iterator
        over all base variable nodes that are nearest in one
        direction.
        """
        if reverse:
            idx = 0
        else:
            idx = 1

        for node in nodes:
            for edge in self.var_edge_iter(node, reverse=reverse):
                if is_basevar_node(self, edge[idx]):
                    yield edge[idx]

    def child_run_finished(self, childname, outs=None):
        """Called by a child when it completes its run() function."""
        data = self.node
        data[childname]['valid'] = True

        if outs:
            if childname:
                outs = ['.'.join([childname,n]) for n in outs]
            for out in outs:
                data[out]['valid'] = True
                for var in self._all_child_vars(out, direction='out'):
                    data[var]['valid'] = True
        else:
            for var in self._all_child_vars(childname, direction='out'):
                data[var]['valid'] = True

    def update_boundary_outputs(self, scope):
        """Update destination vars on our boundary."""
        for out in self.get_boundary_outputs():
            self.update_destvar(scope, out)

    def update_destvar(self, scope, vname):
        """Update the value of the given variable in the
        given scope using upstream variables.
        """
        tup = self._dstvars.get(vname)
        if tup is None:
            valid_set = set(self.find_prefixed_nodes([vname]))
            sexprs = []
            dexprs = []
            for u,v,data in self.in_edges_iter(vname, data=True):
                if 'conn' in data:
                    dexprs.append(data['dexpr'])
                    sexprs.append(data['sexpr'])
                    valid_set.add(v)
                else:
                    for uu,vv,ddata in self.in_edges_iter(u, data=True):
                        if 'conn' in ddata:
                            dexprs.append(ddata['dexpr'])
                            sexprs.append(ddata['sexpr'])
                            valid_set.add(vv)
            self._dstvars[vname] = (sexprs, dexprs, valid_set)
        else:
            sexprs, dexprs, valid_set = tup

        try:
            for sexpr, dexpr in zip(sexprs, dexprs):
                dexpr.set(sexpr.evaluate(scope=scope), src=sexpr.text, scope=scope)
        except Exception as err:
            raise err.__class__("cannot set '%s' from '%s': %s" %
                                 (dexpr.text, sexpr.text, str(err)))

        for node in valid_set:
            self.node[node]['valid'] = True

    def validate_boundary_vars(self):
        """Mark extern and boundary vars and their
        subvars as valid.
        """
        meta = self.node
        for inp in self.get_extern_srcs():
            meta[inp]['valid'] = True
            for n in self.successors_iter(inp):
                meta[n]['valid'] = True
                if is_subvar_node(self, n):
                    for var in self._all_child_vars(self.node[n]['basevar']):
                        meta[var]['valid'] = True

        for out in self.get_boundary_outputs():
            meta[out]['valid'] = True
            for n in self.successors_iter(out):
                meta[n]['valid'] = True
                if is_subvar_node(self, n):
                    for var in self._all_child_vars(out):
                        meta[var]['valid'] = True

        for out in self.get_extern_dests():
            meta[out]['valid'] = True

    def edge_dict_to_comp_list(self, edges, implicit_edges=None):
        """Converts inner edge dict into an ordered dict whose keys
        are component names, and whose values are lists of relevant
        (in the graph) inputs and outputs.
        """
        comps = OrderedDict()
        basevars = set()
        for src, targets in edges.iteritems():

            if src == '@fake':
                continue

            if not isinstance(targets, list):
                targets = [targets]

            numfakes = 0
            for target in targets:
                if target.startswith('@fake'):
                    numfakes += 1
                elif not target.startswith('@'):
                    comp, _, var = target.partition('.')
                    if var:
                        if comp not in comps:
                            comps[comp] = {'inputs': [],
                                           'outputs': [],
                                           'residuals': [],
                                           'states': []}

                        basevar = self.base_var(target)
                        if basevar not in basevars:
                            comps[comp]['inputs'].append(var)

                            if target == basevar:
                                basevars.add(target)

            if len(targets) == numfakes:
                continue

            if not src.startswith('@'):
                comp, _, var = src.partition('.')
                if var:
                    if comp not in comps:
                        comps[comp] = {'inputs': [],
                                       'outputs': [],
                                       'residuals': [],
                                       'states': []}

                    basevar = self.base_var(src)
                    if basevar not in basevars:
                        comps[comp]['outputs'].append(var)
                        if src == basevar:
                            basevars.add(src)

        # Implicit edges
        if implicit_edges is not None:
            for srcs, targets in implicit_edges.iteritems():
                for src in srcs:
                    comp, _, var = src.partition('.')
                    comps[comp]['residuals'].append(var)
                    comps[comp]['outputs'].append(var)
                for target in targets:
                    if isinstance(target, str):
                        target = [target]
                    for itarget in target:
                        comp, _, var = itarget.partition('.')
                        comps[comp]['states'].append(var)
                        comps[comp]['inputs'].append(var)

                        # Remove any states that came into outputs via
                        # input-input connections.
                        if var in comps[comp]['outputs']:
                            comps[comp]['outputs'].remove(var)

        return comps

    def add_node(self, n, attr_dict=None, **attr):
        super(DependencyGraph, self).add_node(n,
                                              attr_dict=attr_dict,
                                              **attr)
        self.config_changed()

    def add_nodes_from(self, nodes, **attr):
        super(DependencyGraph, self).add_nodes_from(nodes, **attr)
        self.config_changed()

    def remove_node(self, n):
        super(DependencyGraph, self).remove_node(n)
        self.config_changed()

    def remove_nodes_from(self, nbunch):
        super(DependencyGraph, self).remove_nodes_from(nbunch)
        self.config_changed()

    def add_edge(self, u, v, attr_dict=None, **attr):
        super(DependencyGraph, self).add_edge(u, v,
                                      attr_dict=attr_dict, **attr)
        self.config_changed()

    def add_edges_from(self, ebunch, attr_dict=None, **attr):
        super(DependencyGraph, self).add_edges_from(ebunch,
                                        attr_dict=attr_dict,
                                        **attr)
        self.config_changed()

    def remove_edge(self, u, v):
        super(DependencyGraph, self).remove_edge(u, v)
        self.config_changed()

    def remove_edges_from(self, ebunch):
        super(DependencyGraph, self).remove_edges_from(ebunch)
        self.config_changed()


def find_related_pseudos(compgraph, nodes):
    """Return a set of pseudocomponent nodes not driver related and are
    attached to the given set of component nodes.
    """

    pseudos = set()

    for node in nodes:
        for upcomp in compgraph.predecessors_iter(node):
            if is_non_driver_pseudo_node(compgraph, upcomp):
                pseudos.add(upcomp)
        for dwncomp in compgraph.successors_iter(node):
            if is_non_driver_pseudo_node(compgraph, dwncomp):
                pseudos.add(dwncomp)

    return list(pseudos)

def find_all_connecting(graph, start, end):
    """Return the set of all component nodes along all paths
    between start and end. The start and end nodes are included
    in the set if they're connected.
    """
    if start == end:
        return set()
    fwdset = set()
    backset = set()
    tmpset = set([end])
    while tmpset:
        node = tmpset.pop()
        if node in backset:
            continue
        backset.add(node)
        tmpset.update(graph.pred[node].keys())

    tmpset = set([start])
    while tmpset:
        node = tmpset.pop()
        if node in fwdset:
            continue
        fwdset.add(node)
        tmpset.update(graph.succ[node].keys())

    return fwdset.intersection(backset)

def _dfs_connections(G, source, reverse=False):
    """Produce connections in a depth-first-search starting at source."""
    # Slightly modified version of the networkx function dfs_edges

    if reverse:
        neighbors = G.predecessors_iter
    else:
        neighbors = G.successors_iter

    visited=set()

    stack = [(source, neighbors(source))]
    while stack:
        parent, children = stack[-1]
        try:
            child = next(children)
            if reverse:
                tup = (child, parent)
            else:
                tup = (parent, child)
            if tup not in visited:
                if 'conn' in G.edge[tup[0]][tup[1]]:
                    yield tup
                visited.add(tup)
                stack.append((child, neighbors(child)))
        except StopIteration:
            stack.pop()

def _get_inner_edges(G, srcs, dests):
    """Return a set of connection edges between the
    given sources and destinations.

    srcs: iter of (str or tuple of str)
        Starting var or subvar nodes

    dests: iter of str
        Ending var or subvar nodes

    """
    fwdset = set()
    backset = set()
    for node in dests:
        backset.update(_dfs_connections(G, node, reverse=True))

    for node in srcs:
        fwdset.update(_dfs_connections(G, node))

    return fwdset.intersection(backset)

def get_subdriver_graph(graph, inputs, outputs, wflow, full_fd=False):
    """Update the given graph to replace non-solver subdrivers with
    PseudoAssemblies and promote edges up from sub-Solvers.
    Returns a list of names of drivers that were replaced, the set of
    additional inputs from subsolvers, and the set of additional outputs
    from subsolvers.
    """
    # set of comps being used by the current driver, so that
    # subdriver PAs won't remove them from the graph
    using = set(wflow.get_names(full=True))

    inputs = list(flatten_list_of_iters(inputs))
    outputs = list(flatten_list_of_iters(outputs))

    fd_drivers = []
    xtra_inputs = set()
    xtra_outputs = set()
    for comp in wflow:
        if has_interface(comp, IDriver):
            if has_interface(comp, ISolver):
                dg = comp.workflow.derivative_graph(inputs=inputs, outputs=outputs,
                                                    group_nondif=False)
                xtra_inputs.update(flatten_list_of_iters(dg.graph['inputs']))
                xtra_outputs.update(flatten_list_of_iters(dg.graph['outputs']))
                for u,v,data in dg.edges_iter(data=True):
                    graph.add_edge(u, v, attr_dict=data)
                for param in comp.list_param_targets():
                    graph.node[param]['solver_state'] = True
            else:
                fd_drivers.append(comp)

    pa_list = []

    # for all non-solver subdrivers, replace them with a PA
    if fd_drivers and not full_fd:
        # only create a copy of the graph if we have non-solver subdrivers
        startgraph = graph.subgraph(graph.nodes_iter())
        for drv in fd_drivers:
            pa_list.append(_create_driver_PA(drv, startgraph,
                                             graph, inputs, outputs,
                                             wflow, using))

        for pa in pa_list:
            pa.clean_graph(startgraph, graph, using)

    # return the list of names of subdrivers that were
    # replaced with PAs, along with any subsolver states/resids
    return [d.name for d in fd_drivers], xtra_inputs, xtra_outputs

def _create_driver_PA(drv, startgraph, graph, inputs, outputs,
                      wflow, ancestor_using):
    """Creates a PsuedoAssembly in the given graph for the specified
    Driver.  It adds nodes/edges to the graph but doesn't remove anything.
    """
    needed = set([c.name for c in drv.iteration_set()])
    for cname in needed:
        if cname in graph and cname not in ancestor_using:
            graph.node[cname] = graph.node[cname].copy() # don't pollute other graphs with nondiff markers
            graph.node[cname]['non-differentiable'] = True

    # get any boundary vars referenced by parameters of the subdriver or
    # any of its subdrivers
    srcs, dests = drv.get_expr_var_depends(recurse=True)
    boundary_params = [v for v in dests if is_boundary_node(startgraph, v)]

    pa = PseudoAssembly('~'+drv.name, list(needed), startgraph, wflow,
                        drv_name=drv.name,
                        boundary_params=boundary_params)

    pa.add_to_graph(startgraph, graph,
                    excludes=ancestor_using-set([drv.name]))
    return pa


def _check_for_missing_derivs(scope, comps):
    ''' we have the edges that are actually needed for the derivatives, so
    check all of the corresponding components now to see if they are
    supplying the needed derivatives.'''
    remove = []
    vt_flattener = flatteners[VariableTree]
    for cname, vnames in comps.items():
        vnames = set(vnames) # vnames may have dups
        comps[cname] = vnames
        if cname is None or cname.startswith('~'):
            # skip boundary vars and pseudoassemblies
            continue
        comp = getattr(scope, cname)
        if not has_interface(comp, IComponent): # filter out vartrees
            continue
        if has_interface(comp, IAssembly):

            # Assemblies need to call into provideJ so that we can determine
            # what derivatives are available. Note that boundary variables
            # that are unconnected on the interior need a missing_deriv_policy
            # of 'assume_zero' to calculate them as zero.
            dins = comp.list_inputs()
            douts = comp.list_outputs()
            comp.provideJ(dins, douts, check_only=True)
            dins, douts = comp.list_deriv_vars()
            # if inputs are vartrees and we have full vt connections inside, add
            # leaf nodes to our list
            for i,din in enumerate(dins[:]):
                obj = getattr(comp, din)
                if has_interface(obj, IVariableTree):
                    dins.extend([n for n,v in vt_flattener(din, obj)])
            for i,dout in enumerate(douts[:]):
                obj = getattr(comp, dout)
                if has_interface(obj, IVariableTree):
                    douts.extend([n for n,v in vt_flattener(dout, obj)])
        else:
            dins, douts = comp.list_deriv_vars()
            # correct for the one item tuple missing comma problem
            if isinstance(dins, basestring):
                dins = (dins,)
            if isinstance(douts, basestring):
                douts = (douts,)
            for name in chain(dins, douts):
                if not comp.contains(name):
                    raise RuntimeError("'%s' reports '%s' as a deriv var, but it doesn't exist." %
                                        (comp.get_pathname(), name))
        if len(dins) == 0 or len(douts) == 0:
            if hasattr(comp, 'provideJ'):
                raise RuntimeError("'%s' defines provideJ but doesn't provide input or output deriv vars" % comp.get_pathname())
            else:
                continue  # we'll finite difference this comp
        missing = []
        for name in vnames:
            if name not in dins and name not in douts:
                nname = name.split('[', 1)[0] #.split('.', 1)[0]
                if nname not in dins and nname not in douts and is_differentiable_var(nname.split('.',1)[0], comp):
                    missing.append(nname)
        if missing:
            if comp.missing_deriv_policy == 'error':
                raise RuntimeError("'%s' doesn't provide analytical derivatives %s"
                                   % (comp.get_pathname(), missing))
            elif comp.missing_deriv_policy == 'assume_zero':
                # remove the vars with zero derivatives
                comps[cname] = [n for n in vnames if n not in missing]
                remove.extend(['.'.join([cname, m]) for m in missing])

    return remove

def mod_for_derivs(graph, inputs, outputs, wflow, full_fd=False):
    """Adds needed nodes and connections to the given graph
    for use in derivative calculations.
    """
    indct = {}
    inames = []
    onames = []

    scope = wflow.scope

    # We want our top level graph metadata to be stored in the copy, but not in the
    # parent, so make our own copy of the metadata dict.
    graph.graph = {}

    graph.graph['inputs'] = inputs[:]
    graph.graph['mapped_inputs'] = inputs[:]
    graph.graph['outputs'] = outputs[:]
    graph.graph['mapped_outputs'] = outputs[:]

    # add nodes for input parameters
    for i, varnames in enumerate(inputs):
        iname = '@in%d' % i
        inames.append(iname)
        graph.add_node(iname, var=True, iotype='in', valid=True)
        for varname in flatten_list_of_iters(varnames):
            if varname not in graph:  # must be a subvar
                graph.add_node(varname, basevar=graph.base_var(varname),
                               iotype='in', valid=True)
            graph.connect(None, iname, varname,
                          check=False, invalidate=False)
            indct[varname] = iname

    # add nodes for desired outputs
    for i, varnames in enumerate(outputs):
        oname = '@out%d' % i
        onames.append(oname)
        graph.add_node(oname, var=True, iotype='out', valid=False)
        for varname in flatten_list_of_iters(varnames):
            if varname not in graph:
                graph.add_node(varname, basevar=graph.base_var(varname),
                               iotype='out', valid=False)
            graph.connect(None, varname, oname,
                          check=False, invalidate=False)

    rep_drivers, xtra_ins, xtra_outs = \
                   get_subdriver_graph(graph, inputs, outputs, wflow, full_fd)

    _explode_vartrees(graph, scope)

    edges = _get_inner_edges(graph,
                             ['@in%d' % i for i in range(len(inputs))]+list(xtra_ins),
                             ['@out%d' % i for i in range(len(outputs))]+list(xtra_outs))

    comps = partition_names_by_comp([e[0] for e in edges])
    partition_names_by_comp([e[1] for e in edges], compmap=comps)

    remove = _check_for_missing_derivs(scope, comps)

    if remove:
        remove = set(remove)

        # remove edges associated with missing derivs
        for u,v in graph.list_connections():
            if u in remove or v in remove:
                graph.remove_edge(u, v)
        edges = _get_inner_edges(graph,
                                 ['@in%d' % i for i in range(len(inputs))]+list(xtra_ins),
                                 ['@out%d' % i for i in range(len(outputs))]+list(xtra_outs))

    full = [k for k in comps.keys() if k]
    if None in comps:
        full.extend([v.split('[')[0] for v in comps[None]
                     if v != '@fake'])

    subgraph = graph.full_subgraph(full)

    to_remove = [n for n in graph.nodes_iter() if n not in subgraph]

    graph.remove_nodes_from(to_remove)

    # if we have destinations connected to subvars of a basevar
    # that's a destination of a parameter, then we have to
    # create a new edge from a new subvar of the parameter to
    # the original destination
    for vname, iname in indct.items():
        if is_basevar_node(graph, vname):
            for sub in graph.subvars(vname):
                for src, dest in graph._var_connections(sub,
                                                        direction='out'):
                    newsub = sub.replace(vname, iname, 1)
                    graph.add_subvar(newsub)
                    graph.add_edge(newsub, dest, conn=True)
                    graph.remove_edge(src, dest)

    to_remove = set()
    for src, dest in edges:
        if src == '@fake' or dest == '@fake':
            continue
        if src.startswith('@in'):
            # move edges from input boundary nodes if they're
            # connected to an @in node
            base_dest = graph.base_var(dest)
            if is_boundary_node(graph, base_dest):
                if base_dest == dest: # dest is a basevar
                    newsrc = src
                else: # dest is a subvar
                    if graph.out_degree(base_dest) > 0:
                        for s in graph.successors(base_dest):
                            if graph.base_var(s) != base_dest:
                                newdest = dest.replace(base_dest, s, 1)
                                if newdest not in graph:
                                    graph.add_subvar(newdest)
                                graph.add_edge(src, newdest, conn=1)
                        newsrc = src
                    else:
                        newsrc = dest.replace(base_dest, graph.base_var(src), 1)
                    if newsrc not in graph:
                        graph.add_subvar(newsrc)
                for s, d in graph.edges_iter(dest):
                    graph.add_edge(newsrc, d, attr_dict=graph.edge[s][d])
                    to_remove.add((s,d))
                to_remove.add((src, dest))
            continue
        elif dest.startswith('@out') and not is_input_node(graph, src):
            # move edges from output boundary nodes if they're
            # connected to an @out node
            base_src = graph.base_var(src)
            if is_boundary_node(graph, base_src):
                for pred in graph.predecessors_iter(base_src):
                    if not base_src == graph.base_var(pred): # it's not one of our subvars
                        break
                else:
                    continue  # FIXME: not sure what to really do here.
                if base_src == src: # src is a basevar
                    newsrc = pred
                else: # src is a subvar
                    newsrc = src.replace(base_src, graph.base_var(pred), 1)
                    if newsrc not in graph:
                        graph.add_subvar(newsrc)
                graph.add_edge(newsrc, dest, conn=True)
                to_remove.add((src, dest))
            continue

        if is_input_node(graph, src):

            if is_basevar_node(graph, src):
                subs = graph._all_child_vars(src, direction='in')
                if not subs:
                    preds = graph.predecessors(src)
                    if preds:
                        newsrc = preds[0]
                        graph.add_edge(newsrc, dest, attr_dict=graph.edge[src][dest])
                        to_remove.add((src, dest))
                    continue
            else:
                subs = [src]

            # if we have an input source basevar that has multiple inputs (subvars)
            # then we have to create fake subvars at the destination to store
            # derivative related metadata
            for sub in subs:
                preds = graph.predecessors(sub)
                newsrc = None
                for p in preds:
                    if graph.base_var(sub) != p:
                        newsrc = p
                        break
                if newsrc is None:
                    continue
                new_target = sub.replace(src, dest, 1)
                if new_target not in graph:
                    graph.add_subvar(new_target)
                graph.add_edge(newsrc, new_target,
                               attr_dict=graph.edge[src][dest])

            to_remove.add((src, dest))

        else:
            base = graph.base_var(src)
            if is_boundary_node(graph, base):
                to_remove.add((src, dest))

    # get rid of any left over boundary connections
    for s, d in graph.list_connections():
        sbase = graph.base_var(s)
        dbase = graph.base_var(d)
        if is_boundary_node(graph, sbase) or is_boundary_node(graph, dbase):
            to_remove.add((s,d))

    graph.remove_edges_from(to_remove)

    # disconnected boundary vars that are explicitly specified as inputs
    # or outputs need to be added back so that bounds data can be kept
    # for them

    for inp in flatten_list_of_iters(inputs):
        for drv in rep_drivers:
            if to_PA_var(inp, '~%s' % drv) in graph:
                inp = to_PA_var(inp, '~%s' % drv)
                break
        if inp not in graph:
            if '@fake' not in graph:
                graph.add_node('@fake')
            graph.add_node(inp)
            graph.add_edge('@fake', inp, conn=True)

    for out in flatten_list_of_iters(outputs):
        for drv in rep_drivers:
            if to_PA_var(out, '~%s' % drv) in graph:
                out = to_PA_var(out, '~%s' % drv)
                break
        if out not in graph:
            if '@fake' not in graph:
                graph.add_node('@fake')
            graph.add_node(out)
            graph.add_edge(out, '@fake', conn=True)

    return graph

def _explode_vartrees(graph, scope):
    # if full vartrees are connected, create subvar nodes for all of their
    # internal variables
    visited = set()
    for edge in graph.list_connections():
<<<<<<< HEAD
        srcnames = []
        destnames = []
        src, dest = edge
        if edge not in visited:
            visited.add(edge)
            if '@' not in src and '[' not in src:
                visited.add(src)
=======
        src, dest = edge
        srcnames = []
        destnames = []
        if edge not in visited: 
            visited.add(edge)
            if '@' not in src and '[' not in src:
                
>>>>>>> 6d77f6e8
                if '~' in src:
                    obj = scope.get(from_PA_var(src))
                else:
                    obj = scope.get(src)
                if has_interface(obj, IVariableTree):
                    srcnames = sorted([n for n,v in obj.items(recurse=True) if not has_interface(v, IVariableTree)])
                    srcnames = ['.'.join([src, n]) for n in srcnames]
            if '@' not in dest and '[' not in dest:
<<<<<<< HEAD
                visited.add(dest)
=======
                
>>>>>>> 6d77f6e8
                if '~' in dest:
                    obj = scope.get(from_PA_var(dest))
                else:
                    obj = scope.get(dest)
                if has_interface(obj, IVariableTree):
                    destnames = sorted([n for n,v in obj.items(recurse=True) if not has_interface(v, IVariableTree)])
                    destnames = ['.'.join([dest, n]) for n in destnames]
<<<<<<< HEAD
            if '@' not in src and '@' not in dest and (srcnames or destnames):
                _replace_full_vtree_conn(graph, src, srcnames,
=======
        if '@' not in src and '@' not in dest and (srcnames or destnames):
            _replace_full_vtree_conn(graph, src, srcnames,
>>>>>>> 6d77f6e8
                                            dest, destnames, scope)

    return graph

def _replace_full_vtree_conn(graph, src, srcnames, dest, destnames, scope):
    fail = False
    if len(srcnames) != len(destnames):
        fail = True
    else:
        for s, d in zip(srcnames, destnames):
            if s.split('.')[-1] != d.split('.')[-1]:
                fail = True
                break

    if fail:
        snames = [n.split('.',1)[1] for n in srcnames]
        dnames = [n.split('.',1)[1] for n in destnames]
        msg = "connected full vartrees '%s' and '%s' have non-matching leaf nodes" % (src,dest)
        missing_srcs = set(dnames).difference(snames)
        missing_dests = set(snames).difference(dnames)
        if missing_srcs:
            msg += ", variables %s are missing from %s" % (list(missing_srcs), src)
        if missing_dests:
            msg += ", variables %s are missing from %s" % (list(missing_dests), dest)
        raise ValueError(msg)

    graph.disconnect(src, dest)

    for s, d in zip(srcnames, destnames):
        graph.connect(scope, s, d, check=False,
                      invalidate=False)
<|MERGE_RESOLUTION|>--- conflicted
+++ resolved
@@ -1693,15 +1693,6 @@
     # internal variables
     visited = set()
     for edge in graph.list_connections():
-<<<<<<< HEAD
-        srcnames = []
-        destnames = []
-        src, dest = edge
-        if edge not in visited:
-            visited.add(edge)
-            if '@' not in src and '[' not in src:
-                visited.add(src)
-=======
         src, dest = edge
         srcnames = []
         destnames = []
@@ -1709,7 +1700,6 @@
             visited.add(edge)
             if '@' not in src and '[' not in src:
                 
->>>>>>> 6d77f6e8
                 if '~' in src:
                     obj = scope.get(from_PA_var(src))
                 else:
@@ -1718,11 +1708,7 @@
                     srcnames = sorted([n for n,v in obj.items(recurse=True) if not has_interface(v, IVariableTree)])
                     srcnames = ['.'.join([src, n]) for n in srcnames]
             if '@' not in dest and '[' not in dest:
-<<<<<<< HEAD
-                visited.add(dest)
-=======
                 
->>>>>>> 6d77f6e8
                 if '~' in dest:
                     obj = scope.get(from_PA_var(dest))
                 else:
@@ -1730,13 +1716,8 @@
                 if has_interface(obj, IVariableTree):
                     destnames = sorted([n for n,v in obj.items(recurse=True) if not has_interface(v, IVariableTree)])
                     destnames = ['.'.join([dest, n]) for n in destnames]
-<<<<<<< HEAD
-            if '@' not in src and '@' not in dest and (srcnames or destnames):
-                _replace_full_vtree_conn(graph, src, srcnames,
-=======
         if '@' not in src and '@' not in dest and (srcnames or destnames):
             _replace_full_vtree_conn(graph, src, srcnames,
->>>>>>> 6d77f6e8
                                             dest, destnames, scope)
 
     return graph
