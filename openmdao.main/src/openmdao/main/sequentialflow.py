""" A workflow that allows the user to explicitly specify the execution
order. This workflow serves as the immediate base class for the two most
important workflows: Dataflow and CyclicWorkflow."""

import networkx as nx
import sys
from math import isnan

from openmdao.main.array_helpers import flattened_size, \
                                        flattened_names, flatten_slice
from openmdao.main.derivatives import calc_gradient, calc_gradient_adjoint, \
                                      applyJ, applyJT, applyMinvT, applyMinv
                                      
from openmdao.main.exceptions import RunStopped
from openmdao.main.pseudoassembly import PseudoAssembly, to_PA_var, from_PA_var
from openmdao.main.vartree import VariableTree

from openmdao.main.workflow import Workflow
from openmdao.main.depgraph import find_related_pseudos, base_var, \
                                    mod_for_derivs, is_basevar_node, \
                                    edge_dict_to_comp_list, flatten_list_of_iters, \
                                    is_input_base_node, is_output_base_node, \
                                    is_subvar_node, edges_to_dict, is_boundary_node
from openmdao.main.interfaces import IDriver
from openmdao.main.mp_support import has_interface

try:
    from numpy import ndarray, zeros
except ImportError as err:
    import logging
    logging.warn("In %s: %r", __file__, err)
    from openmdao.main.numpy_fallback import ndarray, zeros

__all__ = ['SequentialWorkflow']

class SequentialWorkflow(Workflow):
    """A Workflow that is a simple sequence of components."""

    def __init__(self, parent=None, scope=None, members=None):
        """ Create an empty flow. """
        self._explicit_names = [] # names the user adds
        self._names = None  # names the user adds plus names required 
                            # for params, objectives, and constraints
        super(SequentialWorkflow, self).__init__(parent, scope, members)
        
        # Bookkeeping
        self._edges = None
        self._derivative_graph = None
        self.res = None
        self._upscoped = False
        
    def __iter__(self):
        """Returns an iterator over the components in the workflow."""
        return iter(self.get_components(full=True))

    def __len__(self):
        if self._names is None:
            self.get_names()
        if self._names:
            return len(self._names)
        else:
            return len(self._explicit_names)

    def __contains__(self, comp):
        return comp in self.get_names(full=True)

    def index(self, comp):
        """Return index number for a component in this workflow."""
        return self.get_names().index(comp)

    def __eq__(self, other):
        return type(self) is type(other) and self._names == other._names

    def __ne__(self, other):
        return not self.__eq__(other)

    def config_changed(self):
        """Notifies the Workflow that its configuration (dependencies, etc.)
        has changed.
        """
        super(SequentialWorkflow, self).config_changed()
        
        self._edges = None
        self._derivative_graph = None
        self.res = None
        self._upscoped = False
        self._names = None

    def sever_edges(self, edges):
        """Temporarily remove the specified edges but save
        them and their metadata for later restoration. 
        """
        self.scope._depgraph.sever_edges(edges)

    def unsever_edges(self):
        self.scope._depgraph.unsever_edges(self._parent.get_expr_scope())
        
    def get_names(self, full=False):
        """Return a list of component names in this workflow.  
        If full is True, include hidden pseudo-components in the list.
        """
        if self._names is None:
            comps = [getattr(self.scope, n) 
                               for n in self._explicit_names]
            drivers = [c for c in comps if has_interface(c, IDriver)]
            self._names = self._explicit_names[:]

            if len(drivers) == len(comps): # all comps are drivers
                iterset = set()
                for driver in drivers:
                    iterset.update(driver.iteration_set())
                added = set([n for n in 
                           self._parent._get_required_compnames() 
                              if n not in iterset]) - set(self._names)
                self._names.extend(added)
                          
            self._fullnames = self._names[:]
            fullset = set(self._parent.list_pseudocomps())
            fullset.update(find_related_pseudos(self.scope._depgraph.component_graph(),
                                                self._names))
            self._fullnames.extend(fullset - set(self._names))

        if full:
            return self._fullnames[:]
        else:
            return self._names[:]

    def add(self, compnames, index=None, check=False):
        """ Add new component(s) to the end of the workflow by name. """
        if isinstance(compnames, basestring):
            nodes = [compnames]
        else:
            nodes = compnames

        try:
            iter(nodes)
        except TypeError:
            raise TypeError("Components must be added by name to a workflow.")

        # We seem to need this so that get_attributes is correct for the GUI.
        self.config_changed()

        for node in nodes:
            if isinstance(node, basestring):

                if check:
                    # check whether each node is valid and if not then
                    # construct a useful error message.
                    name = self._parent.parent.name
                    if not name:
                        name = "the top assembly."

                    # Components in subassys are never allowed.
                    if '.' in node:
                        msg = "Component '%s' is not" % node + \
                              " in the scope of %s" % name
                        raise AttributeError(msg)

                    # Does the component really exist?
                    try:
                        target = self._parent.parent.get(node)
                    except AttributeError:
                        msg = "Component '%s'" % node + \
                              " does not exist in %s" % name
                        raise AttributeError(msg)

                    # Don't add yourself to your own workflow
                    if target == self._parent:
                        msg = "You cannot add a driver to its own workflow"
                        raise AttributeError(msg)

                    # Check for circular dependency in driver workflow
                    if hasattr(target, 'iteration_set'):
                        iterset = target.iteration_set()
                        if self._parent in iterset:
                            msg = "Driver recursion loop detected"
                            raise AttributeError(msg)

                if index is None:
                    self._explicit_names.append(node)
                else:
                    self._explicit_names.insert(index, node)
                    index += 1
            else:
                msg = "Components must be added by name to a workflow."
                raise TypeError(msg)

    def remove(self, compname):
        """Remove a component from the workflow by name. Do not report an
        error if the specified component is not found.
        """
        if not isinstance(compname, basestring):
            msg = "Components must be removed by name from a workflow."
            raise TypeError(msg)
        allnames = self.get_names(full=True)
        try:
            self._explicit_names.remove(compname)
        except ValueError:
            pass
        if compname in allnames:
            self.config_changed()

    def clear(self):
        """Remove all components from this workflow."""
        self._explicit_names = []
        self.config_changed()

    def initialize_residual(self):
        """Creates the array that stores the residual. Also returns the
        number of edges.
        """
        nEdge = 0
        dgraph = self.derivative_graph()
        if 'mapped_inputs' in dgraph.graph:
            inputs = dgraph.graph['mapped_inputs']
        else:
            inputs = dgraph.graph['inputs']
            
        basevars = set()
        edges = self.edge_list()
        # TODO = these are not sorted right
        sortedkeys = sorted(self.edge_list().keys())
        for src in sortedkeys:
            targets = edges[src]
            
            if isinstance(targets, str):
                targets = [targets]
                
            # Only need to grab the source (or first target for param) to
            # figure out the size for the residual vector
            measure_src = src
            if '@in' in src:
                idx = int(src[3:].split('[')[0])
                if inputs[idx][0] in dgraph:
                    measure_src = inputs[idx][0]
                else:
                    measure_src = targets[0]
            elif src == '@fake':
                for t in targets:
                    if not t.startswith('@'):
                        measure_src = t
                        break
                else:
                    raise RuntimeError("malformed graph!")

            # Find out our width, etc
            unmap_src = from_PA_var(measure_src)
            val = self.scope.get(unmap_src)
            width = flattened_size(unmap_src, val, self.scope)
            if isinstance(val, ndarray):
                shape = val.shape
            else:
                shape = 1
        
            # Special poke for boundary node
            if is_boundary_node(dgraph, measure_src) or \
               is_boundary_node(dgraph, base_var(dgraph, measure_src)):
                bound = (nEdge, nEdge+width)
                self.set_bounds(measure_src, bound)
                 
            src_noidx = src.split('[',1)[0]
            
            # Poke our source data
            if '[' in src and src_noidx in basevars:
                _, _, idx = src.partition('[')
                basebound = self.get_bounds(src_noidx)
                if not '@in' in src_noidx:
                    unmap_src = from_PA_var(src_noidx)
                    val = self.scope.get(unmap_src)
                    shape = val.shape
                offset = basebound[0]
                istring, ix = flatten_slice(idx, shape, offset=offset, name='ix')
                bound = (istring, ix)
                # Already allocated
                width = 0
            else:
                bound = (nEdge, nEdge+width)
                
            self.set_bounds(src, bound)
            basevars.add(src)
            
            # Poke our target data
            for target in targets:
                if not target.startswith('@'):
                    self.set_bounds(target, bound)
            
            #print input_src, src, target, bound,      
            nEdge += width
                
        # Initialize the residual vector on the first time through, and also
        # if for some reason the number of edges has changed.
        if self.res is None or nEdge != self.res.shape[0]:
            self.res = zeros((nEdge, 1))

        return nEdge

    def get_bounds(self, node):
        """ Return a tuple containing the start and end indices into the
        residual vector that correspond to a given variable name in this
        workflow."""
        dgraph = self._derivative_graph
        i1, i2 = dgraph.node[node]['bounds'][self._parent.name]
        
        # Handle index slices
        if isinstance(i1, str):
            if ':' in i1:
                i3 = i2 + 1
            else:
                i2 = i2.tolist()
                i3 = 0
            return i2, i3
        else:
            i2 = i2
            
        return i1, i2
        
    def set_bounds(self, node, bounds):
        """ Set a tuple containing the start and end indices into the
        residual vector that correspond to a given variable name in this
        workflow."""
        dgraph = self._derivative_graph
        
        try:
            meta = dgraph.node[node]
            
        # Array indexed parameter nodes are not in the graph, so add them.
        except KeyError:
            dgraph.add_subvar(node)
            meta = dgraph.node[node]
        
        if 'bounds' not in meta:
            meta['bounds'] = {}
            
        meta['bounds'][self._parent.name] = bounds
        
    def _update(self, name, vtree, dv, i1=0):
        """ Update VariableTree `name` value `vtree` from `dv`. """
        for key in sorted(vtree.list_vars()):  # Force repeatable order.
            value = getattr(vtree, key)
            if isinstance(value, float):
                setattr(vtree, key, value + float(dv[i1]))
                i1 += 1
            elif isinstance(value, ndarray):
                shape = value.shape
                size = value.size
                i2 = i1 + size
                if len(shape) > 1:
                    value = value.flatten() + dv[i1:i2]
                    value = value.reshape(shape)
                else:
                    value = value + dv[i1:i2]
                setattr(vtree, key, value)
                i1 += size
            elif isinstance(value, VariableTree):
                i1 = self._update('.'.join((name, key)), value, dv, i1)
            else:
                msg = "Variable %s is of type %s." % (name, type(value)) + \
                      " This type is not supported by the MDA Solver."
                self.scope.raise_exception(msg, RuntimeError)

        return i1

    def mimic(self, src):
        self.clear()
        self._explicit_names = src._explicit_names[:]

    def matvecFWD(self, arg):
        '''Callback function for performing the matrix vector product of the
        workflow's full Jacobian with an incoming vector arg.'''
<<<<<<< HEAD
        import sys
        print >>sys.stderr, '\nmatvecFWD', arg
=======
>>>>>>> c79cc4da
        
        comps = edge_dict_to_comp_list(self._derivative_graph, self._edges)
        if '@fake' in comps:
            del comps['@fake']
        result = zeros(len(arg))
        
        # We can call applyJ on each component one-at-a-time, and poke the
        # results into the result vector.
        for compname, data in comps.iteritems():
            
            comp_inputs = data['inputs']
            comp_outputs = data['outputs']
            inputs = {}
            outputs = {}
            
            for varname in comp_inputs:
                node = '%s.%s' % (compname, varname)
                i1, i2 = self.get_bounds(node)

                if isinstance(i1, list):
                    inputs[varname] = arg[i1].copy()
                else:
                    inputs[varname] = arg[i1:i2].copy()
            
            for varname in comp_outputs:
                node = '%s.%s' % (compname, varname)
                i1, i2 = self.get_bounds(node)

                if isinstance(i1, list):
                    inputs[varname] = arg[i1].copy()
                    outputs[varname] = arg[i1].copy()
                else:
                    inputs[varname] = arg[i1:i2].copy()
                    outputs[varname] = arg[i1:i2].copy()
                
            if '~' in compname:
                comp = self._derivative_graph.node[compname]['pa_object']
            else:
                comp = self.scope.get(compname)
        
            # Preconditioning
            # Currently not implemented in forward mode, mostly because this
            # mode requires post multiplication of the result by the M after
            # you have the final gradient.
            #if hasattr(comp, 'applyMinv'):
                #inputs = applyMinv(comp, inputs)
            
            applyJ(comp, inputs, outputs)
<<<<<<< HEAD
            #print inputs, outputs
            print >>sys.stderr, '    after applyJ', type(comp)
            print >>sys.stderr, '        inputs', inputs
            print >>sys.stderr, '        outputs', outputs
=======
>>>>>>> c79cc4da
            
            for varname in comp_outputs:
                node = '%s.%s' % (compname, varname)
                i1, i2 = self.get_bounds(node)
                if isinstance(i1, list):
                    result[i1] = outputs[varname].copy()
                else:
                    result[i1:i2] = outputs[varname].copy()
                
        # Each parameter adds an equation
        for src, targets in self._edges.iteritems():
            if '@in' in src or '@fake' in src:
                if not isinstance(targets, list):
                    targets = [targets]
                    
                for target in targets:
                    i1, i2 = self.get_bounds(target)
                    result[i1:i2] = arg[i1:i2]
                
        #print arg, result
        return result
        
    def matvecREV(self, arg):
        '''Callback function for performing the matrix vector product of the
        workflow's full Jacobian with an incoming vector arg.'''
        
        dgraph = self._derivative_graph
        comps = edge_dict_to_comp_list(dgraph, self._edges)
        result = zeros(len(arg))
        
        # We can call applyJ on each component one-at-a-time, and poke the
        # results into the result vector.
        for compname, data in comps.iteritems():
            if compname == '@fake':
                continue
            
            comp_inputs = data['inputs']
            comp_outputs = data['outputs']
            inputs = {}
            outputs = {}
            
            for varname in comp_outputs:
                
                node = '%s.%s' % (compname, varname)
                
                # Ouputs define unique edges, so don't duplicate anything
                if is_subvar_node(dgraph, node):
                    if base_var(dgraph, node).split('.', 1)[1] in comp_outputs:
                        continue
                    
                i1, i2 = self.get_bounds(node)
                if isinstance(i1, list):
                    inputs[varname] = arg[i1].copy()
                    outputs[varname] = zeros(len(i1))
                else:
                    inputs[varname] = arg[i1:i2].copy()
                    outputs[varname] = zeros(i2-i1)
                    
            for varname in comp_inputs:
                node = '%s.%s' % (compname, varname)
                
                i1, i2 = self.get_bounds(node)
                if isinstance(i1, list):
                    outputs[varname] = zeros(len(i1))
                else:
                    outputs[varname] = zeros(i2-i1)
                
            allvars = outputs.keys()
                
            if '~' in compname:
                comp = self._derivative_graph.node[compname]['pa_object']
            else:
                comp = self.scope.get(compname)
            
            # Preconditioning
            if hasattr(comp, 'applyMinvT'):
                inputs = applyMinvT(comp, inputs)
            
            applyJT(comp, inputs, outputs)
            #print inputs, outputs
            
            for varname in allvars:
                node = '%s.%s' % (compname, varname)
                i1, i2 = self.get_bounds(node)
                if isinstance(i1, list):
                    result[i1] += outputs[varname]
                else:
                    result[i1:i2] += outputs[varname]
                
        # Each parameter adds an equation
        for src, target in self._edges.iteritems():
            if '@in' in src or '@fake' in src:
                if isinstance(target, list):
                    target = target[0]
                    
                i1, i2 = self.get_bounds(target)
                result[i1:i2] += arg[i1:i2]
                        
        #print arg, result
        return result
        
    def derivative_graph(self, inputs=None, outputs=None, fd=False, 
                         severed=None):
        """Returns the local graph that we use for derivatives.
        
        inputs: list of strings or tuples of strings
            List of input variables that we are taking derivatives with respect
            to. They must be within this workflow's scope. If no inputs are 
            given, the parent driver's parameters are used. A tuple can be used
            to link inputs together.
            
        outputs: list of strings
            List of output variables that we are taking derivatives of.
            They must be within this workflow's scope. If no outputs are 
            given, the parent driver's objectives and constraints are used.
        
        fd: boolean
            set to True to finite difference the whole model together with
            fake finite difference turned off. This is mainly for checking
            your model's analytic derivatives.
            
        severed: list
            If a workflow has a cylic connection, some edges must be severed.
            When a cyclic workflow calls this function, it passes a list of
            edges so that they can be severed prior to the topological sort.
        """
        
        if self._derivative_graph is None:
        
            # If inputs aren't specified, use the parameters
            if inputs is None:
                if hasattr(self._parent, 'list_param_group_targets'):
                    inputs = self._parent.list_param_group_targets()
                else:
                    msg = "No inputs given for derivatives."
                    self.scope.raise_exception(msg, RuntimeError)
        
            # If outputs aren't specified, use the objectives and constraints
            if outputs is None:
                outputs = []
                if hasattr(self._parent, 'get_objectives'):
                    outputs.extend(["%s.out0" % item.pcomp_name for item in \
                            self._parent.get_objectives().values()])
                if hasattr(self._parent, 'get_constraints'):
                    outputs.extend(["%s.out0" % item.pcomp_name for item in \
                                   self._parent.get_constraints().values()])
                    
                if len(outputs) == 0:
                    msg = "No outputs given for derivatives."
                    self.scope.raise_exception(msg, RuntimeError)
    
            graph = self.scope._depgraph

            # make a copy of the graph because it will be
            # modified by mod_for_derivs
            dgraph = graph.subgraph(graph.nodes())
            mod_for_derivs(dgraph, inputs, outputs, self.scope)
            
            # We want our top level graph metadata to be stored in the copy, but not in the
            # parent, so make our own copy of the metadata dict for dgraph.
            dgraph.graph = {}
            
            dgraph.graph['inputs'] = inputs[:]
            dgraph.graph['outputs'] = outputs[:]
                
            self._derivative_graph = dgraph
            self._group_nondifferentiables(fd, severed)
            
        return self._derivative_graph
    
    def _group_nondifferentiables(self, fd=False, severed=None):
        """Method to find all non-differentiable blocks, and group them
        together, replacing them in the derivative graph with pseudo-
        assemblies that can finite difference their components together.
        
        fd: boolean
            set to True to finite difference the whole model together with
            fake finite difference turned off. This is mainly for checking
            your model's analytic derivatives.
            
        severed: list
            If a workflow has a cylic connection, some edges must be severed.
            When a cyclic workflow calls this function, it passes a list of
            edges so that they can be severed prior to the topological sort.
        """
        
        dgraph = self._derivative_graph
        
        # If we have a cyclic workflow, we need to remove severed edges from
        # the derivatives graph.
        if severed is not None:
            for edge in severed:
                dgraph.remove_edge(edge[0], edge[1])
            
        cgraph = dgraph.component_graph()
        comps = cgraph.nodes()
        nondiff_map = {}
        
        # Full model finite-difference, so all components go in the PA
        if fd == True:
            nondiff_groups = [comps]
            for c in comps:
                nondiff_map[c] = 0

        # Find the non-differentiable components
        else:
            
            # A component with no derivatives is non-differentiable
            nondiff = set()
            for name in comps:
                comp = self.scope.get(name)
                if not hasattr(comp, 'apply_deriv') and \
                   not hasattr(comp, 'apply_derivT') and \
                   not hasattr(comp, 'provideJ'):
                    nondiff.add(comp.name)
                    
            # If a connection is non-differentiable, so are its src and 
            # target components.
            conns = dgraph.list_connections()
                
            for edge in conns:
                src = edge[0]
                target = edge[1]
                
                if '@' in src or '@' in target or '.' not in src:
                    continue
                
                # Default differentiable connections
                val = self.scope.get(src)
                if isinstance (val, (float, ndarray, VariableTree)):
                    continue
                
                # Custom differentiable connections
                meta = self.scope.get_metadata(src)
                if 'data_shape' in meta:
                    continue
                
                #Nothing else is differentiable
                else:
                    nondiff.add(src.split('.')[0])
                    nondiff.add(target.split('.')[0])
                        
            # Everything is differentiable, so return
            if len(nondiff) == 0:
                return
            
            # Groups any connected non-differentiable blocks. Each block is a set
            # of component names.
            nondiff_groups = []
            sub = cgraph.subgraph(nondiff)
            nd_graphs = nx.connected_component_subgraphs(sub.to_undirected())
            for i, item in enumerate(nd_graphs):
                inodes = item.nodes()
                nondiff_groups.append(inodes)
                nondiff_map.update([(n,i) for n in inodes])
                
        meta_inputs = dgraph.graph['inputs']
        meta_outputs = dgraph.graph['outputs']
        map_inputs = meta_inputs[:]
        map_outputs = meta_outputs[:]
        dgraph.graph['mapped_inputs'] = map_inputs
        dgraph.graph['mapped_outputs'] = map_outputs
        
        
       # Add requested params that point to boundary vars
        for i, varpath in enumerate(meta_inputs):
            if isinstance(varpath, basestring):
                varpath = [varpath]
                
            mapped = []
            for path in varpath:
                compname, _, varname = path.partition('.')
                if varname and (compname in nondiff_map):
                    mapped.append(to_PA_var(path, '~~%d' % nondiff_map[compname]))
                else:
                    mapped.append(path)  # keep old value in that spot
            
            map_inputs[i] = tuple(mapped)
            
        # Add requested outputs
        for i, varpath in enumerate(meta_outputs):
            compname, _, varname = varpath.partition('.')
            if varname and (compname in nondiff_map):
                map_outputs[i] = to_PA_var(varpath, '~~%d' % nondiff_map[compname])

        for j, group in enumerate(nondiff_groups):
            pa_name = '~~%d' % j
            
            # First, find our group boundary
            allnodes = dgraph.find_prefixed_nodes(group)
            out_edges = nx.edge_boundary(dgraph, allnodes)
            in_edges = nx.edge_boundary(dgraph, 
                                        set(dgraph.nodes()).difference(allnodes))
            
            #pa_inputs = edges_to_dict(in_edges).values()
            #pa_inputs = set([b for a, b in in_edges])
            #pa_outputs = set([a for a, b in out_edges])
            pa_inputs = edges_to_dict(in_edges).values()
            pa_outputs = set([a for a, b in out_edges])            
                        
            # Create the pseudoassy
            pseudo = PseudoAssembly(pa_name, group, pa_inputs, pa_outputs, self)
            
            # for full-model fd, turn off fake finite difference
            if fd==True:
                pseudo.ffd_order = 0
            
            # Add pseudoassys to graph
            dgraph.add_node(pa_name, pa_object=pseudo, comp=True, 
                            pseudo='assembly', valid=True)
            
            renames = {}
            # Add pseudoassy inputs
            for varpath in list(flatten_list_of_iters(pa_inputs)) + list(pa_outputs):
                varname = to_PA_var(varpath, pa_name)
                if varpath in dgraph:
                    renames[varpath] = varname
                    if is_subvar_node(dgraph, varpath):
                        renames[base_var(dgraph, varpath)] = to_PA_var(base_var(dgraph, varpath), 
                                                                       pa_name)

            nx.relabel_nodes(dgraph, renames, copy=False)
            
            for oldname,newname in renames.items():
                if is_subvar_node(dgraph, newname):
                    # since we're changing basevar, we need to make our
                    # own copy of the metadata dict for this node to
                    # avoid messing up the top level depgraph
                    dgraph.node[newname] = dict(dgraph.node[newname].items())
                    dgraph.node[newname]['basevar'] = to_PA_var(dgraph.node[newname]['basevar'], pa_name)
                if is_input_base_node(dgraph, newname):
                    dgraph.add_edge(newname, pa_name)
                elif is_output_base_node(dgraph, newname):
                    dgraph.add_edge(pa_name, newname)
                        
            
            # Clean up the old nodes in the graph
            dgraph.remove_nodes_from(allnodes)
        
        return None

    def edge_list(self):
        """ Return the list of edges for the derivatives of this workflow. """
        
        self._edges = edges_to_dict(self.derivative_graph().list_connections())
            
        return self._edges
        
    def calc_derivatives(self, first=False, second=False, savebase=False,
                         required_inputs=None, required_outputs=None):
        """ Calculate derivatives and save baseline states for all components
        in this workflow."""

        self._stop = False
        
        comps = edge_dict_to_comp_list(self.derivative_graph(required_inputs, required_outputs), 
                                       self.edge_list())
        for compname, data in comps.iteritems():
            if '~' in compname:
                node = self._derivative_graph.node[compname]['pa_object']
            elif compname.startswith('@'):
                continue
            else:
                node = self.scope.get(compname)

            inputs = data['inputs']
            outputs = data['outputs']
            node.calc_derivatives(first, second, savebase, inputs, outputs)
            if self._stop:
                raise RunStopped('Stop requested')

    def calc_gradient(self, inputs=None, outputs=None, upscope=False, mode='auto'):
        """Returns the gradient of the passed outputs with respect to
        all passed inputs.
        
        inputs: list of strings or tuples of strings
            List of input variables that we are taking derivatives with respect
            to. They must be within this workflow's scope. If no inputs are 
            given, the parent driver's parameters are used. A tuple can be used
            to link inputs together.
            
        outputs: list of strings
            List of output variables that we are taking derivatives of.
            They must be within this workflow's scope. If no outputs are 
            given, the parent driver's objectives and constraints are used.
            
        upscope: boolean
            This is set to True when our workflow is part of a subassembly that
            lies in a workflow that needs a gradient with respect to variables
            outside of this workflow, so that the caches can be reset.
            
        mode: string
            Set to 'forward' for forward mode, 'adjoint' for adjoint mode,
            'fd' for full-model finite difference (with fake finite 
            difference disabled), or 'auto' to let OpenMDAO determine the
            correct mode.
        """
        
        # This function can be called from a parent driver's workflow for
        # assembly recursion. We have to clear our cache if that happens.
        # We also have to clear it next time we arrive back in our workflow.
        if upscope:
            self._derivative_graph = None
            self._edges = None
            self._upscoped = True
        elif self._upscoped:
            self._derivative_graph = None
            self._edges = None
            self._upscoped = False
            
        dgraph = self.derivative_graph(inputs, outputs, fd=(mode=='fd'))
        
        if 'mapped_inputs' in dgraph.graph:
            inputs = dgraph.graph['mapped_inputs']
            outputs = dgraph.graph['mapped_outputs']
        else:
            inputs = dgraph.graph['inputs']
            outputs = dgraph.graph['outputs']
        
        n_edge = self.initialize_residual()
        
        # Size our Jacobian
        num_in = 0
        for item in inputs:
            
            # For parameter groups, only size the first
            if not isinstance(item, basestring):
                item = item[0]
                
            i1, i2 = self.get_bounds(item)
            if isinstance(i1, list):
                num_in += len(i1)
            else:
                num_in += i2-i1
    
        num_out = 0
        for item in outputs:
            i1, i2 = self.get_bounds(item)
            if isinstance(i1, list):
                num_out += len(i1)
            else:
                num_out += i2-i1
                
        shape = (num_out, num_in)
            
        # Auto-determine which mode to use based on Jacobian shape.
        if mode == 'auto':
            # TODO - additional determination based on presence of
            # apply_derivT
            
            if num_in > num_out:
                mode = 'adjoint'
            else:
                mode = 'forward'
            
        if mode == 'adjoint':
            return calc_gradient_adjoint(self, inputs, outputs, n_edge, shape)
        elif mode in ['forward', 'fd']:
            return calc_gradient(self, inputs, outputs, n_edge, shape)
        else:
            msg = "In calc_gradient, mode must be 'forward', 'adjoint', " + \
                  "'auto', or 'fd', but a value of %s was given." % mode
            self.scope.raise_exception(msg, RuntimeError)
            
    
    def check_gradient(self, inputs=None, outputs=None, stream=None, mode='auto'):
        """Compare the OpenMDAO-calculated gradient with one calculated
        by straight finite-difference. This provides the user with a way
        to validate his derivative functions (apply_deriv and provideJ.)
        Note that fake finite difference is turned off so that we are
        doing a straight comparison.

        inputs: (optional) iter of str or None
            Names of input variables. The calculated gradient will be
            the matrix of values of the output variables with respect
            to these input variables. If no value is provided for inputs,
            they will be determined based on the parameters of
            the Driver corresponding to this workflow.
            
        outputs: (optional) iter of str or None
            Names of output variables. The calculated gradient will be
            the matrix of values of these output variables with respect
            to the input variables. If no value is provided for outputs,
            they will be determined based on the objectives and constraints
            of the Driver corresponding to this workflow.
            
        stream: (optional) file-like object or str
            Where to write to, default stdout. If a string is supplied,
            that is used as a filename.
            
        mode: (optional) str
            Set to 'forward' for forward mode, 'adjoint' for adjoint mode, 
            or 'auto' to let OpenMDAO determine the correct mode.
            Defaults to 'auto'.
        """
        stream = stream or sys.stdout
        if isinstance(stream, basestring):
            stream = open(stream, 'w')
            close_stream = True
        else:
            close_stream = False
    
        self.config_changed()
        J = self.calc_gradient(inputs, outputs, mode=mode)
        
        self.config_changed()
        Jbase = self.calc_gradient(inputs, outputs, mode='fd')

        print >> stream, 24*'-'
        print >> stream, 'Calculated Gradient'
        print >> stream, 24*'-'
        print >> stream, J
        print >> stream, 24*'-'
        print >> stream, 'Finite Difference Comparison'
        print >> stream, 24*'-'
        print >> stream, Jbase

        # This code duplication is needed so that we print readable names for the
        # constraints and objectives.
        
        if inputs is None:
            if hasattr(self._parent, 'list_param_group_targets'):
                inputs = self._parent.list_param_group_targets()
                input_refs = []
                for item in inputs:
                    if len(item) < 2:
                        input_refs.append(item[0])
                    else:
                        input_refs.append(item)
            # Should be caught in calc_gradient()
            else:  # pragma no cover
                msg = "No inputs given for derivatives."
                self.scope.raise_exception(msg, RuntimeError)
        else:
            input_refs = inputs
                    
        if outputs is None:
            outputs = []
            output_refs = []
            if hasattr(self._parent, 'get_objectives'):
                obj = ["%s.out0" % item.pcomp_name for item in \
                        self._parent.get_objectives().values()]
                outputs.extend(obj)
                output_refs.extend(self._parent.get_objectives().keys())
            if hasattr(self._parent, 'get_constraints'):
                con = ["%s.out0" % item.pcomp_name for item in \
                               self._parent.get_constraints().values()]
                outputs.extend(con)
                output_refs.extend(self._parent.get_constraints().keys())
                
            if len(outputs) == 0:  # pragma no cover
                msg = "No outputs given for derivatives."
                self.scope.raise_exception(msg, RuntimeError)
        else:
            output_refs = outputs
            
        out_width = 0
                
        for output, oref in zip(outputs, output_refs):
            out_val = self.scope.get(output)
            out_names = flattened_names(oref, out_val)
            out_width = max(out_width, max([len(out) for out in out_names]))

        inp_width = 0
        for input_tup, iref in zip(inputs, input_refs):
            if isinstance(input_tup, str):
                input_tup = [input_tup]
            inp_val = self.scope.get(input_tup[0])
            inp_names = flattened_names(str(iref), inp_val)
            inp_width = max(inp_width, max([len(inp) for inp in inp_names]))

        label_width = out_width + inp_width + 4

        print >> stream
        print >> stream, label_width*' ', \
              '%-18s %-18s %-18s' % ('Calculated', 'FiniteDiff', 'RelError')
        print >> stream, (label_width+(3*18)+3)*'-'

        suspect_limit = 1e-5
        error_n = error_sum = 0
        error_max = error_loc = None
        suspects = []
        i = -1
        for output, oref in zip(outputs, output_refs):
            out_val = self.scope.get(output)
            for out_name in flattened_names(oref, out_val):
                i += 1
                j = -1
                for input_tup, iref in zip(inputs, input_refs):
                    if isinstance(input_tup, str):
                        input_tup = [input_tup]
                        
                    inp_val = self.scope.get(input_tup[0])
                    for inp_name in flattened_names(iref, inp_val):
                        j += 1
                        calc = J[i, j]
                        finite = Jbase[i, j]
                        if finite:
                            error = (calc - finite) / finite
                        else:
                            error = calc
                        error_n += 1
                        error_sum += abs(error)
                        if error_max is None or abs(error) > abs(error_max):
                            error_max = error
                            error_loc = (out_name, inp_name)
                        if abs(error) > suspect_limit or isnan(error):
                            suspects.append((out_name, inp_name))
                        print >> stream, '%*s / %*s: %-18s %-18s %-18s' \
                              % (out_width, out_name, inp_width, inp_name,
                                 calc, finite, error)
        print >> stream
        print >> stream, 'Average RelError:', error_sum / error_n
        print >> stream, 'Max RelError:', error_max, 'for %s / %s' % error_loc
        if suspects:
            print >> stream, 'Suspect gradients (RelError > %s):' % suspect_limit
            for out_name, inp_name in suspects:
                print >> stream, '%*s / %*s' \
                      % (out_width, out_name, inp_width, inp_name) 
        print >> stream

        if close_stream:
            stream.close()
            
        return suspects  # return suspects to make it easier to check from a test

<|MERGE_RESOLUTION|>--- conflicted
+++ resolved
@@ -367,11 +367,6 @@
     def matvecFWD(self, arg):
         '''Callback function for performing the matrix vector product of the
         workflow's full Jacobian with an incoming vector arg.'''
-<<<<<<< HEAD
-        import sys
-        print >>sys.stderr, '\nmatvecFWD', arg
-=======
->>>>>>> c79cc4da
         
         comps = edge_dict_to_comp_list(self._derivative_graph, self._edges)
         if '@fake' in comps:
@@ -420,13 +415,6 @@
                 #inputs = applyMinv(comp, inputs)
             
             applyJ(comp, inputs, outputs)
-<<<<<<< HEAD
-            #print inputs, outputs
-            print >>sys.stderr, '    after applyJ', type(comp)
-            print >>sys.stderr, '        inputs', inputs
-            print >>sys.stderr, '        outputs', outputs
-=======
->>>>>>> c79cc4da
             
             for varname in comp_outputs:
                 node = '%s.%s' % (compname, varname)
