""" A workflow that allows the user to explicitly specify the execution
order. This workflow serves as the immediate base class for the two most
important workflows: Dataflow and CyclicWorkflow."""

import networkx as nx
import sys
from math import isnan
from StringIO import StringIO

from openmdao.main.array_helpers import flattened_size, \
                                        flattened_names, flatten_slice
from openmdao.main.derivatives import calc_gradient, calc_gradient_adjoint, \
                                      applyJ, applyJT, applyMinvT, applyMinv

from openmdao.main.exceptions import RunStopped
from openmdao.main.pseudoassembly import PseudoAssembly, to_PA_var, from_PA_var
from openmdao.main.vartree import VariableTree

from openmdao.main.workflow import Workflow
from openmdao.main.depgraph import find_related_pseudos, \
                                    mod_for_derivs, \
                                    is_subvar_node, is_boundary_node
from openmdao.main.interfaces import IDriver, IImplicitComponent, ISolver
from openmdao.main.mp_support import has_interface
from openmdao.util.graph import edges_to_dict

try:
    from numpy import ndarray, zeros
except ImportError as err:
    import logging
    logging.warn("In %s: %r", __file__, err)
    from openmdao.main.numpy_fallback import ndarray, zeros

__all__ = ['SequentialWorkflow']

class SequentialWorkflow(Workflow):
    """A Workflow that is a simple sequence of components."""

    def __init__(self, parent=None, scope=None, members=None):
        """ Create an empty flow. """
        self._explicit_names = [] # names the user adds
        self._names = None  # names the user adds plus names required
                            # for params, objectives, and constraints
        super(SequentialWorkflow, self).__init__(parent, scope, members)

        # Bookkeeping
        self._edges = None
        self._derivative_graph = None
        self.res = None
        self._upscoped = False

    def __iter__(self):
        """Returns an iterator over the components in the workflow."""
        return iter(self.get_components(full=True))

    def __len__(self):
        if self._names is None:
            self.get_names()
        if self._names:
            return len(self._names)
        else:
            return len(self._explicit_names)

    def __contains__(self, comp):
        return comp in self.get_names(full=True)

    def index(self, comp):
        """Return index number for a component in this workflow."""
        return self.get_names().index(comp)

    def __eq__(self, other):
        return type(self) is type(other) and self._names == other._names

    def __ne__(self, other):
        return not self.__eq__(other)

    def config_changed(self):
        """Notifies the Workflow that its configuration (dependencies, etc.)
        has changed.
        """
        super(SequentialWorkflow, self).config_changed()

        self._edges = None
        self._derivative_graph = None
        self.res = None
        self._upscoped = False
        self._names = None

    def sever_edges(self, edges):
        """Temporarily remove the specified edges but save
        them and their metadata for later restoration.
        """
        if edges:
            params = self._parent.get_parameters()
            non_param_edges = [(src, targ) for (src, targ) in edges \
                               if targ not in params]
            self.scope._depgraph.sever_edges(non_param_edges)

    def unsever_edges(self):
        self.scope._depgraph.unsever_edges(self._parent.get_expr_scope())

    def get_names(self, full=False):
        """Return a list of component names in this workflow.
        If full is True, include hidden pseudo-components in the list.
        """
        if self._names is None:
            comps = [getattr(self.scope, n)
                               for n in self._explicit_names]
            drivers = [c for c in comps if has_interface(c, IDriver)]
            self._names = self._explicit_names[:]

            if len(drivers) == len(comps): # all comps are drivers
                iterset = set()
                for driver in drivers:
                    iterset.update([c.name for c in driver.iteration_set()])
                added = set([n for n in
                           self._parent._get_required_compnames()
                              if n not in iterset]) - set(self._names)
                self._names.extend(added)

            self._fullnames = self._names[:]
            fullset = set(self._parent.list_pseudocomps())
            fullset.update(find_related_pseudos(self.scope._depgraph.component_graph(),
                                                self._names))
            self._fullnames.extend(fullset - set(self._names))

        if full:
            return self._fullnames[:]
        else:
            return self._names[:]

    def add(self, compnames, index=None, check=False):
        """ Add new component(s) to the end of the workflow by name. """
        if isinstance(compnames, basestring):
            nodes = [compnames]
        else:
            nodes = compnames

        try:
            iter(nodes)
        except TypeError:
            raise TypeError("Components must be added by name to a workflow.")

        # We seem to need this so that get_attributes is correct for the GUI.
        self.config_changed()

        for node in nodes:
            if isinstance(node, basestring):

                if check:
                    # check whether each node is valid and if not then
                    # construct a useful error message.
                    name = self._parent.parent.name
                    if not name:
                        name = "the top assembly."

                    # Components in subassys are never allowed.
                    if '.' in node:
                        msg = "Component '%s' is not" % node + \
                              " in the scope of %s" % name
                        raise AttributeError(msg)

                    # Does the component really exist?
                    try:
                        target = self._parent.parent.get(node)
                    except AttributeError:
                        msg = "Component '%s'" % node + \
                              " does not exist in %s" % name
                        raise AttributeError(msg)

                    # Don't add yourself to your own workflow
                    if target == self._parent:
                        msg = "You cannot add a driver to its own workflow"
                        raise AttributeError(msg)

                    # Check for circular dependency in driver workflow
                    if hasattr(target, 'iteration_set'):
                        iterset = target.iteration_set()
                        if self._parent in iterset:
                            msg = "Driver recursion loop detected"
                            raise AttributeError(msg)

                if index is None:
                    self._explicit_names.append(node)
                else:
                    self._explicit_names.insert(index, node)
                    index += 1
            else:
                msg = "Components must be added by name to a workflow."
                raise TypeError(msg)

    def remove(self, compname):
        """Remove a component from the workflow by name. Do not report an
        error if the specified component is not found.
        """
        if not isinstance(compname, basestring):
            msg = "Components must be removed by name from a workflow."
            raise TypeError(msg)
        allnames = self.get_names(full=True)
        try:
            self._explicit_names.remove(compname)
        except ValueError:
            pass
        if compname in allnames:
            self.config_changed()

    def clear(self):
        """Remove all components from this workflow."""
        self._explicit_names = []
        self.config_changed()

    def initialize_residual(self):
        """Creates the array that stores the residual. Also returns the
        number of edges.
        """
        dgraph = self.derivative_graph()
        if 'mapped_inputs' in dgraph.graph:
            inputs = dgraph.graph['mapped_inputs']
        else:
            inputs = dgraph.graph['inputs']

        basevars = set()
        edges = self.edge_list()
        implicit_edges = self.get_implicit_info()
        sortedkeys = sorted(implicit_edges)
        sortedkeys.extend(sorted(self.edge_list().keys()))

        nEdge = 0
        for src in sortedkeys:

            if src in implicit_edges:
                targets = implicit_edges[src]
                is_implicit = True
            else:
                targets = edges[src]
                is_implicit = False

            if isinstance(targets, str):
                targets = [targets]

            # Implicit source edges are tuples.
            if is_implicit == True:
                impli_edge = nEdge
                for resid in src:
                    unmap_src = from_PA_var(resid)

                    val = self.scope.get(unmap_src)
                    width = flattened_size(unmap_src, val, self.scope)

                    if isinstance(val, ndarray):
                        shape = val.shape
                    else:
                        shape = 1

                    bound = (impli_edge, impli_edge+width)
                    self.set_bounds(resid, bound)
                    basevars.add(resid)
                    impli_edge += width

            # Regular components
            else:

                # Only need to grab the source (or first target for param) to
                # figure out the size for the residual vector
                measure_src = src
                if '@in' in src:
                    idx = int(src[3:].split('[')[0])
                    inp = inputs[idx]
                    if not isinstance(inp, basestring):
                        inp = inp[0]
                    if inp in dgraph:
                        measure_src = inp
                    else:
                        measure_src = targets[0]
                elif src == '@fake':
                    for t in targets:
                        if not t.startswith('@'):
                            measure_src = t
                            break
                    else:
                        raise RuntimeError("malformed graph!")

                # Find our width, etc.
                unmap_src = from_PA_var(measure_src)
                val = self.scope.get(unmap_src)
                width = flattened_size(unmap_src, val, self.scope)
                if isinstance(val, ndarray):
                    shape = val.shape
                else:
                    shape = 1

                # Special poke for boundary node
                if is_boundary_node(dgraph, measure_src) or \
                   is_boundary_node(dgraph, dgraph.base_var(measure_src)):
                    bound = (nEdge, nEdge+width)
                    self.set_bounds(measure_src, bound)

                src_noidx = src.split('[', 1)[0]

                # Poke our source data

                # Array slice of src that is already allocated
                if '[' in src and src_noidx in basevars:
                    _, _, idx = src.partition('[')
                    basebound = self.get_bounds(src_noidx)
                    if not '@in' in src_noidx:
                        unmap_src = from_PA_var(src_noidx)
                        val = self.scope.get(unmap_src)
                        shape = val.shape
                    offset = basebound[0]
                    istring, ix = flatten_slice(idx, shape, offset=offset,
                                                name='ix')
                    bound = (istring, ix)
                    # Already allocated
                    width = 0

                # Input-input connection to implicit state
                elif src_noidx in basevars:
                    bound = self.get_bounds(src_noidx)
                    width = 0

                # Normal src
                else:
                    bound = (nEdge, nEdge+width)

                self.set_bounds(src, bound)
                basevars.add(src)

            # Poke our target data
            impli_edge = nEdge
            for target in targets:

                # Handle States in implicit comps
                if is_implicit == True:

                    if isinstance(target, str):
                        target = [target]

                    unmap_targ = from_PA_var(target[0])
                    val = self.scope.get(unmap_targ)
                    imp_width = flattened_size(unmap_targ, val, self.scope)
                    if isinstance(val, ndarray):
                        shape = val.shape
                    else:
                        shape = 1

                    for itarget in target:
                        bound = (impli_edge, impli_edge+imp_width)
                        self.set_bounds(itarget, bound)
                        basevars.add(itarget)

                    impli_edge += imp_width
                    width = impli_edge - nEdge

                elif not target.startswith('@'):
                    self.set_bounds(target, bound)

            #print input_src, src, target, bound,
            nEdge += width
            impli_edge = nEdge

        # Initialize the residual vector on the first time through, and also
        # if for some reason the number of edges has changed.
        if self.res is None or nEdge != self.res.shape[0]:
            self.res = zeros((nEdge, 1))

        return nEdge

    def get_bounds(self, node):
        """ Return a tuple containing the start and end indices into the
        residual vector that correspond to a given variable name in this
        workflow."""
        dgraph = self._derivative_graph
        i1, i2 = dgraph.node[node]['bounds'][self._parent.name]

        # Handle index slices
        if isinstance(i1, str):
            if ':' in i1:
                i3 = i2 + 1
            else:
                i2 = i2.tolist()
                i3 = 0
            return i2, i3
        else:
            i2 = i2

        return i1, i2

    def set_bounds(self, node, bounds):
        """ Set a tuple containing the start and end indices into the
        residual vector that correspond to a given variable name in this
        workflow."""
        dgraph = self._derivative_graph

        try:
            meta = dgraph.node[node]

        # Array indexed parameter nodes are not in the graph, so add them.
        except KeyError:
            dgraph.add_subvar(node)
            meta = dgraph.node[node]

        if 'bounds' not in meta:
            meta['bounds'] = {}

        meta['bounds'][self._parent.name] = bounds

    def _update(self, name, vtree, dv, i1=0):
        """ Update VariableTree `name` value `vtree` from `dv`. """
        for key in sorted(vtree.list_vars()):  # Force repeatable order.
            value = getattr(vtree, key)
            if isinstance(value, float):
                setattr(vtree, key, value + float(dv[i1]))
                i1 += 1
            elif isinstance(value, ndarray):
                shape = value.shape
                size = value.size
                i2 = i1 + size
                if len(shape) > 1:
                    value = value.flatten() + dv[i1:i2]
                    value = value.reshape(shape)
                else:
                    value = value + dv[i1:i2]
                setattr(vtree, key, value)
                i1 += size
            elif isinstance(value, VariableTree):
                i1 = self._update('.'.join((name, key)), value, dv, i1)
            else:
                msg = "Variable %s is of type %s." % (name, type(value)) + \
                      " This type is not supported by the MDA Solver."
                self.scope.raise_exception(msg, RuntimeError)

        return i1

    def mimic(self, src):
        self.clear()
        par = self._parent.parent
        if par is not None:
            self._explicit_names = [n for n in src._explicit_names
                                            if hasattr(par, n)]
        else:
            self._explicit_names = src._explicit_names[:]

    def matvecFWD(self, arg):
        '''Callback function for performing the matrix vector product of the
        workflow's full Jacobian with an incoming vector arg.'''

        comps = self._derivative_graph.edge_dict_to_comp_list(self._edges,
                                            self.get_implicit_info())
        if '@fake' in comps:
            del comps['@fake']
        result = zeros(len(arg))

        # We can call applyJ on each component one-at-a-time, and poke the
        # results into the result vector.
        for compname, data in comps.iteritems():

            comp_inputs = data['inputs']
            comp_outputs = data['outputs']
            comp_residuals = data['residuals']

            inputs = {}
            outputs = {}

            for varname in comp_inputs:
                node = '%s.%s' % (compname, varname)
                i1, i2 = self.get_bounds(node)

                if isinstance(i1, list):
                    inputs[varname] = arg[i1].copy()
                else:
                    inputs[varname] = arg[i1:i2].copy()

            for varname in comp_outputs:
                node = '%s.%s' % (compname, varname)
                i1, i2 = self.get_bounds(node)

                if isinstance(i1, list):
                    if varname in comp_residuals:
                        outputs[varname] = zeros((1, 1))
                    else:
                        inputs[varname] = arg[i1].copy()
                        outputs[varname] = arg[i1].copy()
                else:
                    if varname in comp_residuals:
                        outputs[varname] = zeros((i2-i1))
                    else:
                        inputs[varname] = arg[i1:i2].copy()
                        outputs[varname] = arg[i1:i2].copy()

            if '~' in compname:
                comp = self._derivative_graph.node[compname]['pa_object']
            else:
                comp = self.scope.get(compname)

            # Preconditioning
            # Currently not implemented in forward mode, mostly because this
            # mode requires post multiplication of the result by the M after
            # you have the final gradient.
            #if hasattr(comp, 'applyMinv'):
                #inputs = applyMinv(comp, inputs)

            applyJ(comp, inputs, outputs, comp_residuals)
            #print inputs, outputs

            for varname in comp_outputs:
                node = '%s.%s' % (compname, varname)
                i1, i2 = self.get_bounds(node)
                if isinstance(i1, list):
                    result[i1] = outputs[varname].copy()
                else:
                    result[i1:i2] = outputs[varname].copy()

        # Each parameter adds an equation
        for src, targets in self._edges.iteritems():
            if '@in' in src or '@fake' in src:
                if not isinstance(targets, list):
                    targets = [targets]

                for target in targets:
                    i1, i2 = self.get_bounds(target)
                    result[i1:i2] = arg[i1:i2]

        #print arg, result
        return result

    def matvecREV(self, arg):
        '''Callback function for performing the matrix vector product of the
        workflow's full Jacobian with an incoming vector arg.'''

        dgraph = self._derivative_graph
        comps = dgraph.edge_dict_to_comp_list(self._edges,
                                       self.get_implicit_info())
        result = zeros(len(arg))

        # We can call applyJ on each component one-at-a-time, and poke the
        # results into the result vector.
        for compname, data in comps.iteritems():
            if compname == '@fake':
                continue

            comp_inputs = data['inputs']
            comp_outputs = data['outputs']
            comp_residuals = data['residuals']

            inputs = {}
            outputs = {}

            for varname in comp_outputs:

                node = '%s.%s' % (compname, varname)

                # Ouputs define unique edges, so don't duplicate anything
                if is_subvar_node(dgraph, node):
                    if dgraph.base_var(node).split('.', 1)[1] in comp_outputs:
                        continue

                i1, i2 = self.get_bounds(node)
                if isinstance(i1, list):
                    inputs[varname] = arg[i1].copy()
                    if varname not in comp_residuals:
                        outputs[varname] = zeros(len(i1))
                else:
                    inputs[varname] = arg[i1:i2].copy()
                    if varname not in comp_residuals:
                        outputs[varname] = zeros(i2-i1)

            for varname in comp_inputs:
                node = '%s.%s' % (compname, varname)

                i1, i2 = self.get_bounds(node)
                if isinstance(i1, list):
                    outputs[varname] = zeros(len(i1))
                else:
                    outputs[varname] = zeros(i2-i1)

            allvars = outputs.keys()

            if '~' in compname:
                comp = self._derivative_graph.node[compname]['pa_object']
            else:
                comp = self.scope.get(compname)

            # Preconditioning
            if hasattr(comp, 'applyMinvT'):
                inputs = applyMinvT(comp, inputs)

            applyJT(comp, inputs, outputs, comp_residuals)
            #print inputs, outputs

            for varname in allvars:
                node = '%s.%s' % (compname, varname)
                i1, i2 = self.get_bounds(node)
                if isinstance(i1, list):
                    result[i1] += outputs[varname]
                else:
                    result[i1:i2] += outputs[varname]

        # Each parameter adds an equation
        for src, target in self._edges.iteritems():
            if '@in' in src or '@fake' in src:
                if isinstance(target, list):
                    target = target[0]

                i1, i2 = self.get_bounds(target)
                result[i1:i2] += arg[i1:i2]

        #print arg, result
        return result

    def derivative_graph(self, inputs=None, outputs=None, fd=False,
                         severed=None, group_nondif=True):
        """Returns the local graph that we use for derivatives.

        inputs: list of strings or tuples of strings
            List of input variables that we are taking derivatives with respect
            to. They must be within this workflow's scope. If no inputs are
            given, the parent driver's parameters are used. A tuple can be used
            to link inputs together.

        outputs: list of strings
            List of output variables that we are taking derivatives of.
            They must be within this workflow's scope. If no outputs are
            given, the parent driver's objectives and constraints are used.

        fd: boolean
            set to True to finite difference the whole model together with
            fake finite difference turned off. This is mainly for checking
            your model's analytic derivatives.

        severed: list
            If a workflow has a cylic connection, some edges must be severed.
            When a cyclic workflow calls this function, it passes a list of
            edges so that they can be severed prior to the topological sort.

        group_nondif: bool
            If True, collapse parts of the graph into PseudoAssemblies when
            necessary.
        """

        if self._derivative_graph is None or group_nondif is False:
            # when we call with group_nondif = False, we want the union of the
            # passed inputs/outputs plus the inputs/outputs from the solver
            if group_nondif is False:
                tmp_inputs = inputs
                inputs = None
                tmp_outputs = outputs
                outputs = None

            # If inputs aren't specified, use the parameters
            if inputs is None:
                if hasattr(self._parent, 'list_param_group_targets'):
                    inputs = self._parent.list_param_group_targets()
                else:
                    msg = "No inputs given for derivatives."
                    self.scope.raise_exception(msg, RuntimeError)

            if group_nondif is False:
                inputs = list(set(tmp_inputs).union(inputs))

            # If outputs aren't specified, use the objectives and constraints
            if outputs is None:
                outputs = []
                if hasattr(self._parent, 'get_objectives'):
                    outputs.extend(["%s.out0" % item.pcomp_name for item in \
                            self._parent.get_objectives().values()])
                if hasattr(self._parent, 'get_constraints'):
                    outputs.extend(["%s.out0" % item.pcomp_name for item in \
                                   self._parent.get_constraints().values()])

            if group_nondif is False:
                outputs = list(set(tmp_outputs).union(outputs))

            if len(outputs) == 0:
                msg = "No outputs given for derivatives."
                self.scope.raise_exception(msg, RuntimeError)

            graph = self.scope._depgraph

            # make a copy of the graph because it will be
            # modified by mod_for_derivs
            dgraph = graph.subgraph(graph.nodes())
            mod_for_derivs(dgraph, inputs, outputs, self, fd)

            if group_nondif:
                self._derivative_graph = dgraph
                self._group_nondifferentiables(fd, severed)
            else:
                # we're being called to determine the deriv graph
                # for a subsolver, so get rid of @in and @out nodes
                dgraph.remove_nodes_from(['@in%d' % i for i in range(len(inputs))])
                dgraph.remove_nodes_from(['@out%d' % i for i in range(len(outputs))])
                dgraph.graph['inputs'] = inputs[:]
                dgraph.graph['outputs'] = outputs[:]
                return dgraph

        return self._derivative_graph

    def _group_nondifferentiables(self, fd=False, severed=None):
        """Method to find all non-differentiable blocks, and group them
        together, replacing them in the derivative graph with pseudo-
        assemblies that can finite difference their components together.

        fd: boolean
            set to True to finite difference the whole model together with
            fake finite difference turned off. This is mainly for checking
            your model's analytic derivatives.

        severed: list
            If a workflow has a cylic connection, some edges must be severed.
            When a cyclic workflow calls this function, it passes a list of
            edges so that they can be severed prior to the topological sort.
        """

        dgraph = self._derivative_graph

        # If we have a cyclic workflow, we need to remove severed edges from
        # the derivatives graph.
        if severed is not None:
            for edge in severed:
                if edge in dgraph.edges():
                    dgraph.remove_edge(edge[0], edge[1])
<<<<<<< HEAD
            
=======

>>>>>>> 690e9a8e
        cgraph = dgraph.component_graph()
        comps = cgraph.nodes()
        pas = [dgraph.node[n]['pa_object']
               for n in dgraph.nodes_iter()
                     if n.startswith('~') and '.' not in n]
        pa_excludes = set()
        for pa in pas:
            pa_excludes.update(pa._removed_comps)

        # Full model finite-difference, so all components go in the PA
        if fd == True:
            nondiff_groups = [comps]

        # Find the non-differentiable components
        else:

            # A component with no derivatives is non-differentiable
            nondiff = set()
            nondiff_groups = []

            for name in comps:
                if name.startswith('~') or name in pa_excludes:
                    continue  # don't want nested pseudoassemblies
                comp = self.scope.get(name)
                if not hasattr(comp, 'apply_deriv') and \
                   not hasattr(comp, 'apply_derivT') and \
                   not hasattr(comp, 'provideJ'):
                    nondiff.add(name)
                elif comp.force_fd is True:
                    nondiff.add(name)
                elif dgraph.node[name].get('non-differentiable'):
                    nondiff.add(name)

            # If a connection is non-differentiable, so are its src and
            # target components.
            conns = dgraph.list_connections()

            for edge in conns:
                src = edge[0]
                target = edge[1]

                if '@' in src or '@' in target or '.' not in src:
                    continue

                if src.startswith('~') or target.startswith('~'):
                    continue

                # Default differentiable connections
                val = self.scope.get(src)
                if isinstance(val, (float, ndarray, VariableTree)):
                    continue

                # Custom differentiable connections
                meta = self.scope.get_metadata(src)
                if 'data_shape' in meta:
                    continue

                #Nothing else is differentiable
                else:
                    nondiff.add(src.split('.')[0])
                    nondiff.add(target.split('.')[0])

            # Everything is differentiable, so return
            if len(nondiff) == 0:
                return

            # Groups any connected non-differentiable blocks. Each block is a
            # set of component names.
            sub = cgraph.subgraph(nondiff)
            nd_graphs = nx.connected_component_subgraphs(sub.to_undirected())
            for i, item in enumerate(nd_graphs):
                inodes = item.nodes()
                nondiff_groups.append(inodes)

        for j, group in enumerate(nondiff_groups):
            pa_name = '~%d' % j

            # Create the pseudoassy
            pseudo = PseudoAssembly(pa_name, group,
                                    dgraph, self, fd)

            pseudo.add_to_graph(self.scope._depgraph, dgraph)
            pseudo.clean_graph(self.scope._depgraph, dgraph)

    def edge_list(self):
        """ Return the list of edges for the derivatives of this workflow. """

        self._edges = edges_to_dict(self.derivative_graph().list_connections())

        return self._edges

    def get_implicit_info(self):
        """ Return a dict of the form {(residuals) : [states]}
        """
        info = {}

        dgraph = self.derivative_graph()
        comps = dgraph.component_graph().nodes()

        # Full model finite difference = no implcit edges
        if len(comps) == 1 and '~' in comps[0]:
            return info

        # Residuals and states for implicit components
        for cname in comps:

            if cname.startswith('~'):
                continue

            comp = getattr(self.scope, cname)

            if has_interface(comp, IImplicitComponent):
                if not comp.eval_only:
                    key = tuple(['.'.join([cname, n])
                                     for n in comp.list_residuals()])
                    info[key] = ['.'.join([cname, n])
                                     for n in comp.list_states()]

        # Nested solvers act implicitly.
        pa_comps = [dgraph.node[item]['pa_object'] \
                    for item in comps if '~' in item]
        for comp in self._parent.iteration_set(solver_only=True):
            if has_interface(comp, ISolver):

                key = tuple(comp.list_eq_constraint_targets())
                unmapped_states = comp.list_param_group_targets()

                # Need to map the subdriver parameters to any existing
                # pseudoassemblies
                value = []
                for state_tuple in unmapped_states:
                    value_target = []
                    for state in state_tuple:
                        if state not in dgraph:
                            for pcomp in pa_comps:
                                if state in pcomp.inputs:
                                    value_target.append(to_PA_var(state,
                                                                  pcomp.name))
                                    break
                        else:
                            value_target.append(state)

                    value.append(tuple(value_target))

                info[key] = value

        return info

    def calc_derivatives(self, first=False, second=False, savebase=False,
                         required_inputs=None, required_outputs=None):
        """ Calculate derivatives and save baseline states for all components
        in this workflow."""

        self._stop = False

        dgraph = self.derivative_graph(required_inputs, required_outputs)
        comps = dgraph.edge_dict_to_comp_list(self.edge_list())
        for compname, data in comps.iteritems():
            if '~' in compname:
                node = self._derivative_graph.node[compname]['pa_object']
            elif compname.startswith('@'):
                continue
            else:
                node = self.scope.get(compname)

            inputs = data['inputs']
            outputs = data['outputs']
            node.calc_derivatives(first, second, savebase, inputs, outputs)
            if self._stop:
                raise RunStopped('Stop requested')

    def calc_gradient(self, inputs=None, outputs=None, upscope=False, mode='auto'):
        """Returns the gradient of the passed outputs with respect to
        all passed inputs.

        inputs: list of strings or tuples of strings
            List of input variables that we are taking derivatives with respect
            to. They must be within this workflow's scope. If no inputs are
            given, the parent driver's parameters are used. A tuple can be used
            to link inputs together.

        outputs: list of strings
            List of output variables that we are taking derivatives of.
            They must be within this workflow's scope. If no outputs are
            given, the parent driver's objectives and constraints are used.

        upscope: boolean
            This is set to True when our workflow is part of a subassembly that
            lies in a workflow that needs a gradient with respect to variables
            outside of this workflow, so that the caches can be reset.

        mode: string
            Set to 'forward' for forward mode, 'adjoint' for adjoint mode,
            'fd' for full-model finite difference (with fake finite
            difference disabled), or 'auto' to let OpenMDAO determine the
            correct mode.
        """

        # User may request full-model finite difference.
        if self._parent.gradient_options.force_fd == True:
            mode = 'fd'

        # This function can be called from a parent driver's workflow for
        # assembly recursion. We have to clear our cache if that happens.
        # We also have to clear it next time we arrive back in our workflow.
        if upscope:
            self._derivative_graph = None
            self._edges = None
            self._upscoped = True
        elif self._upscoped:
            self._derivative_graph = None
            self._edges = None
            self._upscoped = False

        dgraph = self.derivative_graph(inputs, outputs, fd=(mode == 'fd'))

        if 'mapped_inputs' in dgraph.graph:
            inputs = dgraph.graph['mapped_inputs']
            outputs = dgraph.graph['mapped_outputs']
        else:
            inputs = dgraph.graph['inputs']
            outputs = dgraph.graph['outputs']

        n_edge = self.initialize_residual()

        # Size our Jacobian
        num_in = 0
        for item in inputs:

            # For parameter groups, only size the first
            if not isinstance(item, basestring):
                item = item[0]

            i1, i2 = self.get_bounds(item)
            if isinstance(i1, list):
                num_in += len(i1)
            else:
                num_in += i2-i1

        num_out = 0
        for item in outputs:
            i1, i2 = self.get_bounds(item)
            if isinstance(i1, list):
                num_out += len(i1)
            else:
                num_out += i2-i1

        shape = (num_out, num_in)

        # Auto-determine which mode to use based on Jacobian shape.
        if mode == 'auto':
            # TODO - additional determination based on presence of
            # apply_derivT

            if num_in > num_out:
                mode = 'adjoint'
            else:
                mode = 'forward'

        if mode == 'adjoint':
            J = calc_gradient_adjoint(self, inputs, outputs, n_edge, shape)
        elif mode in ['forward', 'fd']:
            J = calc_gradient(self, inputs, outputs, n_edge, shape)
        else:
            msg = "In calc_gradient, mode must be 'forward', 'adjoint', " + \
                  "'auto', or 'fd', but a value of %s was given." % mode
            self.scope.raise_exception(msg, RuntimeError)

        # Finally, we need to untransform the jacobian if any parameters have
        # scalers.

        if not hasattr(self._parent, 'get_parameters'):
            return J

        params = self._parent.get_parameters()

        if len(params) == 0:
            return J

        i = 0
        for group in inputs:

            if isinstance(group, str):
                group = [group]

            name = group[0]
            if len(group) > 1:
                pname = tuple([from_PA_var(aname) for aname in group])
            else:
                pname = from_PA_var(name)

            i1, i2 = self.get_bounds(name)

            if isinstance(i1, list):
                width = len(i1)
            else:
                width = i2-i1

            if pname in params:
                scaler = params[pname].scaler
                if scaler != 1.0:
                    J[:, i:i+width] = J[:, i:i+width]*scaler

            i = i + width
        #print J
        return J


    def check_gradient(self, inputs=None, outputs=None, stream=sys.stdout, mode='auto'):
        """Compare the OpenMDAO-calculated gradient with one calculated
        by straight finite-difference. This provides the user with a way
        to validate his derivative functions (apply_deriv and provideJ.)
        Note that fake finite difference is turned off so that we are
        doing a straight comparison.

        inputs: (optional) iter of str or None
            Names of input variables. The calculated gradient will be
            the matrix of values of the output variables with respect
            to these input variables. If no value is provided for inputs,
            they will be determined based on the parameters of
            the Driver corresponding to this workflow.

        outputs: (optional) iter of str or None
            Names of output variables. The calculated gradient will be
            the matrix of values of these output variables with respect
            to the input variables. If no value is provided for outputs,
            they will be determined based on the objectives and constraints
            of the Driver corresponding to this workflow.

        stream: (optional) file-like object or str
            Where to write to, default stdout. If a string is supplied,
            that is used as a filename. If None, no output is written.

        mode: (optional) str
            Set to 'forward' for forward mode, 'adjoint' for adjoint mode,
            or 'auto' to let OpenMDAO determine the correct mode.
            Defaults to 'auto'.

        Returns the finite difference gradient, the OpenMDAO-calculated gradient,
        and a list of suspect inputs/outputs.
        """
        # tuples cause problems
        if inputs:
            inputs = list(inputs)
        if outputs:
            outputs = list(outputs)

        if isinstance(stream, basestring):
            stream = open(stream, 'w')
            close_stream = True
        else:
            close_stream = False
            if stream is None:
                stream = StringIO()

        self.config_changed()
        J = self.calc_gradient(inputs, outputs, mode=mode)

        self.config_changed()
        Jbase = self.calc_gradient(inputs, outputs, mode='fd')

        print >> stream, 24*'-'
        print >> stream, 'Calculated Gradient'
        print >> stream, 24*'-'
        print >> stream, J
        print >> stream, 24*'-'
        print >> stream, 'Finite Difference Comparison'
        print >> stream, 24*'-'
        print >> stream, Jbase

        # This code duplication is needed so that we print readable names for
        # the constraints and objectives.

        if inputs is None:
            if hasattr(self._parent, 'list_param_group_targets'):
                inputs = self._parent.list_param_group_targets()
                input_refs = []
                for item in inputs:
                    if len(item) < 2:
                        input_refs.append(item[0])
                    else:
                        input_refs.append(item)
            # Should be caught in calc_gradient()
            else:  # pragma no cover
                msg = "No inputs given for derivatives."
                self.scope.raise_exception(msg, RuntimeError)
        else:
            input_refs = inputs

        if outputs is None:
            outputs = []
            output_refs = []
            if hasattr(self._parent, 'get_objectives'):
                obj = ["%s.out0" % item.pcomp_name for item in \
                        self._parent.get_objectives().values()]
                outputs.extend(obj)
                output_refs.extend(self._parent.get_objectives().keys())
            if hasattr(self._parent, 'get_constraints'):
                con = ["%s.out0" % item.pcomp_name for item in \
                               self._parent.get_constraints().values()]
                outputs.extend(con)
                output_refs.extend(self._parent.get_constraints().keys())

            if len(outputs) == 0:  # pragma no cover
                msg = "No outputs given for derivatives."
                self.scope.raise_exception(msg, RuntimeError)
        else:
            output_refs = outputs

        out_width = 0

        for output, oref in zip(outputs, output_refs):
            out_val = self.scope.get(output)
            out_names = flattened_names(oref, out_val)
            out_width = max(out_width, max([len(out) for out in out_names]))

        inp_width = 0
        for input_tup, iref in zip(inputs, input_refs):
            if isinstance(input_tup, str):
                input_tup = [input_tup]
            inp_val = self.scope.get(input_tup[0])
            inp_names = flattened_names(str(iref), inp_val)
            inp_width = max(inp_width, max([len(inp) for inp in inp_names]))

        label_width = out_width + inp_width + 4

        print >> stream
        print >> stream, label_width*' ', \
              '%-18s %-18s %-18s' % ('Calculated', 'FiniteDiff', 'RelError')
        print >> stream, (label_width+(3*18)+3)*'-'

        suspect_limit = 1e-5
        error_n = error_sum = 0
        error_max = error_loc = None
        suspects = []
        i = -1

        io_pairs = []

        for output, oref in zip(outputs, output_refs):
            out_val = self.scope.get(output)
            for out_name in flattened_names(oref, out_val):
                i += 1
                j = -1
                for input_tup, iref in zip(inputs, input_refs):
                    if isinstance(input_tup, basestring):
                        input_tup = (input_tup,)

                    inp_val = self.scope.get(input_tup[0])
                    for inp_name in flattened_names(iref, inp_val):
                        j += 1
                        calc = J[i, j]
                        finite = Jbase[i, j]
                        if finite and calc:
                            error = (calc - finite) / finite
                        else:
                            error = calc - finite
                        error_n += 1
                        error_sum += abs(error)
                        if error_max is None or abs(error) > abs(error_max):
                            error_max = error
                            error_loc = (out_name, inp_name)
                        if abs(error) > suspect_limit or isnan(error):
                            suspects.append((out_name, inp_name))
                        print >> stream, '%*s / %*s: %-18s %-18s %-18s' \
                              % (out_width, out_name, inp_width, inp_name,
                                 calc, finite, error)
                        io_pairs.append("%*s / %*s"
                                        % (out_width, out_name,
                                           inp_width, inp_name))
        print >> stream
        if error_n:
            print >> stream, 'Average RelError:', error_sum / error_n
            print >> stream, 'Max RelError:', error_max, 'for %s / %s' % error_loc
        if suspects:
            print >> stream, 'Suspect gradients (RelError > %s):' % suspect_limit
            for out_name, inp_name in suspects:
                print >> stream, '%*s / %*s' \
                      % (out_width, out_name, inp_width, inp_name)
        print >> stream

        if close_stream:
            stream.close()

        # return arrays and suspects to make it easier to check from a test
        return Jbase.flatten(), J.flatten(), io_pairs, suspects
<|MERGE_RESOLUTION|>--- conflicted
+++ resolved
@@ -720,11 +720,7 @@
             for edge in severed:
                 if edge in dgraph.edges():
                     dgraph.remove_edge(edge[0], edge[1])
-<<<<<<< HEAD
-            
-=======
-
->>>>>>> 690e9a8e
+
         cgraph = dgraph.component_graph()
         comps = cgraph.nodes()
         pas = [dgraph.node[n]['pa_object']
