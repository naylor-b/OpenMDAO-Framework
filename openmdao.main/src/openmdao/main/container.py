--- conflicted
+++ resolved
@@ -844,19 +844,11 @@
             # Container variables are not connectable
             attr['connected'] = ''
 
-<<<<<<< HEAD
             var_attrs.append(attr)
 
             # Process slots
             if slot_attrs is not None and slot_attr is not None:
                 # slots can be hidden (e.g. the Workflow slot in drivers)
-=======
-            variables.append(attr)
-
-            # Process singleton and contained slots.
-            if not io_only and slot_attr is not None:
-                # We can hide slots (e.g., the Workflow slot in drivers)
->>>>>>> aa0145df
                 if 'hidden' not in meta or meta['hidden'] is False:
                     slot_attrs.append(slot_attr)
 
