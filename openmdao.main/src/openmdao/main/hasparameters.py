--- conflicted
+++ resolved
@@ -448,7 +448,8 @@
             self._parent.raise_exception("Trying to remove parameter '%s' "
                                          "that is not in this driver." % (name,),
                                          AttributeError)
-<<<<<<< HEAD
+        self._parent._invalidate()
+
     def get_references(self, name):
         """Return references to component `name` in preparation for subsequent
         :meth:`restore_references` call.
@@ -485,10 +486,6 @@
             raise TypeError('refs should be ordereddict.OrderedDict, got %r'
                             % refs)
 
-=======
-        self._parent._invalidate()
-            
->>>>>>> e07afe60
     def list_param_targets(self):
         """Returns a list of parameter targets. Note that this
         list may contain more entries than the list of Parameter and
