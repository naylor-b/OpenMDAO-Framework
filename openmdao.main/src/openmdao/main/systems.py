import sys
from StringIO import StringIO
from collections import OrderedDict
from itertools import chain

import numpy
import networkx as nx
from zope.interface import implements

# pylint: disable-msg=E0611,F0401
from openmdao.main.mpiwrap import MPI, MPI_info, PETSc, get_norm
from openmdao.main.exceptions import RunStopped
from openmdao.main.finite_difference import FiniteDifference, DirectionalFD
from openmdao.main.linearsolver import ScipyGMRES, PETSc_KSP, LinearGS
from openmdao.main.mp_support import has_interface
from openmdao.main.interfaces import IDriver, IAssembly, IImplicitComponent, \
                                     ISolver, IPseudoComp, IComponent, ISystem
from openmdao.main.vecwrapper import VecWrapper, InputVecWrapper, DataTransfer, \
                                     idx_merge, petsc_linspace, _filter, _filter_subs, \
                                     _filter_flat, _filter_ignored
from openmdao.main.depgraph import break_cycles, get_node_boundary, gsort, \
                                   collapse_nodes, simple_node_iter
from openmdao.main.derivatives import applyJ, applyJT
from openmdao.util.graph import base_var
from openmdao.main.pseudocomp import PseudoComponent
from openmdao.main.variable import Variable


class System(object):
    implements(ISystem)

    def __init__(self, scope, graph, nodes, name):
        self.name = str(name)
        self.node = name
        self.scope = scope
        self._nodes = nodes

        self.variables = OrderedDict() # dict of all vars owned by this System (flat and non-flat)
        self.flat_vars = OrderedDict() # all vars used in vectors, whether they add to vector size or not
        self.noflat_vars = OrderedDict() # all vars that are not flattenable to float arrays (so are not part of vectors)
        self.vector_vars = OrderedDict() # all vars that contribute to the size of vectors

        self._inputs = None
        self._outputs = None
        self._states = None
        self._residuals = None

        self._reduced_graph = graph.full_subgraph(nodes)
        self._reduced_graph.fix_dangling_vars(scope)

        self._mapped_resids = {}

        self._out_nodes = []

        # find our output nodes (outputs from our System and any child Systems)
        for node in nodes:
            if node in graph:
                for succ in graph.successors(node):
                    if succ not in self._out_nodes:
                        self._out_nodes.append(succ)

        all_outs = set(nodes)
        all_outs.update(self._out_nodes)

        # get our input nodes from the depgraph
        ins, _ = get_node_boundary(graph, all_outs)

        #print "%s: ins = %s" % (self.name, ins)
        self._in_nodes = []
        for i in ins:
            if 'comp' not in graph.node[i]:
                self._in_nodes.append(i)
            elif i in self.scope.name2collapsed and self.scope.name2collapsed[i] in graph:
                n = self.scope.name2collapsed[i]
                if i != n and n not in self._in_nodes:
                    self._in_nodes.append(n)

        self._in_nodes = sorted(self._in_nodes)
        #print "%s (%s): _in_nodes = %s" % (str(self.name), type(self), self._in_nodes)
        self._out_nodes = sorted(self._out_nodes)

        self.mpi = MPI_info()
        self.mpi.requested_cpus = None
        self.vec = {}
        self.app_ordering = None
        self.scatter_full = None
        self.scatter_rev_full = None
        self.scatter_partial = None
        self.scatter_partial_rev = None

        # Derivatives stuff
        self.mode = None
        self.sol_vec = None
        self.rhs_vec = None
        self.ln_solver = None
        self.fd_solver = None
        self.dfd_solver = None
        self.sol_buf = None
        self.rhs_buf = None
        self._parent_system = None
        self.complex_step = False

        #print "%s: nodes: %s" % (self.name, nodes)
        #print "%s: edges: %s" % (self.name, graph.edges())
        #print "%s: in_nodes: %s" % (self.name, self._in_nodes)
        #print "%s: out_nodes: %s" % (self.name, self._out_nodes)

    def __getitem__(self, key):
        """A convenience method to allow easy access to descendant
        Systems, either by name or by index.
        """
        for i, sub in enumerate(self.subsystems()):
            if key == i or key == sub.name:
                return sub

        if isinstance(key, basestring):
            for sub in self.subsystems():
                s = sub[key]
                if s:
                    return s

        return None

    def is_differentiable(self):
        """Return True if analytical derivatives can be
        computed for this System.
        """
        return True

    def pre_run(self):
        """ Runs at assembly execution"""
        pass

    def subsystems(self, local=False):
        if local:
            return self.local_subsystems()
        return self.all_subsystems()

    def local_subsystems(self):
        return ()

    def all_subsystems(self):
        return ()

    def list_subsystems(self, local=False):
        """Returns the names of our subsystems."""
        return [s.name for s in self.subsystems(local)]

    def create_app_ordering(self):
        """Creates a PETSc application ordering."""
        rank = self.mpi.rank

        start = numpy.sum(self.local_var_sizes[:rank])
        end = numpy.sum(self.local_var_sizes[:rank+1])
        petsc_idxs = petsc_linspace(start, end)

        app_idxs = []
        for ivar in xrange(len(self.vector_vars)):
            start = numpy.sum(self.local_var_sizes[:, :ivar]) + \
                        numpy.sum(self.local_var_sizes[:rank, ivar])
            end = start + self.local_var_sizes[rank, ivar]
            app_idxs.append(petsc_linspace(start, end))

        if app_idxs:
            app_idxs = numpy.concatenate(app_idxs)

        app_ind_set = PETSc.IS().createGeneral(app_idxs, comm=self.mpi.comm)
        petsc_ind_set = PETSc.IS().createGeneral(petsc_idxs, comm=self.mpi.comm)

        return PETSc.AO().createBasic(app_ind_set, petsc_ind_set,
                                      comm=self.mpi.comm)

    def get_combined_J(self, J):
        """
        Take a J dict that's distributed, i.e., has different values
        across different MPI processes, and return a dict that
        contains all of the values from all of the processes.  If
        values are duplicated, use the value from the lowest rank
        process.  Note that J has a nested dict structure.
        """

        comm = self.mpi.comm
        if not self.is_active():
            return

        myrank = comm.rank

        tups = []

        # Gather a list of local tuples for J.
        for output, dct in J.items():
            for param, value in dct.items():

                # Params are already only on this process. We need to add
                # only outputs of components that are on this process.
                sys = self.find_system(output.partition('.')[0])
                if sys.is_active():
                    tups.append((output, param))

        dist_tups = comm.gather(tups, root=0)

        tupdict = {}
        if myrank == 0:
            for rank, tups in enumerate(dist_tups):
                for tup in tups:
                    if not tup in tupdict:
                        tupdict[tup] = rank

            #get rid of tups from the root proc before bcast
            for tup, rank in tupdict.items():
                if rank == 0:
                    del tupdict[tup]

        tupdict = comm.bcast(tupdict, root=0)

        if myrank == 0:
            for (param, output), rank in tupdict.items():
                J[param][output] = comm.recv(source=rank, tag=0)
        else:
            for (param, output), rank in tupdict.items():
                if rank == myrank:
                    comm.send(J[param][output], dest=0, tag=0)

        # FIXME: rework some of this using knowledge of local_var_sizes in order
        # to avoid any unnecessary data passing

        # return the combined dict
        return comm.bcast(J, root=0)

    def _get_owned_args(self):
        args = set()
        for sub in self.simple_subsystems():
            for arg in sub._in_nodes:
                if arg in self.variables and \
                        (arg not in sub.variables or sub is self):
                    args.add(arg)

        # ensure that args are in same order that they appear in
        # variables
        return [a for a in self.variables.keys() if a in args]

    def get(self, name):
        return self.vec['u'][name]

    def clear_dp(self):
        """ Recusively sets the dp vector to zero."""
        self.vec['dp'].array[:] = 0.0
        for system in self.local_subsystems():
            system.clear_dp()

    def _all_comp_nodes(self, local=False):
        """Return a set of comps for this system and all subsystems."""
        comps = set()
        for s in self.subsystems(local=local):
            comps.update(s._all_comp_nodes(local=local))
        return comps

    def list_inputs(self):
        """Returns names of input variables from this System and all of its
        children.
        """
        if self._inputs is None:
            inputs = set()
            is_opaque = isinstance(self, OpaqueSystem)

            for system in self.simple_subsystems():
                comps = self._all_comp_nodes()
                for tup in system._in_nodes:
                    # need this to prevent paramgroup inputs on same comp to be
                    # counted more than once
                    for dest in tup[1]:
                        comp = dest.split('.', 1)[0]
                        if comp in comps:
                            inputs.add(dest)
                            # Since Opaque systems do finite difference on the
                            # full param groups, we should only include one input
                            # from each group.
                            if is_opaque:
                                break

            self._inputs = _filter(self.scope, inputs)

        return self._inputs

    def list_states(self):
        """Returns names of states (not collapsed edges) from this System and
        all of its children.
        """
        if self._states is None:
            states = set()
            for system in self.simple_subsystems():
                try:
                    if system._comp.eval_only is False:
                        states.update(['.'.join((system.name,s))
                                          for s in system._comp.list_states()])
                except AttributeError:
                    pass

            top = self.scope
            states = [i for i in states if top.name2collapsed[i] in top._system.vector_vars
                        and not top._system.vector_vars[top.name2collapsed[i]].get('deriv_ignore')]
            self._states = states

        return self._states

    def list_outputs(self):
        """Returns names of output variables (not collapsed edges)
        from this System and all of its children.  This only lists
        outputs that are relevant to derivatives calculations.
        """
        if self._outputs is None:
            outputs = []
            for system in self.simple_subsystems():
                states = set()
                try:
                    states.update(['.'.join((system.name,s))
                                      for s in system._comp.list_states()])
                except AttributeError:
                    pass
                out_nodes = [node for node in system._out_nodes
                             if node not in self._mapped_resids]
                comps = self._all_comp_nodes()
                for src, _ in out_nodes:
                    cname, _, vname = src.partition('.')
                    if cname in comps and src not in states:
                        outputs.append(src)

            self._outputs = _filter(self.scope, outputs)

        return self._outputs

    def list_residuals(self):
        """Returns names of all residuals.
        """
        if self._residuals is None:
            outputs = []
            for system in self.simple_subsystems():
                try:
                    outputs.extend(['.'.join((system.name, s))
                                      for s in system._comp.list_residuals()
                                      if system._comp.eval_only is False])
                except AttributeError:
                    pass

            outputs.extend([n for n, m in self._mapped_resids.keys()])
            self._residuals = outputs

        return self._residuals

    def get_size(self, names):
        """Return the combined size of the variables
        corresponding to the given names.  If a given
        variable does not exist locally, the size will
        be taken from the lowest rank process that does
        contain that variable.
        """
        if isinstance(names, basestring):
            names = [names]
        uvec = self.scope._system.vec['u']
        varmeta = self.scope._var_meta
        var_sizes = self.scope._system.local_var_sizes
        varkeys = self.scope._system.vector_vars.keys()
        collnames = self.scope.name2collapsed

        size = 0
        for name in names:
            if isinstance(name, tuple):
                name = name[0]

            if name in uvec:
                size += uvec[name].size
            elif collnames[name] in varkeys:
                idx = varkeys.index(collnames[name])
                for proc in range(self.mpi.size):
                    if var_sizes[proc, idx] > 0:
                        size += var_sizes[proc, idx]
                        break
            else:
                size += varmeta[name]['size']

        return size

    def set_ordering(self, ordering, opaque_map):
        pass

    def is_active(self):
        return MPI is None or self.mpi.comm != MPI.COMM_NULL

    def get_req_cpus(self):
        return self.mpi.requested_cpus

    def setup_variables(self, resid_state_map=None):
        self.variables = OrderedDict()
        if resid_state_map is None:
            resid_state_map = {}

        variables = {}
        for sub in self.local_subsystems():
            if not isinstance(sub, ParamSystem):
                sub.setup_variables(resid_state_map)
                variables.update(sub.variables)

        for sub in self.local_subsystems():
            if isinstance(sub, ParamSystem):
                sub.setup_variables(variables, resid_state_map)

        # now loop through a final time to keep order of all subsystems the same
        # as local_subsystems()
        for sub in self.local_subsystems():
            self.variables.update(sub.variables)

        self._create_var_dicts(resid_state_map)
        #print "%s: my vars = %s" % (self.name, [(n,self.variables[n]['size']) for n in self.variables])

    def _create_var_dicts(self, resid_state_map):
        # now figure out all of the inputs we 'own'
        self._owned_args = self._get_owned_args()

        # split up vars into 3 categories:
        #  1) flattenable vars that add to the size of the vectors
        #  2) flattenable vars that don't add to the size of the vectors because they
        #     are slices of other vars already in the vectors
        #  3) non-flattenable vars

        # first, get all flattenable variables
        for name in _filter_flat(self.scope, self.variables.keys()):
            self.flat_vars[name] = self.variables[name]

        # now get all flattenable vars that add to vector size
        self.vector_vars = self._get_vector_vars(self.flat_vars)

        for name, info in self.variables.items():
            if name not in self.flat_vars:
                self.noflat_vars[name] = info

    def setup_sizes(self):
        """Given a dict of variables, set the sizes for
        those that are local.
        """
        varmeta = self.scope._var_meta
        comm = self.mpi.comm

        if not self.is_active():
            self.local_var_sizes = numpy.zeros((0,0), int)
            self.noflat_var_sizes = numpy.zeros((0,0), int)
            self.input_sizes = numpy.zeros(0, int)
            return

        size = self.mpi.size
        rank = self.mpi.rank

        # pass the call down to any subdrivers/subsystems
        # and subassemblies.
        for sub in self.local_subsystems():
            sub.setup_sizes()

        # create an (nproc x numvars) var size vector containing
        # local sizes across all processes in our comm
        self.local_var_sizes = numpy.zeros((size, len(self.vector_vars)), int)
        self.noflat_var_sizes = numpy.zeros((size, len(self.noflat_vars)), int)

        ours = numpy.zeros((1, len(self.vector_vars)), int)
        for i, (name, var) in enumerate(self.vector_vars.items()):
<<<<<<< HEAD
            self.local_var_sizes[rank, i] = var['size']
        for i, (name, var) in enumerate(self.noflat_vars.items()):
            self.noflat_var_sizes[rank, i] = 1
=======
            ours[0, i] = var['size']
>>>>>>> 14783269

        # collect local var sizes from all of the processes in our comm
        # these sizes will be the same in all processes except in cases
        # where a variable belongs to a multiprocessor component.  In that
        # case, the part of the component that runs in a given process will
        # only have a slice of each of the component's variables.
        if MPI:
<<<<<<< HEAD
            comm.Allgather(self.local_var_sizes[rank,:],
                           self.local_var_sizes)
            comm.Allgather(self.noflat_var_sizes[rank,:],
                           self.noflat_var_sizes)
=======
            comm.Allgather(ours[0,:], self.local_var_sizes)

        self.local_var_sizes[rank, :] = ours[0, :]
>>>>>>> 14783269

        # create a (1 x nproc) vector for the sizes of all of our
        # local inputs
        self.input_sizes = numpy.zeros(size, int)

        insize = numpy.zeros(1, int)
        for arg in _filter_flat(self.scope, self._owned_args):
            insize[0] += varmeta[arg]['size']

        if MPI:
            comm.Allgather(insize[0], self.input_sizes)

        self.input_sizes[rank] = insize[0]

        # create an arg_idx dict to keep track of indices of
        # inputs
        # TODO: determine how we want the user to specify indices
        #       for distributed inputs...
        self.arg_idx = OrderedDict()
        for name in _filter_flat(self.scope, self._owned_args):
            # FIXME: this needs to use the actual indices for this
            #        process' version of the arg once we have distributed
            #        components...
            if name in self.vector_vars:
                isrc = self.vector_vars.keys().index(name)
                idxs = petsc_linspace(0, varmeta[name]['size'])
            else:
                base = name[0].split('[', 1)[0]
                if base == name[0]:
                    continue
                idxs = varmeta[name].get('flat_idx')

            self.arg_idx[name] = idxs# + numpy.sum(self.local_var_sizes[:self.mpi.rank, isrc])

    def setup_vectors(self, arrays=None, state_resid_map=None):
        """Creates vector wrapper objects to manage local and
        distributed vectors need to solve the distributed system.
        """
        if not self.is_active():
            return

        rank = self.mpi.rank
        if arrays is None:  # we're the top level System in our Assembly
            arrays = {}
            # create top level vectors
            size = numpy.sum(self.local_var_sizes[rank, :])
            for name in ['u', 'f', 'du', 'df']:
                arrays[name] = numpy.zeros(size)

        for name in ['u', 'f', 'du', 'df']:
            self.vec[name] = VecWrapper(self, arrays[name],
                                        name='.'.join((self.name, name)))

        insize = self.input_sizes[rank]

        for name in ['p', 'dp']:
            self.vec[name] = InputVecWrapper(self, numpy.zeros(insize),
                                             name='.'.join((self.name, name)))

        start, end = 0, 0
        for sub in self.local_subsystems():
            sz = numpy.sum(sub.local_var_sizes[sub.mpi.rank, :])
            end += sz
            if end-start > arrays['u'][start:end].size:
                msg = "size mismatch: passing [%d,%d] view of size %d array from %s to %s" % \
                            (start,end,arrays['u'][start:end].size,self.name,sub.name)
                dups = {}
                for s in self.local_subsystems():
                    for k in s.vector_vars.keys():
                        dups.setdefault(k, set()).add(s.name)

                multis = [(k,list(v)) for k,v in dups.items() if len(v) > 1]
                if multis:
                    msg += " The following var nodes are duplicated in subsystems: "
                    for i, (v,s) in enumerate(multis):
                        msg += "%s duplicated in %s" % (v,s)
                        if i:
                            msg += ", "
                raise RuntimeError(msg)

            subarrays = {}
            for n in ('u', 'f', 'du', 'df'):
                subarrays[n] = arrays[n][start:end]

            sub.setup_vectors(subarrays)

            start += sz

        return self.vec

    def scatter(self, srcvecname, destvecname, subsystem=None):
        """ Perform data transfer (partial or full scatter or
        send/receive for data that isn't flattenable to a
        float array.
        """
        if subsystem is None:
            if self.mode == 'adjoint' and srcvecname == 'du':
                scatter = self.scatter_rev_full
            else:
                scatter = self.scatter_full
        else:
            if self.mode == 'adjoint' and srcvecname == 'du':
                scatter = subsystem.scatter_partial_rev
            else:
                scatter = subsystem.scatter_partial

        if scatter is not None:
            srcvec = self.vec[srcvecname]
            destvec = self.vec[destvecname]

            #print "SCATTER", srcvecname, destvecname
            #print self.name, self
            #print 'srcvec', srcvec.array, srcvec.keys()
            #print 'destvec', destvec.array, destvec.keys()

            scatter(self, srcvec, destvec)
            #print self.name, scatter is self.scatter_full, subsystem

            if destvecname == 'p':

                if self.complex_step is True:
                    scatter(self, self.vec['du'], self.vec['dp'],
                            complex_step=True)

                if scatter:
                    if subsystem is None:
                        destvec.set_to_scope(self.scope)
                        if self.complex_step is True:
                            self.vec['dp'].set_to_scope_complex(self.scope)
                    elif subsystem._in_nodes:
                        destvec.set_to_scope(self.scope, subsystem._in_nodes)
                        if self.complex_step is True:
                            self.vec['dp'].set_to_scope_complex(self.scope,
                                                                subsystem._in_nodes)

    def dump(self, nest=0, stream=sys.stdout, verbose=False):
        """Prints out a textual representation of the collapsed
        execution graph (with groups of component nodes collapsed
        into Systems).  It shows which
        components run on the current processor.
        """
        if stream is None:
            getval = True
            stream = StringIO()
        else:
            getval = False

        if not self.is_active():
            return stream.getvalue() if getval else None

        if MPI is None:
            world_rank = 0
        else:
            world_rank = MPI.COMM_WORLD.rank

        stream.write(" "*nest)
        stream.write(str(self.name).replace(' ','').replace("'",""))
        klass = self.__class__.__name__
        stream.write(" [%s](req=%d)(rank=%d)(vsize=%d)(isize=%d)\n" %
                                          (klass.lower()[:5],
                                           self.get_req_cpus(),
                                           world_rank,
                                           self.vec['u'].array.size,
                                           self.input_sizes[self.mpi.rank]))

        for v, info in self.vec['u']._info.items():
            if verbose or not info.hide:
                stream.write(" "*(nest+2))
                if v in self.vec['p']:
                    stream.write("u (%s)  p (%s): %s\n" %
                                     (list(self.vec['u'].bounds([v])),
                                      list(self.vec['p'].bounds([v])), v))
                else:
                    stream.write("u (%s): %s\n" % (list(self.vec['u'].bounds([v])), v))

        for v, info in self.vec['p']._info.items():
            if v not in self.vec['u'] and (verbose or not info.hide):
                stream.write(" "*(nest+2))
                stream.write("           p (%s): %s\n" %
                                 (list(self.vec['p'].bounds([v])), v))

        if self.scatter_partial:
            noflats = self.scatter_partial.noflat_vars
        elif self.scatter_full:
            noflats = self.scatter_full.noflat_vars
        else:
            noflats = ()
        if noflats:
            stream.write(' '*(nest+2) + "= noflats =\n")

        for src, dest in noflats:
            stream.write(" "*(nest+2))
            stream.write("%s --> %s\n" % (src, dest))

        nest += 4
        if isinstance(self, OpaqueSystem):
            self._inner_system.dump(nest, stream)
        elif isinstance(self, AssemblySystem):
            self._comp._system.dump(nest, stream)
        else:
            if self.scatter_full:
                self.scatter_full.dump(self, self.vec['u'], self.vec['p'], nest)
            partial_subs = [s for s in self.local_subsystems() if s.scatter_partial]
            for sub in self.local_subsystems():
                if sub in partial_subs:
                    sub.scatter_partial.dump(self, self.vec['u'], self.vec['p'], nest+4, stream)
                sub.dump(nest, stream)

        return stream.getvalue() if getval else None

    def dump_vars(self, stream=sys.stdout):
        """For debugging.  Dumps variable values from scope, u vector and p vector"""
        vnames = sorted(set(self.vec['u'].keys()+self.vec['p'].keys()))
        for name in vnames:
            stream.write("%s: " % str(name))
            strs = []
            names = []
            if self.scope.contains(name[0]):
                names.append('scope')
                strs.append("%s" % self.scope.get(name[0]))
            if name in self.vec['u']:
                names.append('U')
                strs.append("%s" % self.vec['u'][name])
            if name in self.vec['p']:
                names.append('P')
                strs.append("%s" % self.vec['p'][name])
            stream.write('(%s) = (%s)' % (','.join(names), ', '.join(strs)))
            stream.write('\n')

    def _get_vector_vars(self, vardict):
        """Return vector_vars, which are vars that actually add to the
        size of the vectors (as opposed to subvars of vars that are in
        the vector, which don't add anything to the vector but just
        use a subview of the view corresponding to their base var)
        """
        keep_srcs = set(_filter_subs([n[0] for n in vardict]))

        return OrderedDict([(k,v) for k,v in vardict.items() if k[0] in keep_srcs])

    def set_options(self, mode, options):
        """ Sets all user-configurable options for this system and all
        subsystems. """

        if not self.is_active():
            return

        self.mode = mode
        self.options = options

        if mode in ('forward', 'fd'):
            self.sol_vec = self.vec['du']
            self.rhs_vec = self.vec['df']
        elif mode == 'adjoint':
            self.sol_vec = self.vec['df']
            self.rhs_vec = self.vec['du']
        else:
            raise RuntimeError("invalid mode. must be 'forward' or 'adjoint' but value is '%s'" % mode)

        for subsystem in self.local_subsystems():
            subsystem.set_options(mode, options)

    # ------- derivative stuff -----------

    def initialize_gradient_solver(self):
        """ Initialize the solver that will be used to calculate the
        gradient. """

        if not self.is_active():
            return

        if self.ln_solver is None:

            solver_choice = self.options.lin_solver

            # scipy_gmres not supported in MPI, so swap with
            # petsc KSP.
            if MPI and solver_choice=='scipy_gmres':
                solver_choice = 'petsc_ksp'
                msg = "scipy_gmres optimizer not supported in MPI. " + \
                      "Using petsc_ksp instead."
                self.options.parent._logger.warning(msg)

            if solver_choice == 'scipy_gmres':
                self.ln_solver = ScipyGMRES(self)
            elif solver_choice == 'petsc_ksp':
                self.ln_solver = PETSc_KSP(self)
            elif solver_choice == 'linear_gs':
                self.ln_solver = LinearGS(self)

    def linearize(self):
        """ Linearize local subsystems. """

        for subsystem in self.local_subsystems():
            subsystem.linearize()

    def set_complex_step(self, complex_step=False):
        """ Toggles complex_step plumbing for this system and all
        local subsystems.
        """

        self.complex_step = complex_step
        for subsystem in self.local_subsystems():
            subsystem.set_complex_step(complex_step)

    def calc_gradient(self, inputs, outputs, mode='auto', options=None,
                      iterbase='', return_format='array'):
        """ Return the gradient for this system. """

        if not self.is_active():
            return

        if options.force_fd or mode == 'fd':
            self.set_options('fd', options)

            self.vec['df'].array[:] = 0.0
            self.vec['du'].array[:] = 0.0
            self.clear_dp()
            return self.solve_fd(inputs, outputs, iterbase, return_format)

        # Mode Precedence
        # -- 1. Direct call argument
        # -- 2. Gradient Options
        # -- 3. Auto determination (when implemented)
        if mode == 'auto':

            # Automatic determination of mode
            if options.derivative_direction == 'auto':
                num_input = self.get_size(inputs)
                num_output = self.get_size(outputs)
                if num_input > num_output:
                    mode = 'adjoint'
                else:
                    mode = 'forward'
            else:
                mode = options.derivative_direction

        self.set_options(mode, options)
        self.initialize_gradient_solver()

        self.linearize()

        # Clean out all arrays.
        self.vec['df'].array[:] = 0.0
        self.vec['du'].array[:] = 0.0
        self.clear_dp()

        J = self.ln_solver.calc_gradient(inputs, outputs, return_format)
        self.sol_vec.array[:] = 0.0
        return J

    def solve_fd(self, inputs, outputs, iterbase='', return_format='array'):
        """Finite difference solve."""

        if self.fd_solver is None:
            self.fd_solver = FiniteDifference(self, inputs, outputs,
                                              return_format)
        return self.fd_solver.solve(iterbase=iterbase)

    def calc_newton_direction(self, options=None, iterbase=''):
        """ Solves for the new state in Newton's method and leaves it in the
        df vector.
        """

        self.set_options('forward', options)

        self.vec['du'].array[:] = 0.0
        self.vec['df'].array[:] = 0.0
        self.vec['dp'].array[:] = 0.0

        self.initialize_gradient_solver()
        self.linearize()

        #print 'Newton Direction', self.vec['f'].array[:]
        self.vec['df'].array[:] = -self.ln_solver.solve(self.vec['f'].array)
        #print 'Newton Solution', self.vec['df'].array[:]

    def solve_linear(self, options=None):
        """ Single linear solve solution applied to whatever input is sitting
        in the RHS vector.
        """
        if get_norm(self.rhs_vec) < 1e-15:
            self.sol_vec.array[:] = 0.0
            return self.sol_vec.array

        if options is not None:
            self.set_options(self.mode, options)
        self.initialize_gradient_solver()

        """ Solve Jacobian, df |-> du [fwd] or du |-> df [rev] """
        self.rhs_buf[:] = self.rhs_vec.array[:]
        self.sol_buf[:] = self.sol_vec.array[:]
        self.sol_buf[:] = self.ln_solver.solve(self.rhs_buf)
        self.sol_vec.array[:] = self.sol_buf[:]

    def _compute_derivatives(self, vname, ind):
        """ Solves derivatives of system (direct/adjoint).
        ind must be a global petsc index.
        """
        self.rhs_vec.array[:] = 0.0
        self.sol_vec.array[:] = 0.0
        self.vec['dp'].array[:] = 0.0

        varkeys = self.vector_vars.keys()
        if vname in varkeys:
            ivar = varkeys.index(vname)
        else:
            base = vname[0].split('[',1)[0]
            base = self.scope.name2collapsed[base]
            ivar = varkeys.index(base)
            ind = self.scope._var_meta[vname]['flat_idx'][ind]

        if self.local_var_sizes[self.mpi.rank, ivar] > 0:
            ind += numpy.sum(self.local_var_sizes[:, :ivar])
            ind += numpy.sum(self.local_var_sizes[:self.mpi.rank, ivar])

            ind_set = PETSc.IS().createGeneral([ind], comm=self.mpi.comm)
            if self.app_ordering is not None:
                ind_set = self.app_ordering.app2petsc(ind_set)
            ind = ind_set.indices[0]
            self.rhs_vec.petsc_vec.setValue(ind, 1.0, addv=False)
        else:
            # creating an IS is a collective call, so must do it
            # here to avoid hanging, even though we don't need the IS
            ind_set = PETSc.IS().createGeneral([], comm=self.mpi.comm)

        self.sol_buf[:] = self.sol_vec.array[:]
        self.rhs_buf[:] = self.rhs_vec.array[:]

        self.ln_solver.ksp.solve(self.rhs_buf_petsc, self.sol_buf_petsc)

        self.sol_vec.array[:] = self.sol_buf[:]

        #print 'dx', self.sol_vec.array
        return self.sol_vec


class SimpleSystem(System):
    """A System for a single Component. This component can have Inputs,
    Outputs, States, and Residuals."""

    def __init__(self, scope, graph, name):
        comp = None
        nodes = set([name])
        cpus = 1
        self._grouped_nodes = name
        if not isinstance(name, tuple):
            self._grouped_nodes = tuple([name])
        try:
            comp = getattr(scope, name)
        except (AttributeError, TypeError):
            pass
        else:
            if has_interface(comp, IComponent):
                self._comp = comp
                if isinstance(comp, PseudoComponent):
                    comp._system = self
                nodes = comp.get_full_nodeset()
                cpus = comp.get_req_cpus()
            else:
                comp = None

        super(SimpleSystem, self).__init__(scope, graph, nodes, name)

        self.mpi.requested_cpus = cpus
        self._comp = comp
        self.J = None
        self._mapped_resids = {}

    def setup_sizes(self):
        super(SimpleSystem, self).setup_sizes()
        if self.is_active():
            for var, metadata in self.vector_vars.iteritems():
                if len(self.scope.get_flattened_value(var[0])) == 0:
                    msg = "{} was not initialized. OpenMDAO does not support uninitialized variables."
                    msg = msg.format(var[0])
                    self.scope.raise_exception(msg, ValueError)

    def inner(self):
        return self._comp

    def stop(self):
        self._comp.stop()
        self._stop = True

    def is_differentiable(self):
        """Return True if analytical derivatives can be
        computed for this System.
        """
        if self._comp is not None:
            return self._comp.is_differentiable()

        return True

    def _all_comp_nodes(self, local=False):
        return simple_node_iter(self._nodes)

    def simple_subsystems(self):
        yield self

    def setup_communicators(self, comm):
        self.mpi.comm = comm

    def _create_var_dicts(self, resid_state_map):
        varmeta = self.scope._var_meta

        if IImplicitComponent.providedBy(self._comp):
            states = set(['.'.join((self._comp.name, s))
                             for s in self._comp.list_states()])
        else:
            states = ()

        # group outputs into states and non-states
        # comps no longer own their own states (unless they also
        # own the corresponding residual)
        mystates = [v for v in self._out_nodes if v[1][0] in states]
        mynonstates = [v for v in self._out_nodes if v[1][0] not in states
                         and v not in resid_state_map]

        topsys = self
        while topsys._parent_system:
            topsys = topsys._parent_system

        for vname in chain(mystates, mynonstates):
            if vname not in self.variables:
                self.variables[vname] = varmeta[vname].copy()

        mapped_states = resid_state_map.values()

        # for simple systems, if we're given a mapping of our outputs to
        # states, we need to 'own' the state and later in run we need
        # to copy the residual part of our f vector to the corresponding
        # state.

        if resid_state_map:
            to_remove = set()
            for out in self._out_nodes:
                state = resid_state_map.get(out)
                if state and state not in self.variables:
                    self.variables[state] = varmeta[state].copy()
                    self._mapped_resids[out] = state
                    if out in self.variables:
                        to_remove.add(out)
                if out in mapped_states and state not in self.variables:
                    to_remove.add(out)

            if not isinstance(self, DriverSystem):
                for name in to_remove:
                    del self.variables[name]

        super(SimpleSystem, self)._create_var_dicts(resid_state_map)

    def setup_scatters(self):
        pass

    def run(self, iterbase, case_label='', case_uuid=None):
        if self.is_active():
            #print "    runsys", str(self.name)
            graph = self.scope._reduced_graph

            self._comp.set_itername('%s-%s' % (iterbase, self.name))
            self._comp.run(case_uuid=case_uuid)

            # put component outputs in u vector
            vnames = [n for n in graph.successors(self.name)
                                   if n in self.vector_vars]
            self.vec['u'].set_from_scope(self.scope, vnames)

            if self.complex_step is True:
                self.vec['du'].set_from_scope_complex(self.scope, vnames)

    def evaluate(self, iterbase, case_label='', case_uuid=None):
        """ Evalutes a component's residuals without invoking its
        internal solve (for implicit comps.)
        """
        if self.is_active():
            graph = self.scope._reduced_graph

            vec = self.vec
            vec['f'].array[:] = vec['u'].array[:]

            self._comp.set_itername('%s-%s' % (iterbase, self.name))
            self._comp.run(case_uuid=case_uuid)

            # put component outputs in u vector
            vnames = [n for n in graph.successors(self.name)
                                   if n in self.vector_vars]
            self.vec['u'].set_from_scope(self.scope, vnames)

            if self.complex_step is True:
                self.vec['du'].set_from_scope_complex(self.scope, vnames)

            vec['f'].array[:] -= vec['u'].array[:]
            vec['u'].array[:] += vec['f'].array[:]

    def clear_dp(self):
        """ Sets the dp vector to zero."""
        if 'dp' in self.vec:
            self.vec['dp'].array[:] = 0.0

    def linearize(self):
        """ Linearize this component. """
        self.J = self._comp.linearize(first=True)

    def applyJ(self, variables):
        """ df = du - dGdp * dp or du = df and dp = -dGdp^T * df """

        vec = self.vec

        # Forward Mode
        if self.mode == 'forward':

            if self._comp is None:
                applyJ(self, variables)
            else:
                self._comp.applyJ(self, variables)

            vec['df'].array[:] *= -1.0

            for var in self.list_outputs():
                vec['df'][var][:] += vec['du'][var][:]

        # Adjoint Mode
        elif self.mode == 'adjoint':

            # Sign on the local Jacobian needs to be -1 before
            # we add in the fake residual. Since we can't modify
            # the 'du' vector at this point without stomping on the
            # previous component's contributions, we can multiply
            # our local 'arg' by -1, and then revert it afterwards.
            vec['df'].array[:] *= -1.0
            if self._comp is None:
                applyJT(self, variables)
            else:
                self._comp.applyJT(self, variables)
            vec['df'].array[:] *= -1.0

            for var in self.list_outputs():

                #collapsed = self.scope.name2collapsed.get(var)
                #if collapsed not in variables:
                #    continue

                vec['du'][var][:] += vec['df'][var][:]

    def solve_linear(self, options=None):
        """ Single linear solve solution applied to whatever input is sitting
        in the RHS vector."""

        self.sol_vec.array[:] = self.rhs_vec.array[:]

    def find_system(self, name, recurse_subassy=True):
        """ Return system with given name. """
        if self.name == name:
            return self

        return None


class VarSystem(SimpleSystem):
    """Base class for a System that contains a single variable."""

    def run(self, iterbase, case_label='', case_uuid=None):
        #print "    runsys", str(self.name)
        pass

    def evaluate(self, iterbase, case_label='', case_uuid=None):
        pass

    def applyJ(self, variables):
        pass

    def stop(self):
        pass

    def linearize(self):
        pass


class ParamSystem(VarSystem):
    """System wrapper for Assembly input variables (internal perspective)."""

    def setup_variables(self, parent_vars, resid_state_map=None):
        super(ParamSystem, self).setup_variables(resid_state_map)
        to_remove = [v for v in self.variables if v in parent_vars]
        if to_remove: # this param appears in some subdriver, so we don't own it
            self._dup_in_subdriver = True
            del self.variables[to_remove[0]]
            del self.vector_vars[to_remove[0]]
            del self.flat_vars[to_remove[0]]
        else:
            self._dup_in_subdriver = False

        #print "PARAM SYS",str(self.name),self.vector_vars.keys()

    def applyJ(self, variables):
        """ Set to zero """
        system = None
        if self.vector_vars or self._dup_in_subdriver:
            system = self._get_sys()

        if system:
            system.rhs_vec[self.name] += system.sol_vec[self.name]

    def pre_run(self):
        """ Load param value into u vector. """
        self._get_sys().vec['u'].set_from_scope(self.scope)#, [self.name])
        #print "PRE_RUN: %s set to %s" % (self.name, self._get_sys().vec['u'].array)

    def _get_sys(self):
        if self._dup_in_subdriver:
            return self._parent_system
        else:
            return self


class InVarSystem(VarSystem):
    """System wrapper for Assembly input variables (internal perspective)."""

    def run(self, iterbase, case_label='', case_uuid=None):
        if self.is_active():# and self.name in self.vector_vars:
            #print "    runsys", str(self.name)
            self.vec['u'].set_from_scope(self.scope, self._nodes)

            if self.complex_step is True:
                self.vec['du'].set_from_scope_complex(self.scope, self._nodes)

    def evaluate(self, iterbase, case_label='', case_uuid=None):
        """ Evalutes a component's residuals without invoking its
        internal solve (for implicit comps.)
        """
        self.run(iterbase, case_label=case_label, case_uuid=case_uuid)

    def applyJ(self, variables):
        """ Set to zero """
        # don't do anything if we don't own our output
        # don't do anything if we are not requesting this invar
        if self.variables and \
           self.scope.name2collapsed.get(self.name) in variables:
            self.rhs_vec[self.name] += self.sol_vec[self.name]

    def pre_run(self):
        """ Load param value into u vector. """
        #if self.name in self.vector_vars:
        self.vec['u'].set_from_scope(self.scope, [self.name])
        #print "PRE_RUN (invar): %s set to %s" % (self.name, self.vec['u'].array)


class EqConstraintSystem(SimpleSystem):
    """A special system to handle mapping of states and
    residuals.
    """
    def setup_variables(self, resid_state_map=None):
        super(EqConstraintSystem, self).setup_variables(resid_state_map)

        nodemap = self.scope.name2collapsed
        src = self._comp._exprobj.lhs.text
        srcnode = nodemap.get(src, src)
        dest = self._comp._exprobj.rhs.text
        destnode = nodemap.get(dest, dest)

        for _, state_node in resid_state_map.items():
            if state_node == srcnode:
                self._comp._negate = True
                #print "NEGATE"
                break
            elif state_node == destnode:
                break

    def run(self, iterbase, case_label='', case_uuid=None):
        if self.is_active():
            super(EqConstraintSystem, self).run(iterbase,
                                                case_label=case_label,
                                                case_uuid=case_uuid)
            collapsed_name = self.scope.name2collapsed[self.name+'.out0']
            state = self._mapped_resids.get(collapsed_name)

            # Propagate residuals.
            if state:
                #print "PROPAGATING RESIDS for %s:  state = %s" % (self.name, state)
                #print "outval = %s" % self._comp.get_flattened_value('out0').real
                self.vec['f'][state][:] = \
                    -self._comp.get_flattened_value('out0').real

    def evaluate(self, iterbase, case_label='', case_uuid=None):
        """ Evalutes a component's residuals without invoking its
        internal solve (for implicit comps.)
        """
        self.run(iterbase, case_label=case_label, case_uuid=case_uuid)


class AssemblySystem(SimpleSystem):
    """A System to handle an Assembly."""

    def __init__(self, scope, graph, name):
        super(AssemblySystem, self).__init__(scope, graph, name)
        self._provideJ_bounds = None

    def setup_communicators(self, comm):
        super(AssemblySystem, self).setup_communicators(comm)
        self._comp.setup_communicators(comm)

    def setup_variables(self, resid_state_map=None):
        super(AssemblySystem, self).setup_variables(resid_state_map)
        self._comp.setup_variables()

    def setup_sizes(self):
        super(AssemblySystem, self).setup_sizes()
        self._comp.setup_sizes()

    def setup_vectors(self, arrays=None, state_resid_map=None):
        super(AssemblySystem, self).setup_vectors(arrays)
        # internal Assembly will create new vectors
        self._comp.setup_vectors(arrays)

    def setup_scatters(self):
        self._comp.setup_scatters()

    def set_options(self, mode, options):
        """ Assembly inner system determines its own mode, but we use parents
        mode at this level. Options will be passed when the gradient is
        calculated."""
        self.options = options
        self.mode = mode

        if mode in ('forward', 'fd'):
            self.sol_vec = self.vec['du']
            self.rhs_vec = self.vec['df']
        elif mode == 'adjoint':
            self.sol_vec = self.vec['df']
            self.rhs_vec = self.vec['du']
        else:
            raise RuntimeError("invalid mode. must be 'forward' or 'adjoint' but value is '%s'" % mode)

        # Note, this mode is not important, but the options are needed for
        # linearize.
        self._comp._system.set_options(mode, options)

    def clear_dp(self):
        """ Recusively sets the dp vector to zero."""
        self.vec['dp'].array[:] = 0.0
        for system in self.local_subsystems():
            system.clear_dp()

    def linearize(self):
        """ Calculates and saves the Jacobian for this subassy. """

        inner_system = self._comp._system
        options = self._comp.driver.gradient_options

        # Calculate and save Jacobian for this assy
        inputs = [item.partition('.')[-1] for item in self.list_inputs()]
        outputs = [item.partition('.')[-1] for item in self.list_outputs()]
        self.J = inner_system.calc_gradient(inputs=inputs, outputs=outputs,
                                            options=options)

    def set_complex_step(self, complex_step=False):
        """ Toggles complex_step plumbing for this system and all
        subsystems. Assemblies must prepare their inner system."""

        self.complex_step = complex_step
        self._comp._system.set_complex_step(complex_step)

    def is_differentiable(self):
        """Return True if analytical derivatives can be
        computed for this System.
        """
        driver = self._comp.driver
        return ISolver.providedBy(self._comp.driver) or \
               driver.__class__.__name__ == 'Driver'

    def find_system(self, name, recurse_subassy=True):
        """ Return system with given name. """

        if self.name == name:
            return self

        if not recurse_subassy:
            return None

        return self._comp._system.find_system(name, recurse_subassy=recurse_subassy)


class CompoundSystem(System):
    """A System that has subsystems."""

    def __init__(self, scope, graph, subg, name=None):
        super(CompoundSystem, self).__init__(scope, graph, subg.nodes(), name)
        self.driver = None
        self.graph = subg
        self._local_subsystems = []  # subsystems in the same process
        self._ordering = ()
        self._grouped_nodes = subg.nodes()

    def local_subsystems(self):
        if MPI:
            return self._local_subsystems
        else:
            return self.all_subsystems()

    def all_subsystems(self):
        return self._local_subsystems + [data['system'] for node, data in
                                         self.graph.nodes_iter(data=True) if
                                          data['system'] not in self._local_subsystems]

    def simple_subsystems(self):
        for s in self.all_subsystems():
            for sub in s.simple_subsystems():
                yield sub

    def pre_run(self):
        for s in self.local_subsystems():
            s.pre_run()

    def _get_node_scatter_idxs(self, node, noflats, dest_start, destsys):
        varkeys = self.vector_vars.keys()

        if node in noflats:
            return (None, None, node)

        elif node in self.vector_vars: # basevar or non-duped subvar
            if node not in self.vec['p'] or self.vec['p'][node].size == 0:
                return (None, None, None)

            sizes = self.local_var_sizes
            isrc = varkeys.index(node)
            offset = numpy.sum(sizes[:, :isrc])
            src_idxs = offset + self.arg_idx[node]

            dest_idxs = dest_start + self.vec['p']._info[node].start + \
                        petsc_linspace(0, len(self.arg_idx[node]))

            if sizes[self.mpi.rank, isrc]:
                src_idxs += numpy.sum(sizes[:self.mpi.rank, isrc])
                sidxs = [src_idxs]
                didxs = [dest_idxs]
                if isinstance(destsys, ParallelSystem):
                     # for reverse scatter, need to scatter to srcs from other ranks
                    for i in range(self.mpi.size):
                        if i == self.mpi.rank:
                            continue
                        # src is duplicated in rank i, so add it
                        # to the reverse scatter
                        if sizes[i, isrc]:
                            sidxs.append(offset + numpy.sum(sizes[:i, isrc]) + self.arg_idx[node])
                            didxs.append(dest_idxs)

                src_idxs = numpy.concatenate(sidxs)
                dest_idxs = numpy.concatenate(didxs)

            return (src_idxs, dest_idxs, None)

        elif node in self.flat_vars:  # duped subvar
            if node not in self.vec['p']:
                return (None, None, None)
            base = self.scope.name2collapsed[node[0].split('[', 1)[0]]
            if base in self.vec['p']:
                basedests = base[1]
                for comp in destsys._all_comp_nodes():
                    if comp in basedests:
                        return (None, None, None)
            isrc = varkeys.index(base)
            src_idxs = numpy.sum(self.local_var_sizes[:, :isrc]) + \
                          self.scope._var_meta[node]['flat_idx']

            dest_idxs = dest_start + self.vec['p']._info[node].start + \
                          petsc_linspace(0, len(self.scope._var_meta[node]['flat_idx']))
            return (src_idxs, dest_idxs, None)

        return (None, None, None)

    def setup_scatters(self):
        """ Defines scatters for args at this system's level """
        if not self.is_active():
            return
        input_sizes = self.input_sizes
        rank = self.mpi.rank
        varmeta = self.scope._var_meta

        if MPI:
            self.app_ordering = self.create_app_ordering()

        src_full = []
        dest_full = []
        src_rev_full = []
        dest_rev_full = []
        dest_rev = []
        src_rev = []
        scatter_conns_rev_full = set()
        scatter_conns_full = set()
        noflat_conns_full = set()
        noflats = set([k for k,v in self.variables.items()
                           if v.get('noflat')])
        noflats.update([v for v in self._in_nodes if varmeta[v].get('noflat')])

        dest_start = numpy.sum(input_sizes[:rank])

        #print "SCATTERS for %s" % str(self.name)
        #print "vars:",self.vector_vars.keys()
        for subsystem in self.all_subsystems():
            src_partial = []
            dest_partial = []
            src_rev_partial = []
            dest_rev_partial = []
            scatter_conns = set()
            scatter_conns_rev = set()
            noflat_conns = set()  # non-flattenable vars
            for sub in subsystem.simple_subsystems():
                for node in self.variables:
                    if node not in sub._in_nodes or node in scatter_conns:
                        continue
                    src_idxs, dest_idxs, nflat = self._get_node_scatter_idxs(node, noflats, dest_start, destsys=subsystem)
                    if (src_idxs is None) and (dest_idxs is None) and (nflat is None):
                        continue

                    if nflat:
                        if node in noflat_conns or node not in subsystem._in_nodes or node not in self._owned_args:
                            continue
                        noflat_conns.add(node)
                    else:
                        src_partial.append(src_idxs)
                        dest_partial.append(dest_idxs)

                        if node in self.vec['u']:
                            sidxs = src_idxs
                            didxs = dest_idxs
                        else:
                            sidxs = petsc_linspace(0, 0)
                            didxs = petsc_linspace(0, 0)

                        src_rev_partial.append(sidxs)
                        dest_rev_partial.append(didxs)
                        scatter_conns_rev.add(node)

                        #print "U node size for %s: %s" % (str(node), self.variables[node]['size'])
                        if node not in scatter_conns_rev_full:
                            src_rev_full.append(sidxs)
                            dest_rev_full.append(didxs)
                            scatter_conns_rev_full.add(node)

                        if node not in scatter_conns_full:
                            src_full.append(src_idxs)
                            dest_full.append(dest_idxs)

                    scatter_conns.add(node)
                    scatter_conns_full.add(node)

            if MPI or scatter_conns or noflat_conns:
                #print "PARTIAL %s --> %s: %s --> %s" % (self.name, subsystem.name, idx_merge(src_partial),
                #                                        idx_merge(dest_partial)); sys.stdout.flush()
                subsystem.scatter_partial = DataTransfer(self, src_partial,
                                                         dest_partial,
                                                         scatter_conns, noflat_conns)

            # special partial reverse scatter for adjoint linearGS
            if scatter_conns_rev:
                #print "PARTIAL rev %s --> %s: %s --> %s" % (self.name, subsystem.name, idx_merge(src_rev_partial),
                #                                        idx_merge(dest_rev_partial)); sys.stdout.flush()
                subsystem.scatter_partial_rev = DataTransfer(self, src_rev_partial,
                                                             dest_rev_partial,
                                                             scatter_conns_rev, set())

        if MPI or scatter_conns_full or noflat_conns_full:
            self.scatter_full = DataTransfer(self, src_full, dest_full,
                                             scatter_conns_full, noflat_conns_full)

        if scatter_conns_rev_full:
            self.scatter_rev_full = DataTransfer(self, src_rev_full, dest_rev_full,
                                                 scatter_conns_rev_full, [])

        for sub in self.local_subsystems():
            sub.setup_scatters()

    def applyJ(self, variables):
        """ Delegate to subsystems """

        if self.is_active():
            if self.mode == 'forward':
                self.scatter('du', 'dp')
            for subsystem in self.local_subsystems():
                subsystem.applyJ(variables)
            if self.mode == 'adjoint':
                self.scatter('du', 'dp')

    def stop(self):
        self._stop = True
        for s in self.all_subsystems():
            s.stop()

    def _apply_deriv(self, arg, result):
        """Support for directional derivatives, where this function is used
        to perform a matrix vector product.
        """
        self.dfd_solver.calculate(arg, result)

    def is_variable_local(self, name):
        """Returns True if the variable in name is local to this process and
        our rank is the lowest rank that it appears on. Otherwise it returns
        False. If name can't be found, then an exception is raised."""

        # Regular paths, get the compname. If it is a connection in our
        # scope, then the relevant component is the source of the connection.
        cname, _, vname = name.partition('.')
        collapsed = self.scope.name2collapsed.get(name)

        if isinstance(collapsed, tuple):
            src = collapsed[0]
            target = collapsed[1]

            # If it's a parameter, we want the parameter system instead of the comp.
            if src in target:
                cname = src
            else:
                cname = src.split('.')[0]
        else:
            collapsed = name

        # If name is a Variable Tree, then it belongs to our containing
        # assembly, which must be local.
        scope_sys = self.scope._system
        if cname in self.scope.list_vars():
            system = self.scope._system
        else:
            system = scope_sys.find_system(cname, recurse_subassy=False)

            # Not a parameter, but a response.
            if system is None:
                cname = cname.split('.')[0]
                system = scope_sys.find_system(cname, recurse_subassy=False)

        if not system:
            msg = 'Cannot find a system that contains varpath %s' % name
            raise RuntimeError(msg)

        if not system.is_active():
            return False

        # Unfortunately, our configure_recording violates the assembly
        # boundary, so we need to detect this and recurse.
        #if isinstance(system, AssemblySystem):
            #return system._comp._system.is_variable_local(vname)

        # Don't need to figure out ranks if we are not MPI
        if not MPI:
            return True

        # Check vector_vars to figure out if we are the lowest rank.
        varkeys = scope_sys.vector_vars.keys()
        noflatkeys = scope_sys.noflat_vars.keys()
        lowest = None

        # First, check the flattenable variables.
        if collapsed in varkeys:
            isrc = varkeys.index(collapsed)
            sizes = scope_sys.local_var_sizes[:, isrc]
            lowest = numpy.nonzero(sizes)[0][0]

        # Next, check the unflattenable variables.
        elif collapsed in noflatkeys:
            isrc = varkeys.index(collapsed)
            sizes = scope_sys.noflat_var_sizes[:, isrc]
            lowest = numpy.nonzero(sizes)[0][0]

        # Finally, it must be an unconnected variable Just print these on the
        # lowest rank for our comp.
        else:
            flatsizes = system.local_var_sizes[0]
            noflatsizes = system.noflat_var_sizes[0]

            if len(flatsizes) > 0:
                lowest = numpy.nonzero(flatsizes)[0][0]
            elif len(noflatsizes) > 0:
                lowest = numpy.nonzero(noflatsizes)[0][0]
            else:
                # I give up. Free-floating comp. Just print it on 0.
                lowest = 0

            # If we are only on one process, it is this one.
            # TODO -- make this work for distributed components
            if flatsizes.shape[0] == 1 or noflatsizes.shape[0] == 1:
                lowest = self.mpi.rank

        if lowest == self.mpi.rank:
            return True

        return False

    def find_system(self, name, recurse_subassy=True):
        """ Return system with given name.

        name: string (OpenMDAO varpath)
            Name of system you want to find.

        recurse_subassy: Bool
            Set to True to search beyond subassembly boundaries. Default
            is True.
        """

        if self.name == name:
            return self

        for sub in self.subsystems():
            found = sub.find_system(name, recurse_subassy=recurse_subassy)
            if found:
                return found

        return None

def _get_counts(names):
    """Return a dict with each name keyed to a number indicating the
    number of times it occurs in the list.
    """
    counts = dict([(n,0) for n in names])
    for name in names:
        counts[name] += 1

    return counts

class SerialSystem(CompoundSystem):

    def all_subsystems(self):
        return [self.graph.node[node]['system'] for node in self._ordering]

    def set_ordering(self, ordering, opaque_map):
        """Return the execution order of our subsystems."""
        counts = _get_counts(ordering)
        self._ordering = []

        mapcount = dict([(v, 0) for v in opaque_map.values()])
        for name in ordering:
            if name in self.graph:
                self._ordering.append(name)
                continue

            opaque_name = opaque_map.get(name, name)
            if opaque_name in mapcount:
                mapcount[opaque_name] += 1
            if opaque_name in self.graph:
                count = counts[name]
                if opaque_name in mapcount and mapcount[opaque_name] > count:
                    continue
                self._ordering.append(opaque_name)

        if nx.is_directed_acyclic_graph(self.graph):
            g = self.graph
        else:
            # don't modify real graph
            g = self.graph.subgraph(self.graph.nodes())
            break_cycles(g)

        self._ordering.extend([n for n in self.graph.nodes_iter()
                                 if n not in self._ordering])

        self._ordering = gsort(g, self._ordering)

        for s in self.all_subsystems():
            s.set_ordering(ordering, opaque_map)

    def get_req_cpus(self):
        cpus = []
        for sub in self.all_subsystems():
            cpus.append(sub.get_req_cpus())
        self.mpi.requested_cpus = max(cpus+[1])
        return self.mpi.requested_cpus

    def run(self, iterbase, case_label='', case_uuid=None):
        if self.is_active():
            #print "    runsys", str(self.name)
            self._stop = False

            for sub in self.local_subsystems():
                #print "PRE - scatter for %s" % self.name
                #self.dump_vars()
                self.scatter('u', 'p', sub)
                #print "POST - scatter for %s" % self.name
                #self.dump_vars()

                sub.run(iterbase, case_label=case_label, case_uuid=case_uuid)
                if self._stop:
                    raise RunStopped('Stop requested')

    def evaluate(self, iterbase, case_label='', case_uuid=None):
        """ Evalutes a component's residuals without invoking its
        internal solve (for implicit comps.)
        """
        if self.is_active():
            self._stop = False

            for sub in self.local_subsystems():
                self.scatter('u', 'p', sub)

                sub.evaluate(iterbase, case_label, case_uuid)
                if self._stop:
                    raise RunStopped('Stop requested')

    def setup_communicators(self, comm):
        self._local_subsystems = []

        self.mpi.comm = get_comm_if_active(self, comm)
        if not self.is_active():
            return

        for sub in self.all_subsystems():
            sub.setup_communicators(self.mpi.comm)
            sub._parent_system = self
            if sub.is_active():
                self._local_subsystems.append(sub)

class ParallelSystem(CompoundSystem):

    def get_req_cpus(self):
        cpus = 0
        # in a parallel system, the required cpus is the sum of
        # the required cpus of the members
        for node, data in self.graph.nodes_iter(data=True):
            cpus += data['system'].get_req_cpus()
        self.mpi.requested_cpus = cpus
        return cpus

    def run(self, iterbase, case_label='', case_uuid=None):
        # don't scatter unless we contain something that's actually
        # going to run
        if not self.local_subsystems() or not self.is_active():
            return

        #print "    runsys", str(self.name)

        #print "PRE - scatter for %s" % self.name
        #self.dump_vars()
        self.scatter('u', 'p')
        #print "POST - scatter for %s" % self.name
        #self.dump_vars()

        for sub in self.local_subsystems():
            sub.run(iterbase, case_label=case_label, case_uuid=case_uuid)

    def evaluate(self, iterbase, case_label='', case_uuid=None):
        """ Evalutes a component's residuals without invoking its
        internal solve (for implicit comps.)
        """
        if not self.local_subsystems() or not self.is_active():
            return

        self.scatter('u', 'p')

        for sub in self.local_subsystems():
            sub.evaluate(iterbase, case_label=case_label, case_uuid=case_uuid)

    def setup_communicators(self, comm):
        self.mpi.comm = comm
        size = comm.size
        rank = comm.rank

        subsystems = []
        requested_procs = []
        for system in self.all_subsystems():
            subsystems.append(system)
            requested_procs.append(system.get_req_cpus())

        assigned_procs = [0]*len(requested_procs)

        assigned = 0

        requested = sum(requested_procs)

        limit = min(size, requested)

        # first, just use simple round robin assignment of requested CPUs
        # until everybody has what they asked for or we run out
        if requested:
            while assigned < limit:
                for i, system in enumerate(subsystems):
                    if requested_procs[i] == 0: # skip and deal with these later
                        continue
                    if assigned_procs[i] < requested_procs[i]:
                        assigned_procs[i] += 1
                        assigned += 1
                        if assigned == limit:
                            break

        self._local_subsystems = []

        for i,sub in enumerate(subsystems):
            if requested_procs[i] > 0 and assigned_procs[i] == 0:
                raise RuntimeError("subsystem group %s requested %d processors but got 0" %
                                   (sub.name, requested_procs[i]))

        color = []
        for i, procs in enumerate([p for p in assigned_procs if p > 0]):
            color.extend([i]*procs)

        if size > assigned:
            color.extend([MPI.UNDEFINED]*(size-assigned))

        rank_color = color[rank]
        sub_comm = comm.Split(rank_color)

        if sub_comm == MPI.COMM_NULL:
            return

        for i,sub in enumerate(subsystems):
            if i == rank_color:
                self._local_subsystems.append(sub)
            elif requested_procs[i] == 0:  # sub is duplicated everywhere
                self._local_subsystems.append(sub)

        for sub in self.local_subsystems():
            sub._parent_system = self
            sub.setup_communicators(sub_comm)

    def setup_variables(self, resid_state_map=None):
        """ Determine variables from local subsystems """
        varmeta = self.scope._var_meta
        self.variables = OrderedDict()
        if not self.is_active():
            return

        variables = {}
        for sub in self.local_subsystems():
            if not isinstance(sub, ParamSystem):
                sub.setup_variables(resid_state_map)
                variables.update(sub.variables)

        for sub in self.local_subsystems():
            if isinstance(sub, ParamSystem):
                sub.setup_variables(variables, resid_state_map)

        if self.local_subsystems():
            sub = self.local_subsystems()[0]
            names = sub.variables.keys()
        else:
            sub = None
            names = []

        varkeys_list = self.mpi.comm.allgather(names)

        for varkeys in varkeys_list:
            for name in varkeys:
                self.variables[name] = varmeta[name].copy()
                self.variables[name]['size'] = 0

        if sub:
            for name, var in sub.variables.items():
                self.variables[name] = var

        self._create_var_dicts(resid_state_map)

    def set_ordering(self, ordering, opaque_map):
        """Return the execution order of our subsystems."""
        for s in self.all_subsystems():
            s.set_ordering(ordering, opaque_map)


class OpaqueSystem(SimpleSystem):
    """A system with an external interface like that
    of a simple system, but encapsulating a compound
    system.
    """
    def __init__(self, scope, pgraph, subg, name):
        nodes = sorted(subg.nodes())

        # take the graph we're given, collapse our nodes into a single
        # node, and create a simple system for that
        ograph = pgraph.subgraph(pgraph.nodes_iter())
        full = get_full_nodeset(scope, nodes)
        int_nodes = ograph.internal_nodes(full, shared=False)
        shared_int_nodes = ograph.internal_nodes(full, shared=True)
        #ograph.add_node(tuple(nodes), comp='opaque')
        collapse_nodes(ograph, tuple(nodes), int_nodes)

        super(OpaqueSystem, self).__init__(scope, ograph, tuple(nodes))

        graph = pgraph.subgraph(shared_int_nodes)

        dests = set()
        nodeset = set()
        internal_comps = set()
        subdrivers = []
        for n in nodes:
            obj = getattr(scope, n, None)
            if obj is not None:
                if has_interface(obj, IDriver):
                    internal_comps.update([c.name for c in obj.iteration_set()])
                    subdrivers.append(obj)
                else:
                    internal_comps.add(n)

        for node in self._in_nodes:
            for d in node[1]:
                cname, _, vname = d.partition('.')
                if vname and cname in internal_comps and node not in nodeset:
                    dests.add((d, node))
                    nodeset.add(node)

        # sort so that base vars will be before subvars
        dests = sorted(dests)

        graph.collapse_subdrivers([], subdrivers)

        # need to create invar nodes here else inputs won't exist in
        # internal vectors
        for dest, node in dests:
            if not graph.in_degree(node):
                base = base_var(graph, dest)
                if base in graph:
                    graph.add_edge(base, node)
                else:
                    graph.add_node(dest, comp='dumbvar')
                    graph.add_edge(dest, node)

                cname, _, vname = dest.partition('.')
                if vname and cname in graph and 'comp' in graph.node[cname] and not graph.has_edge(node, cname):
                    graph.add_edge(node, cname)

            if dest in graph:
                graph.node[dest]['system'] = _create_simple_sys(scope, graph, dest)

        self._inner_system = SerialSystem(scope, graph,
                                          graph.component_graph(),
                                          name="FD_" + str(name))

        self._inner_system._provideJ_bounds = None
        self._comp = None

    def inner(self):
        return self._inner_system

    def _all_comp_nodes(self, local=False):
        return self._inner_system._all_comp_nodes(local=local)

    def setup_communicators(self, comm):
        self.mpi.comm = comm
        self._inner_system.setup_communicators(comm)

    def setup_variables(self, resid_state_map=None):
        super(OpaqueSystem, self).setup_variables(resid_state_map)
        self._inner_system.setup_variables()

    def setup_sizes(self):
        super(OpaqueSystem, self).setup_sizes()
        self._inner_system.setup_sizes()

    def setup_vectors(self, arrays=None, state_resid_map=None):
        super(OpaqueSystem, self).setup_vectors(arrays)
        # internal system will create new vectors
        self._inner_system.setup_vectors(None)

        if self._inner_system.is_active():
            # Preload all inputs and outputs along to our inner system.
            # This was needed for the case where you regenerate the system
            # hierarchy on the first calc_gradient call.
            inner_u = self._inner_system.vec['u']
            inner_u.set_from_scope(self.scope)

    def setup_scatters(self):
        self._inner_system.setup_scatters()

    def set_options(self, mode, options):
        """ Sets all user-configurable options for the inner_system and its
        children.
        """
        super(OpaqueSystem, self).set_options(mode, options)
        self._inner_system.set_options(mode, options)

    def pre_run(self):
        self._inner_system.pre_run()

    def run(self, iterbase, case_label='', case_uuid=None):
        if not self.is_active() or not self._inner_system.is_active():
            return

        #print "    runsys", str(self.name)
        self_u = self.vec['u']
        self_du = self.vec['du']
        inner_u = self._inner_system.vec['u']
        inner_du = self._inner_system.vec['du']

        # Make sure the inner_vector is initialized with values from the
        # scope. Only need to do the inputs that span the outer and inner
        # vectors.
        bnames = self.list_inputs() + \
                 self.list_states()
        inner_u.set_from_scope(self.scope, bnames)
        if self.complex_step is True:
            inner_du.set_from_scope_complex(self.scope, bnames)

        self._inner_system.run(iterbase, case_label=case_label, case_uuid=case_uuid)

        for name, val in inner_u.items():
            if name in self_u:
                self_u[name][:] = val
                if self.complex_step is True:
                    self_du[name][:] = inner_du[name]

    def evaluate(self, iterbase, case_label='', case_uuid=None):
        """ Evalutes a component's residuals without invoking its
        internal solve (for implicit comps.)
        """
        self.run(iterbase, case_label=case_label, case_uuid=case_uuid)

    def linearize(self):
        """Do a finite difference on the inner system to calculate a
        Jacobian.
        """

        inner_system = self._inner_system
        inputs = self.list_inputs() + self.list_states()
        outputs = self.list_outputs()

        if self.options.directional_fd is True:
            if self.mode == 'adjoint':
                msg = "Directional derivatives can only be used with forward mode."
                raise RuntimeError(msg)
            self.J = None
            inner_system.dfd_solver = DirectionalFD(inner_system, inputs,
                                                    outputs)
            inner_system.apply_deriv = inner_system._apply_deriv
        else:
            self.J = inner_system.solve_fd(inputs, outputs)


        #print self.J, inputs, outputs

    def set_complex_step(self, complex_step=False):
        """ Toggles complex_step plumbing for this system and all
        subsystems. The Opaque System must call its inner system."""

        self.complex_step = complex_step
        self._inner_system.set_complex_step(complex_step)

    def set_ordering(self, ordering, opaque_map):
        self._inner_system.set_ordering(ordering, {})

    def get_req_cpus(self):
        return self._inner_system.get_req_cpus()

    def find_system(self, name, recurse_subassy=True):
        """ Return system with given name. """

        if self.name == name:
            return self
        return self._inner_system.find_system(name, recurse_subassy=recurse_subassy)


class DriverSystem(SimpleSystem):
    """Base System class for all Drivers."""

    def __init__(self, graph, driver):
        scope = driver.parent
        super(DriverSystem, self).__init__(scope, graph, driver.name)
        driver._system = self

    def local_subsystems(self):
        return [s for s in self.all_subsystems() if s.is_active()]

    def all_subsystems(self):
        return (self._comp.workflow._system,)

    def simple_subsystems(self):
        yield self
        for sub in self._comp.workflow._system.simple_subsystems():
            yield sub

    def pre_run(self):
        for s in self.local_subsystems():
            s.pre_run()

    def setup_communicators(self, comm):
        super(DriverSystem, self).setup_communicators(comm)
        self._comp.setup_communicators(self.mpi.comm)

    def setup_variables(self, resid_state_map=None):
        super(DriverSystem, self).setup_variables(resid_state_map)
        # calculate relevant vars for GMRES mult
        varmeta = self.scope._var_meta
        vnames = set(self.flat_vars.keys())
        g = self._comp.get_reduced_graph()
        vnames.update([n for n,data in g.nodes_iter(data=True)
                           if 'comp' not in data and not varmeta[n].get('noflat')])
        self._relevant_vars = vnames

        # if a state is 'stolen' by the system that owns
        # the corresponding residual, we can get a lag when we have parallel
        # systems depending on execution order (of the parent SerialSystem), so
        # to ensure the U vector is up-to-date, we force a full scatter
        # just before the workflow runs.
        if MPI and resid_state_map:
            # TODO: make this check smarter to avoid doing the prescatter
            #       unless we really have to.
            self._comp.workflow._need_prescatter = True

    def setup_scatters(self):
        self._comp.setup_scatters()

    def find_system(self, name, recurse_subassy=True):
        """ Return system with given name. """

        if self.name == name:
            return self

        for sub in self.all_subsystems():
            found = sub.find_system(name, recurse_subassy=recurse_subassy)
            if found:
                return found

        return None

    def get_req_cpus(self):
        return self._comp.workflow._system.get_req_cpus()


class FiniteDiffDriverSystem(DriverSystem):
    """A System for a Driver component that is not a Solver."""

    def is_differentiable(self):
        """Return True if analytical derivatives can be
        computed for this System.
        """
        return False


class TransparentDriverSystem(DriverSystem):
    """A system for an driver that allows derivative calculation across its
    boundary."""

    def _get_resid_state_map(self):
        """ Essentially, this system behaves like a solver system, except it
        has no states or residuals.
        """
        return {}

    def setup_variables(self, resid_state_map=None):
        # pass our resid_state_map to our children
        local_resid_map = self._get_resid_state_map()
        if local_resid_map is None or resid_state_map is None:
            resid_state_map = local_resid_map
        else:
            for key, value in local_resid_map.iteritems():
                resid_state_map[key] = value
        super(TransparentDriverSystem, self).setup_variables(resid_state_map)

    def evaluate(self, iterbase, case_label='', case_uuid=None):
        """ Evalutes a component's residuals without invoking its
        internal solve (for implicit comps.)
        """
        if self.is_active():
            self._stop = False

            for sub in self.local_subsystems():
                self.scatter('u', 'p', sub)

                sub.evaluate(iterbase, case_label, case_uuid)
                if self._stop:
                    raise RunStopped('Stop requested')

    def clear_dp(self):
        """ Recusively sets the dp vector to zero."""
        self.vec['dp'].array[:] = 0.0
        for system in self.local_subsystems():
            system.clear_dp()

    def applyJ(self, variables):
        """ Delegate to subsystems """

        # Need to clean out the dp vector because the parent systems can't
        # see into this subsystem.
        self.clear_dp()

        if self.mode == 'forward':
            self.scatter('du', 'dp')
        for subsystem in self.local_subsystems():
            subsystem.applyJ(variables)
        if self.mode == 'adjoint':
            self.scatter('du', 'dp')

    def linearize(self):
        """ Solvers must Linearize all of their subsystems. """

        for subsystem in self.local_subsystems():
            subsystem.linearize()

    def solve_linear(self, options=None):
        """ Single linear solve solution applied to whatever input is sitting
        in the RHS vector."""

        # Apply to inner driver system only. No need to pass options since it
        # has its own.
        for sub in self.local_subsystems():
            sub.solve_linear()


class SolverSystem(TransparentDriverSystem):  # Implicit
    """A System for a Solver component. While it inherits from a SimpleSystem,
    much of the behavior is like a CompoundSystem, particularly variable
    propagation."""

    def _get_resid_state_map(self):

        varmeta = self.scope._var_meta

        # map of individual var names to collapsed names
        nodemap = self.scope.name2collapsed

        # set up our own resid_state_map
        pairs = self._comp._get_param_constraint_pairs()
        resid_state_map = dict([(nodemap[c], nodemap[p]) for p, c in pairs])
        states = resid_state_map.values()

        pgroups = self._comp.list_param_group_targets()
        resids = self._comp.list_eq_constraint_targets()

        szdict = {}
        for params in pgroups:
            skip = False
            params = tuple(params)
            for p in params:
                if nodemap[p] in states:
                    skip = True
                    break
            if not skip:  # add to the size dict so we can match on size
                node = nodemap[params[0]]
                szdict.setdefault(varmeta[node]['size'], []).append(node)

        # get rid of any residuals we already mapped
        resids = [r for r in resids if nodemap[r] not in resid_state_map]

        # match remaining residuals and states by size
        for resid in resids:
            resnode = nodemap[resid]
            sz = varmeta[resnode]['size']
            try:
                pnode = szdict[sz].pop()
            except:
                raise RuntimeError("unable to find a state of size %d to match residual '%s'" %
                                    (sz, resid))
            resid_state_map[resnode] = pnode

        # all states must have a corresponding residual
        for sz, pnodes in szdict.items():
            if pnodes:
                raise RuntimeError("param node %s of size %d has no matching residual" %
                                    (pnodes, sz))

        return resid_state_map

    def solve_linear(self, options=None):
        """ Single linear solve solution applied to whatever input is sitting
        in the RHS vector."""

        sub_options = self._comp.gradient_options
        for sub in self.subsystems():
            sub.solve_linear(sub_options)


def _create_simple_sys(scope, graph, name):
    """Given a Component or Variable node, create the
    appropriate type of simple System.
    """
    comp = getattr(scope, name, None)

    if has_interface(comp, ISolver):
        sub = SolverSystem(graph, comp)
    elif has_interface(comp, IDriver):
        from openmdao.main.driver import Driver
        if comp.__class__ == Driver:
            sub = TransparentDriverSystem(graph, comp)
        else:
            sub = FiniteDiffDriverSystem(graph, comp)
    elif has_interface(comp, IAssembly):
        sub = AssemblySystem(scope, graph, name)
    elif has_interface(comp, IPseudoComp) and comp._pseudo_type=='constraint' \
               and comp._subtype == 'equality':
        sub = EqConstraintSystem(scope, graph, name)
    elif has_interface(comp, IComponent):
        sub = SimpleSystem(scope, graph, name)
    elif graph.node[name].get('comp') == 'param':
        sub = ParamSystem(scope, graph, name)
    elif graph.node[name].get('comp') == 'invar':
        sub = InVarSystem(scope, graph, name)
    elif graph.node[name].get('comp') == 'outvar':
        sub = VarSystem(scope, graph, name)
    elif graph.node[name].get('comp') == 'dumbvar':
        sub = VarSystem(scope, graph, name)
    else:
        raise RuntimeError("don't know how to create a System for '%s'" % name)

    return sub

def partition_subsystems(scope, graph, cgraph):
    """Return a nested system graph with metadata for parallel
    and serial subworkflows.  Graph must acyclic. All subdriver
    iterations sets must have already been collapsed.

    No nested parallel systems will result from this algorithm.

    """
    if len(cgraph) < 2:
        return cgraph

    gcopy = cgraph.subgraph(cgraph.nodes_iter())

    parnodes = []

    while len(gcopy) > 1:
        # find all nodes with in degree 0. If we find
        # more than one, we can execute them in parallel
        zero_in_nodes = [n for n in gcopy.nodes_iter()
                            if not gcopy.in_degree(n)]

        if len(zero_in_nodes) > 1: # start of parallel chunk
            for z in zero_in_nodes:
                if isinstance(z, basestring) and ('.' in z or isinstance(scope.get(z), PseudoComponent)):
                    gcopy.remove_node(z)

            zero_in_nodes = [z for z in zero_in_nodes
                                if z in gcopy]

            if len(zero_in_nodes) <= 1:
                gcopy.remove_nodes_from(zero_in_nodes)
                continue

            parnodes.append(zero_in_nodes)

        elif len(zero_in_nodes) == 0:  # circular - no further splitting
            break

        gcopy.remove_nodes_from(zero_in_nodes)

    for nodes in parnodes:
        subg = cgraph.subgraph(nodes)
        psys = ParallelSystem(scope, graph, subg, tuple(sorted(subg.nodes())))
        collapse_to_system_node(cgraph, psys, tuple(sorted(subg.nodes())))#tuple(psys._nodes))

    return cgraph

# def partition_subsystems(scope, graph, cgraph):
#     """Return a nested system graph with metadata for parallel
#     and serial subworkflows.  Graph must acyclic. All subdriver
#     iterations sets must have already been collapsed.
#
#     This algorithm frequently results in nested parallel systems.
#
#     """
#     if len(cgraph) < 2:
#         return cgraph
#
#     gcopy = cgraph.subgraph(cgraph.nodes_iter())
#
#     to_remove = []
#
#     while len(gcopy) > 1:
#         # find all nodes with in degree 0. If we find
#         # more than one, we can execute them in parallel
#         zero_in_nodes = [n for n in gcopy.nodes_iter()
#                             if not gcopy.in_degree(n)]
#
#         if len(zero_in_nodes) > 1: # start of parallel chunk
##
#             parallel_group = []
#             for node in zero_in_nodes:
#                 brnodes = sorted(get_branch(gcopy, node))
#                 if len(brnodes) > 1:
#                     parallel_group.append(tuple(brnodes))
#                 else:
#                     parallel_group.append(brnodes[0])
#
#             for branch in parallel_group:
#                 if 'system' in gcopy.node.get(branch,()):
#                     gcopy.remove_node(branch)
#                 else: # multiple nodes
#                     branch = tuple(branch)
#                     to_remove.extend(branch)
#                     subg = cgraph.subgraph(branch)
#                     partition_subsystems(scope, graph, subg)
#                     system=SerialSystem(scope, graph, subg, tuple(sorted(subg.nodes())))
#                     collapse_to_system_node(cgraph, system, branch)
#
#                     gcopy.remove_nodes_from(branch)
#
#             parallel_group = tuple(sorted(parallel_group))
#             to_remove.extend(parallel_group)
#             subg = cgraph.subgraph(parallel_group)
#             system=ParallelSystem(scope, graph, subg, tuple(sorted(subg.nodes())))
#             collapse_to_system_node(cgraph, system, parallel_group)
#
#         elif len(zero_in_nodes) == 1:  # serial
#             gcopy.remove_nodes_from(zero_in_nodes)
#         else: # circular - no further splitting
#             break
#
#     # Now remove all of the old nodes
#     cgraph.remove_nodes_from(to_remove)
#
#     return cgraph

def collapse_to_system_node(G, system, name):
    G.add_node(name, system=system)
    collapse_nodes(G, name, name)
    return G

def get_branch(g, node, visited=None):
    """Return the full list of nodes that branch *exclusively*
    from the given node.  The starting node is included in
    the list.
    """
    if visited is None:
        visited = set()
    visited.add(node)
    branch = [node]
    for succ in g.successors(node):
        for p in g.predecessors(succ):
            if p not in visited:
                break
        else:
            branch.extend(get_branch(g, succ, visited))
    return branch

def get_comm_if_active(obj, comm):
    if comm is None or comm == MPI.COMM_NULL:
        return comm

    req = obj.get_req_cpus()
    if comm.rank+1 > req:
        color = MPI.UNDEFINED
    else:
        color = 1

    return comm.Split(color)

def get_full_nodeset(scope, group):
    names = set()
    for name in simple_node_iter(group):
        obj = getattr(scope, name, None)
        if hasattr(obj, 'get_full_nodeset'):
            names.update(obj.get_full_nodeset())
        else:
            names.add(name)
    return names<|MERGE_RESOLUTION|>--- conflicted
+++ resolved
@@ -442,7 +442,6 @@
 
         if not self.is_active():
             self.local_var_sizes = numpy.zeros((0,0), int)
-            self.noflat_var_sizes = numpy.zeros((0,0), int)
             self.input_sizes = numpy.zeros(0, int)
             return
 
@@ -457,17 +456,10 @@
         # create an (nproc x numvars) var size vector containing
         # local sizes across all processes in our comm
         self.local_var_sizes = numpy.zeros((size, len(self.vector_vars)), int)
-        self.noflat_var_sizes = numpy.zeros((size, len(self.noflat_vars)), int)
 
         ours = numpy.zeros((1, len(self.vector_vars)), int)
         for i, (name, var) in enumerate(self.vector_vars.items()):
-<<<<<<< HEAD
-            self.local_var_sizes[rank, i] = var['size']
-        for i, (name, var) in enumerate(self.noflat_vars.items()):
-            self.noflat_var_sizes[rank, i] = 1
-=======
             ours[0, i] = var['size']
->>>>>>> 14783269
 
         # collect local var sizes from all of the processes in our comm
         # these sizes will be the same in all processes except in cases
@@ -475,16 +467,9 @@
         # case, the part of the component that runs in a given process will
         # only have a slice of each of the component's variables.
         if MPI:
-<<<<<<< HEAD
-            comm.Allgather(self.local_var_sizes[rank,:],
-                           self.local_var_sizes)
-            comm.Allgather(self.noflat_var_sizes[rank,:],
-                           self.noflat_var_sizes)
-=======
             comm.Allgather(ours[0,:], self.local_var_sizes)
 
         self.local_var_sizes[rank, :] = ours[0, :]
->>>>>>> 14783269
 
         # create a (1 x nproc) vector for the sizes of all of our
         # local inputs
