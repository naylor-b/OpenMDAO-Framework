--- conflicted
+++ resolved
@@ -1036,14 +1036,6 @@
             vec['df'].array[:] *= -1.0
 
             for var in self.list_outputs():
-<<<<<<< HEAD
-
-                #collapsed = self.scope.name2collapsed.get(var)
-                #if collapsed not in variables:
-                #    continue
-
-=======
->>>>>>> 07c7b124
                 vec['du'][var][:] += vec['df'][var][:]
 
     def solve_linear(self, options=None):
