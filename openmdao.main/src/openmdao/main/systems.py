import sys
from StringIO import StringIO
from collections import OrderedDict
from itertools import chain

import numpy
import networkx as nx

# pylint: disable-msg=E0611,F0401
from openmdao.main.mpiwrap import MPI, MPI_info, mpiprint, PETSc
from openmdao.main.exceptions import RunStopped
from openmdao.main.finite_difference import FiniteDifference
from openmdao.main.linearsolver import ScipyGMRES, PETSc_KSP
from openmdao.main.mp_support import has_interface
from openmdao.main.interfaces import IDriver, IAssembly, IImplicitComponent, \
                                     ISolver, IPseudoComp, IComponent
from openmdao.main.vecwrapper import VecWrapper, InputVecWrapper, DataTransfer, idx_merge, petsc_linspace
from openmdao.main.depgraph import break_cycles, get_node_boundary, transitive_closure, gsort, \
                                   collapse_nodes, simple_node_iter, reduced2component

def call_if_found(obj, fname, *args, **kwargs):
    """If the named function exists in the object, call it
    with the provided args.
    """
    if hasattr(obj, fname):
        return getattr(obj, fname)(*args, **kwargs)

def compound_setup_scatters(self):
    """ Defines a scatter for args at this system's level """
    if not self.is_active():
        return
    #mpiprint("setup_scatters: %s  (%d of %d)" % (self.name,self.mpi.rank,self.mpi.size))
    var_sizes = self.local_var_sizes
    input_sizes = self.input_sizes
    rank = self.mpi.rank

    if MPI:
        self.app_ordering = self.create_app_ordering()

    # mpiprint("app indices:   %s\npetsc indices: %s" %
    #           (app_ind_set.getIndices(), petsc_ind_set.getIndices()))
    src_full = []
    dest_full = []
    scatter_conns_full = set()
    noflat_conns_full = set()
    noflats = set([k for k,v in self.variables.items()
                       if not v.get('flat',True)])

    start = end = numpy.sum(input_sizes[:rank])
    varkeys = self.vector_vars.keys()
    #simple_subs = set(self.simple_subsystems())

    #if isinstance(self, ParallelSystem):
    #    mpiprint("PARALLEL")
    #mpiprint("%s.variables = %s" % (self.name, self.variables.keys()))
    #mpiprint("%s.u = %s (size=%d)" % (self.name, self.vec['u'].keys(),
    #                                  self.vec['u'].array.size))
    #mpiprint("%s.p = %s (size=%d)" % (self.name, self.vec['p'].keys(),
    #                                  self.vec['p'].array.size))
    #mpiprint("var_sizes: %s" % var_sizes)
    #mpiprint("input_sizes: %s" % input_sizes)
    #mpiprint("owned_args: %s" % self._owned_args)

    visited = {}

    for subsystem in self.all_subsystems():
        #mpiprint("sub: %s" % subsystem.name)
        #mpiprint("setting up scatters from %s to %s" % (self.name, subsystem.name))
        src_partial = []
        dest_partial = []
        scatter_conns = set()
        noflat_conns = set()  # non-flattenable vars
        for sub in subsystem.simple_subsystems():
            #mpiprint("simple: %s,  in_nodes = %s" % (sub.name, sub._in_nodes))
            for node in [n for n in self.vector_vars if n in sub._in_nodes]: #sub._in_nodes:
                if node not in self._owned_args or node in scatter_conns:
                    #mpiprint("%s not in owned args, skipping" % str(node))
                    continue
                if node in noflats:
                    noflat_conns.add(node)
                    noflat_conns_full.add(node)
                else:
                    #arg_idxs = sub.arg_idx[node]
                    arg_idxs = self.arg_idx[node]
                    #mpiprint("arg_idxs[%s] = %s" % (str(node),arg_idxs))
                    isrc = varkeys.index(node)
                    src_idxs = numpy.sum(var_sizes[:, :isrc]) + arg_idxs
                    #mpiprint("isrc = %d" % isrc)
                    #mpiprint("var_sizes[:, :isrc] = %s" % var_sizes[:, :isrc])

                    # FIXME: broadcast var nodes will be scattered
                    #  more than necessary using this scheme
                    if node in visited:
                        dest_idxs = visited[node]
                    else:
                        dest_idxs = start + arg_idxs
                        start += len(arg_idxs)

                        visited[node] = dest_idxs

                    if node not in scatter_conns:
                        #mpiprint("%s: adding scatter %s" % (self.name, str(node)))
                        #mpiprint("src_idxs: %s" % src_idxs)
                        #mpiprint("dest_idxs: %s" % dest_idxs)
                        scatter_conns.add(node)
                        src_partial.append(src_idxs)
                        dest_partial.append(dest_idxs)

                    if node not in scatter_conns_full:
                        scatter_conns_full.add(node)
                        src_full.append(src_idxs)
                        dest_full.append(dest_idxs)

        # mpiprint("PARTIAL scatter setup: %s to %s: %s\n%s" % (self.name, subsystem.name,
        #                                                       src_partial, dest_partial))
        if MPI or scatter_conns or noflat_conns:
            #mpiprint("partial scatter to %s: %s" % (subsystem.name, scatter_conns))
            subsystem.scatter_partial = DataTransfer(self, src_partial,
                                                     dest_partial,
                                                     scatter_conns, noflat_conns)

    if MPI or scatter_conns_full or noflat_conns_full:
        #mpiprint("full scatter to %s : %s" % (self.name, scatter_conns_full))
        self.scatter_full = DataTransfer(self, src_full, dest_full,
                                         scatter_conns_full, noflat_conns_full)

    for sub in self.local_subsystems():
        sub.setup_scatters()


class System(object):
    def __init__(self, scope, graph, nodes, name):
        self.name = str(name)
        self.scope = scope
        self._nodes = nodes

        self._var_meta = {} # dict of metadata (size, flat, etc. for all vars)
        self.variables = OrderedDict() # dict of all vars owned by this System (flat and non-flat)
        self.flat_vars = OrderedDict() # all vars used in vectors, whether they add to vector size or not
        self.vector_vars = OrderedDict() # all vars that contribute to the size of vectors
        self.noflat_vars = OrderedDict() # all vars that are not flattenable to float arrays (so are not part of vectors)

        #self.state_resid_map = {}
        self._mapped_resids = {}

        self._out_nodes = []

        # find our output nodes (outputs from our System and any child Systems)
        for node in nodes:
            if node in graph:
                for succ in graph.successors(node):
                    if succ not in self._out_nodes:
                        self._out_nodes.append(succ)

        if hasattr(self, '_comp') and IImplicitComponent.providedBy(self._comp):
            states = set(['.'.join((self.name,s))
                                  for s in self._comp.list_states()])
        else:
            states = ()

        pure_outs = [out for out in self._out_nodes if out not in states]

        all_outs = set(nodes)
        all_outs.update(pure_outs)

        # get our input nodes from the depgraph
        self._in_nodes, _ = get_node_boundary(graph, all_outs)

        self._in_nodes = sorted(self._in_nodes)
        self._out_nodes = sorted(self._out_nodes)

        self.mpi = MPI_info()
        self.mpi.requested_cpus = None
        self.vec = {}
        self.app_ordering = None
        self.scatter_full = None
        self.scatter_partial = None

        # Derivatives stuff
        self.mode = None
        self.sol_vec = None
        self.rhs_vec = None
        self.ln_solver = None
        self.fd_solver = None
        #self.sol_buf = None
        #self.rhs_buf = None

    def find(self, name):
        """A convenience method to allow easy access to descendant
        Systems.
        """
        for sub in self.subsystems():
            if name == sub.name:
                return sub
            s = sub.find(name)
            if s is not None:
                return s
        return None

    def subsystems(self, local=False):
        if local:
            return self.local_subsystems()
        return self.all_subsystems()

    def list_subsystems(self, local=False):
        """Returns the names of our subsystems."""
        return [s.name for s in self.subsystems(local)]

    def create_app_ordering(self):
        rank = self.mpi.rank

        start = numpy.sum(self.local_var_sizes[:rank])
        end = numpy.sum(self.local_var_sizes[:rank+1])
        petsc_idxs = petsc_linspace(start, end)

        app_idxs = []
        for ivar in xrange(len(self.vector_vars)):
            start = numpy.sum(self.local_var_sizes[:, :ivar]) + \
                        numpy.sum(self.local_var_sizes[:rank, ivar])
            end = start + self.local_var_sizes[rank, ivar]
            app_idxs.append(petsc_linspace(start, end))

        if app_idxs:
            app_idxs = numpy.concatenate(app_idxs)

        mpiprint("app_order: %s -> %s" % (app_idxs, petsc_idxs))
        app_ind_set = PETSc.IS().createGeneral(app_idxs, comm=self.mpi.comm)
        petsc_ind_set = PETSc.IS().createGeneral(petsc_idxs, comm=self.mpi.comm)

        return PETSc.AO().createBasic(app_ind_set, petsc_ind_set,
                                      comm=self.mpi.comm)

    def flat(self, names):
        """Returns the names from the given list that refer
        to variables that are flattenable to float arrays.
        """
        return [n for n in names if self._var_meta[n].get('flat')]

    def get_unique_vars(self, vnames):
        """
        Returns a dict of variables and which
        process (lowest rank) is 'responsible' for each
        variable.
        """

        # FIXME: this currently doesn't handle distributed vars, 
        #  i.e. variables that have parts located on different
        #  procs.
        comm = self.mpi.comm

        myvars = self.vector_vars.keys()
        collname = self.scope.name2collapsed

        all_keys = comm.allgather(vnames)

        mpiprint("allkeys: %s" % all_keys)
       
        var2proc = {}
        for proc, names in enumerate(all_keys):
            for name in names:
                mpiprint("name: %s" % name)
                if name not in var2proc:
                    try:
                        idx = myvars.index(collname[name])
                    except ValueError:
                        mpiprint('valerr')
                        continue

                    mpiprint("self.local_var_sizes[proc, idx]: %s" % self.local_var_sizes[proc, idx])
                    if self.local_var_sizes[proc, idx] > 0:
                        var2proc[name] = proc
 
        return var2proc    

    def _get_owned_args(self):
        args = set()
        for sub in self.simple_subsystems():
            for arg in sub._in_nodes:
                if arg in self.variables and \
                        (arg not in sub.variables or sub is self):
                    args.add(arg)

        # ensure that args are in same order that they appear in
        # variables
        return [a for a in self.variables.keys() if a in args]

    def list_inputs_and_states(self):
        """Returns names of input variables (not collapsed edges)
        from this System and all of its children.
        """
        inputs = set()
        for system in self.simple_subsystems():
            try:
                inputs.update(['.'.join((system.name,s))
                                  for s in system._comp.list_states()])
            except AttributeError:
                pass
            for tup in system._in_nodes:
                for dest in tup[1]:
                    parts = dest.split('.', 1)
                    if parts[0] in system._nodes:
                        inputs.add(dest)
        return list(inputs)

    def list_outputs(self):
        """Returns names of output variables (not collapsed edges)
        from this System and all of its children.
        """
        outputs = []
        for system in self.simple_subsystems():
            states = set()
            try:
                states.update(['.'.join((system.name,s))
                                  for s in system._comp.list_states()])
            except AttributeError:
                pass
            out_nodes = [node for node in system._out_nodes \
                         if node not in self._mapped_resids]
            for src, _ in out_nodes:
                parts = src.split('.', 1)
                if parts[0] in system._nodes and src not in states:
                    outputs.append(src)
        return outputs

    def list_outputs_and_residuals(self):
        """Returns names of output variables (not collapsed edges)
        from this System and all of its children. This list also
        contains the residuals.
        """
        outputs = []
        for system in self.simple_subsystems():
            try:
                outputs.extend(['.'.join((system.name, s))
                                  for s in system._comp.list_residuals()])
            except AttributeError:
                pass

        outputs.extend([n for n, m in self._mapped_resids.keys()])
        outputs.extend([n for n in self.list_outputs()
                                if n not in outputs])
        return outputs

    def get_size(self, names):
        """Return the total local size of the variables
        corresponding to the given names.
        """
        # pvec = self.scope._system.vec['p']
        # size = 0
        # for name in names:
        #     # Param target support.
        #     if isinstance(name, tuple):
        #         name = name[0]

        #     try:
        #         size += pvec[name].size
        #     except KeyError:
        #         size += self.vec['u'][name].size
        var_sizes = self.scope._system.local_var_sizes
        varkeys = self.scope._system.vector_vars.keys()
        collnames = self.scope.name2collapsed
        procs = range(self.mpi.size)
        size = 0
        for name in names:
            if isinstance(name, tuple):
                name = name[0]

            idx = varkeys.index(collnames[name])
            for proc in procs:
                if var_sizes[proc, idx] > 0:
                    size += var_sizes[proc, idx]
                    break

        return size

    def set_ordering(self, ordering):
        pass

    def is_active(self):
        return MPI is None or self.mpi.comm != MPI.COMM_NULL

    def local_subsystems(self):
        return ()

    def all_subsystems(self):
        return ()

    def get_req_cpus(self):
        return self.mpi.requested_cpus

    def _get_var_info(self, node):
        """Collect any variable metadata from the
        model here.
        """
        vdict = { 'size': 0 }

        # use the name of the src
        name = node[0]

        parts = name.split('.',1)
        if len(parts) > 1:
            cname, vname = parts
            child = getattr(self.scope, cname)
        else:
            cname, vname = '', name
            child = self.scope
        info = child.get_float_var_info(vname)
        if info is None:
            vdict['flat'] = False
        else:  # variable is flattenable to a float array
            sz, flat_idx, base = info
            vdict['size'] = sz
            vdict['flat'] = True
            if flat_idx is not None:
                vdict['flat_idx'] = flat_idx
            if base is not None:
                if cname:
                    bname = '.'.join((cname, base))
                else:
                    bname = base
                vdict['basevar'] = bname

        return vdict

    def setup_variables(self, resid_state_map=None):
        self.variables = OrderedDict()
        self._var_meta = {}
        if resid_state_map is None:
            resid_state_map = {}

        for sub in self.local_subsystems():
            sub.setup_variables(resid_state_map)
            self.variables.update(sub.variables)
            self._var_meta.update(sub._var_meta)

        self._create_var_dicts(resid_state_map)

    def _create_var_dicts(self, resid_state_map):
        # now figure out all of the inputs we 'own'
        self._owned_args = self._get_owned_args()

        # split up vars into 3 categories:
        #  1) flattenable vars that add to the size of the vectors
        #  2) flattenable vars that don't add to the size of the vectors because they
        #     are slices of other vars already in the vectors
        #  3) non-flattenable vars

        # first, get all flattenable variables
        for name in self._get_flat_vars(self.variables):
            self.flat_vars[name] = self.variables[name]

        # now get all flattenable vars that add to vector size
        self.vector_vars = self._get_vector_vars(self.flat_vars)

        for name, info in self.variables.items():
            if name not in self.flat_vars:
                self.noflat_vars[name] = info

    def setup_sizes(self):
        """Given a dict of variables, set the sizes for
        those that are local.
        """
        #mpiprint("setup_sizes: %s" % self.name)
        comm = self.mpi.comm

        if not self.is_active():
            self.local_var_sizes = numpy.zeros((0,0), int)
            #mpiprint("%s not active, input_size = 0" % self.name)
            self.input_sizes = numpy.zeros(0, int)
            return

        size = self.mpi.size
        rank = self.mpi.rank

        # pass the call down to any subdrivers/subsystems
        # and subassemblies.
        for sub in self.local_subsystems():
            sub.setup_sizes()

        # create an (nproc x numvars) var size vector containing
        # local sizes across all processes in our comm
        self.local_var_sizes = numpy.zeros((size, len(self.vector_vars)), int)

        for i, (name, var) in enumerate(self.vector_vars.items()):
            self.local_var_sizes[rank, i] = var['size']

        # collect local var sizes from all of the processes in our comm
        # these sizes will be the same in all processes except in cases
        # where a variable belongs to a multiprocessor component.  In that
        # case, the part of the component that runs in a given process will
        # only have a slice of each of the component's variables.
        #mpiprint("setup_sizes Allgather (var sizes) %s: %d" % (self.name,comm.size))
        if MPI:
            comm.Allgather(self.local_var_sizes[rank,:],
                           self.local_var_sizes)

        # create a (1 x nproc) vector for the sizes of all of our
        # local inputs
        self.input_sizes = numpy.zeros(size, int)

        for arg in self.flat(self._owned_args):
            self.input_sizes[rank] += self._var_meta[arg]['size']

        if MPI:
            comm.Allgather(self.input_sizes[rank], self.input_sizes)

        # create an arg_idx dict to keep track of indices of
        # inputs
        # TODO: determine how we want the user to specify indices
        #       for distributed inputs...
        self.arg_idx = OrderedDict()
        for name in self.flat(self._owned_args):
            # FIXME: this needs to use the actual indices for this
            #        process' version of the arg once we have distributed
            #        components...
            self.arg_idx[name] = numpy.array(range(self._var_meta[name]['size']), 'i')

    def setup_vectors(self, arrays=None, state_resid_map=None):
        """Creates vector wrapper objects to manage local and
        distributed vectors need to solve the distributed system.
        """
        if not self.is_active():
            return

        # if state_resid_map:
        #     for out in self.list_outputs():
        #         if out in state_resid_map:
        #             self.state_resid_map[out] = state_resid_map[out]

        rank = self.mpi.rank
        if arrays is None:  # we're the top level System in our Assembly
            arrays = {}
            # create top level vectors
            size = numpy.sum(self.local_var_sizes[rank, :])
            for name in ['u', 'f', 'du', 'df']:
                arrays[name] = numpy.zeros(size)

        for name in ['u', 'f', 'du', 'df']:
            self.vec[name] = VecWrapper(self, arrays[name])

        insize = self.input_sizes[rank]

        for name in ['p', 'dp']:
            self.vec[name] = InputVecWrapper(self, numpy.zeros(insize))

        start, end = 0, 0
        for sub in self.local_subsystems():
            sz = numpy.sum(sub.local_var_sizes[sub.mpi.rank, :])
            end += sz
            if end-start > arrays['u'][start:end].size:
                msg = "size mismatch: passing [%d,%d] view of size %d array from %s to %s" % \
                            (start,end,arrays['u'][start:end].size,self.name,sub.name)
                raise RuntimeError(msg)

            subarrays = {}
            for n in ('u', 'f', 'du', 'df'):
                subarrays[n] = arrays[n][start:end]

            sub.setup_vectors(subarrays)

            start += sz

        return self.vec

    def scatter(self, srcvecname, destvecname, subsystem=None):
        """ Perform data transfer (partial or full scatter or
        send/receive for data that isn't flattenable to a
        float array.
        """
        if subsystem is None:
            scatter = self.scatter_full
        else:
            scatter = subsystem.scatter_partial

        if scatter is not None:
            srcvec = self.vec[srcvecname]
            destvec = self.vec[destvecname]

            #if subsystem is None:
            #    mpiprint("%s scattering %s -> %s" % (str(self.name),srcvecname,destvecname))
            #else:
            #    mpiprint("%s scattering to %s: %s -> %s" % (str(self.name),str(subsystem.name),srcvecname,destvecname))
            scatter(self, srcvec, destvec)

            if destvecname == 'p':
                if scatter is self.scatter_full:
                    self.vec['p'].set_to_scope(self.scope)
                else:
                    if subsystem._in_nodes:
                        self.vec['p'].set_to_scope(self.scope, subsystem._in_nodes)

        return scatter

    def dump(self, nest=0, stream=sys.stdout, verbose=False):
        """Prints out a textual representation of the collapsed
        execution graph (with groups of component nodes collapsed
        into Systems).  It shows which
        components run on the current processor.
        """
        #mpiprint("dump: %s" % self.name)
        if stream is None:
            getval = True
            stream = StringIO()
        else:
            getval = False

        if not self.is_active():
            #mpiprint("returning early for %s" % str(self.name))
            return stream.getvalue() if getval else None

        if MPI is None:
            world_rank = 0
        else:
            world_rank = MPI.COMM_WORLD.rank

        name_map = { 'SerialSystem': 'ser', 'ParallelSystem': 'par',
                     'SimpleSystem': 'simp', 'OpaqueDriverSystem': 'drv',
                     'TransparentDriverSystem': 'tdrv',
                     'InVarSystem': 'invar', 'OutVarSystem': 'outvar',
                     'SolverSystem': 'slv',  'ParamSystem': 'param',
                     'AssemblySystem': 'asm', } #'InnerAssemblySystem': 'inner'}
        stream.write(" "*nest)
        stream.write(str(self.name).replace(' ','').replace("'",""))
        stream.write(" [%s](req=%d)(rank=%d)(vsize=%d)(isize=%d)\n" %
                                          (name_map[self.__class__.__name__],
                                           self.get_req_cpus(),
                                           world_rank,
                                           self.vec['u'].array.size,
                                           self.input_sizes[self.mpi.rank]))

        for v, (arr, start) in self.vec['u']._info.items():
            if verbose or v not in self.vec['u']._subviews:
                stream.write(" "*(nest+2))
                if v in self.vec['p']:
                    stream.write("u['%s'] (%s)   p['%s'] (%s)\n" %
                                     (v, list(self.vec['u'].bounds([v])),
                                      v, list(self.vec['p'].bounds([v]))))
                else:
                    stream.write("u['%s'] (%s)\n" % (v, list(self.vec['u'].bounds([v]))))

        for v, (arr, start) in self.vec['p']._info.items():
            if v not in self.vec['u'] and (verbose or v not in self.vec['p']._subviews):
                stream.write(" "*(nest+2))
                stream.write("%s%s   p['%s'] (%s)\n" %
                                 (' '*(len(v)+6), ' '*len(str(list(self.vec['p'].bounds([v])))),
                                  v, list(self.vec['p'].bounds([v]))))

        if self.scatter_partial:
            noflats = self.scatter_partial.noflat_vars
        elif self.scatter_full:
            noflats = self.scatter_full.noflat_vars
        else:
            noflats = ()
        if noflats:
            stream.write(' '*(nest+2) + "= noflats =\n")

        for src, dest in noflats:
            stream.write(" "*(nest+2))
            stream.write("%s --> %s\n" % (src, dest))

        nest += 4
        for sub in self.local_subsystems():
            sub.dump(nest, stream)

        return stream.getvalue() if getval else None

    def _get_flat_vars(self, vardict):
        """Return a list of names of vars that represent variables that are
        flattenable to float arrays.
        """
        return [n for n,info in vardict.items() if info.get('flat', True)]

    def _get_vector_vars(self, vardict):
        """Return (adds, noadds), where adds are those vars that size the
        vectors, and noadds are vars that are in the vectors but don't
        contribute to the size, e.g. subvars that have a basevar in the vector
        or connected destination vars.
        """
        # FIXME: for now, ignore slicing
        return vardict
        #vector_vars = OrderedDict()
        #for name in vardict:
            #src = self._src_map.get(name, name)
            #if src != name:
                #if src not in vardict:
                    #vector_vars[name] = vardict[name]
                    #continue
            #name = src
            #if '[' in name:
                #base = name.split('[', 1)[0]
                #if base not in vardict:
                    #vector_vars[name] = vardict[name]
            #else:
                #base = name
                #if '.' in name and base.rsplit('.', 1)[0] in vardict:
                    #pass
                #else:
                    #vector_vars[name] = vardict[name]

        #return vector_vars

    def set_options(self, mode, options):
        """ Sets all user-configurable options for this system and all
        subsystems. """

        self.mode = mode
        self.options = options

        if mode == 'forward':
            self.sol_vec = self.vec['du']
            self.rhs_vec = self.vec['df']
        elif mode == 'adjoint':
            self.sol_vec = self.vec['df']
            self.rhs_vec = self.vec['du']

        for subsystem in self.local_subsystems():
            subsystem.set_options(mode, options)


    # ------- derivative stuff -----------

    def initialize_gradient_solver(self):
        """ Initialize the solver that will be used to calculate the
        gradient. """

        if self.ln_solver is None:

            if MPI:
                self.ln_solver = PETSc_KSP(self)
            else:
                self.ln_solver = ScipyGMRES(self)

    def linearize(self):
        """ Linearize all subsystems. """

        for subsystem in self.local_subsystems():
            subsystem.linearize()

    def calc_gradient(self, inputs, outputs, mode='auto', options=None,
                      iterbase='', return_format='array'):
        """ Return the gradient for this system. """

        # Mode Precedence
        # -- 1. Direct call argument
        # -- 2. Gradient Options
        # -- 3. Auto determination (when implemented)
        if mode == 'auto':

            # TODO - Support automatic determination of mode
            mode = 'forward'
            #mode = options.derivative_direction

        if options.force_fd is True:
            mode == 'fd'

        self.set_options(mode, options)
        self.initialize_gradient_solver()

        if mode == 'fd':
            if self.fd_solver is None:
                self.fd_solver = FiniteDifference(self, inputs, outputs,
                                                  return_format)
            return self.fd_solver.solve(iterbase=iterbase)
        else:
            self.linearize()
            self.rhs_vec.array[:] = 0.0
            self.vec['df'].array[:] = 0.0

        return self.ln_solver.solve(inputs, outputs, return_format)

    def calc_newton_direction(self, options=None, iterbase=''):
        """ Solves for the new state in Newton's method and leaves it in the
        df vector."""

        self.set_options('forward', options)
        self.initialize_gradient_solver()
        self.linearize()

        self.rhs_vec.array[:] = 0.0
        self.vec['df'].array[:] = 0.0

        self.ln_solver.newton()

    def applyJ(self):
        """ Apply Jacobian, (dp,du) |-> df [fwd] or df |-> (dp,du) [rev] """
        pass

    def iterate_all(self, local=False):
        """Returns a generator that will iterate over this
        System and all of its children recursively.
        """
        yield self
        for child in self.subsystems(local=local):
            for s in child.iterate_all(local=local):
                yield s

    def _compute_derivatives(self, ind, rank):
        """ Solves derivatives of system (direct/adjoint).
        ind must be a global petsc index.
        """
        self.rhs_vec.array[:] = 0.0
        self.sol_vec.array[:] = 0.0
        self.vec['dp'].array[:] = 0.0  

        if self.mpi.rank == rank:
            mpiprint("set %d index to 1.0" % ind)
            self.rhs_vec.petsc_vec.setValue(ind, 1.0, addv=False)

        sol_buf = self.sol_vec.petsc_vec.duplicate()
        rhs_buf = self.rhs_vec.petsc_vec.duplicate()

        sol_buf.array[:] = self.sol_vec.array[:]
        rhs_buf.array[:] = self.rhs_vec.array[:]

        self.ln_solver.ksp.solve(rhs_buf, sol_buf)

        self.sol_vec.array[:] = sol_buf.array[:]
        
        return self.sol_vec

    def _get_global_indices(self, var, rank):
        """Returns an iterator over global indices.
        """
        var_sizes = self.local_var_sizes
        ivar = self.vector_vars.keys().index(var)
        start = numpy.sum(self.local_var_sizes[:, :ivar])

        #end = start + numpy.sum(var_sizes[self.mpi.rank, ivar])

        end = start + var_sizes[rank, ivar]

        idxs = xrange(start, end)
        ind_set = PETSc.IS().createGeneral(idxs, comm=self.mpi.comm)
        if self.app_ordering is not None:
            ind_set = self.app_ordering.app2petsc(ind_set)

        mpiprint("global indices: %s" % ind_set.indices)

        return ind_set.indices


class SimpleSystem(System):
    """A System for a single Component. This component can have Inputs,
    Outputs, States, and Residuals."""

    def __init__(self, scope, graph, name):
        comp = None
        nodes = set([name])
        cpus = 1
        try:
            comp = getattr(scope, name)
        except (AttributeError, TypeError):
            pass
        else:
            if has_interface(comp, IComponent):
                self._comp = comp
                nodes = comp.get_full_nodeset()
                cpus = comp.get_req_cpus()

        super(SimpleSystem, self).__init__(scope, graph, nodes, name)

        self.mpi.requested_cpus = cpus
        self._comp = comp
        self.J = None
        self._mapped_resids = {}

    def stop(self):
        self._comp.stop()

    def simple_subsystems(self):
        yield self

    def setup_communicators(self, comm):
        # if comm is not None:
        #     mpiprint("setup_comms for %s  (%d of %d)" % (self.name, comm.rank, comm.size))
        self.mpi.comm = comm

    def _create_var_dicts(self, resid_state_map):
        if IImplicitComponent.providedBy(self._comp):
            states = set(['.'.join((self._comp.name, s))
                             for s in self._comp.list_states()])
        else:
            states = ()

        # group outputs into states and non-states
        # comps no longer own their own states (unless they also
        # own the corresponding residual)
        mystates = [v for v in self._out_nodes if v[1][0] in states]
        mynonstates = [v for v in self._out_nodes if v[1][0] not in states
                         and v not in resid_state_map]

        for vname in chain(mystates, mynonstates):
            if vname not in self.variables:
                self._var_meta[vname] = self._get_var_info(vname)
                self.variables[vname] = self._var_meta[vname].copy()

        mapped_states = resid_state_map.values()

        # for vname in self._in_nodes:
        #     self._var_meta[vname] = self._get_var_info(vname)
        #     if vname[0] == vname[1][0] and vname[0].startswith(self.name+'.') and vname not in mapped_states: # add driver input or state
        #         self.variables[vname] = self._var_meta[vname]

        # for simple systems, if we're given a mapping of our outputs to
        # states, we need to 'own' the state and later in run we need
        # to copy the residual part of our f vector to the corresponding
        # state.

        if resid_state_map:
            to_remove = set()
            for out in self._out_nodes:
                state = resid_state_map.get(out)
                if state and state not in self.variables:
                    self._var_meta[state] = self._get_var_info(state)
                    self.variables[state] = self._var_meta[state].copy()
                    self._mapped_resids[out] = state
                    if out in self.variables:
                        to_remove.add(out)
                if out in mapped_states and state not in self.variables:
                    to_remove.add(out)

            if not isinstance(self, (SolverSystem, OpaqueDriverSystem)):
                for name in to_remove:
                    del self.variables[name]

        super(SimpleSystem, self)._create_var_dicts(resid_state_map)

    def setup_scatters(self):
        if not self.is_active():
            return
        #mpiprint("setup_scatters: %s  (%d of %d)" % (self.name,self.mpi.rank,self.mpi.size))
        rank = self.mpi.rank
        start = numpy.sum(self.input_sizes[:rank])
        end = numpy.sum(self.input_sizes[:rank+1])
        dest_idxs = [petsc_linspace(start, end)]
        src_idxs = []
        ukeys = self.vec['u'].keys()
        scatter_conns = []
        other_conns = []

        flat_args = self.flat(self._owned_args)

        for dest in flat_args:
            ivar = ukeys.index(dest)
            scatter_conns.append(dest)
            # FIXME: currently just using the local var size for input size
            src_idxs.append(numpy.sum(self.local_var_sizes[:, :ivar]) + self.arg_idx[dest])# - user really needs to be able to define size for multi-proc comps
        if len(idx_merge(src_idxs)) != len(idx_merge(dest_idxs)):
            raise RuntimeError("ERROR: setting up scatter: (%d != %d) srcs: %s,  dest: %s in %s" %
                                (len(src_idxs), len(dest_idxs), src_idxs, dest_idxs, self.name))

        other_conns = [n for n in self._owned_args if n not in flat_args]

        if MPI or scatter_conns or other_conns:
            #mpiprint("%s simple scatter %s to %s" % (self.name, src_idxs, dest_idxs))
            self.scatter_full = DataTransfer(self, src_idxs, dest_idxs,
                                             scatter_conns, other_conns)

    def run(self, iterbase, ffd_order=0, case_label='', case_uuid=None):
        if self.is_active():
            graph = self.scope._reduced_graph

            self.scatter('u', 'p')

            #mpiprint("running %s" % str(self.name))
            self._comp.set_itername('%s-%s' % (iterbase, self.name))
            self._comp.run(ffd_order=ffd_order, case_uuid=case_uuid)
            #self.vec['u'].set_from_scope(self.scope)

            # put component outputs in u vector
            self.vec['u'].set_from_scope(self.scope,
                                         [n for n in graph.successors(self.name) if n in self.vector_vars])

    def linearize(self):
        """ Linearize this component. """

        self.J = self._comp.linearize(first=True)

    def applyJ(self):
        """ df = du - dGdp * dp or du = df and dp = -dGdp^T * df """

        vec = self.vec

        if not hasattr(self._comp, 'provideJ'):
            msg = 'Non-differentiable comps are currently not supported.'
            self._comp.raise_exception(msg, RuntimeError)

        # Forward Mode
        if self.mode == 'forward':

            self.scatter('du', 'dp')

            self._comp.applyJ(self)
            vec['df'].array[:] *= -1.0

            for var in self.list_outputs():
                vec['df'][var][:] += vec['du'][var][:]

        # Adjoint Mode
        elif self.mode == 'adjoint':

            # Sign on the local Jacobian needs to be -1 before
            # we add in the fake residual. Since we can't modify
            # the 'du' vector at this point without stomping on the
            # previous component's contributions, we can multiply
            # our local 'arg' by -1, and then revert it afterwards.
            vec['df'].array[:] *= -1.0
            self._comp.applyJT(self)
            vec['df'].array[:] *= -1.0

            for var in self.list_outputs():
                vec['du'][var][:] += vec['df'][var][:]

            self.scatter('du', 'dp')

class VarSystem(SimpleSystem):
    """Base class for a System that contains a single variable."""

    def run(self, iterbase, ffd_order=0, case_label='', case_uuid=None):
        pass

    def applyJ(self):
        pass

    def stop(self):
        pass

    def linearize(self):
        pass


class ParamSystem(VarSystem):
    """System wrapper for Assembly input variables (internal perspective)."""

    def applyJ(self):
        """ Set to zero """
        if self.variables: # don't do anything if we don't own our output
            mpiprint("param sys %s: adding %s to %s" %
                            (self.name, self.sol_vec[self.name],
                                self.rhs_vec[self.name]))
            self.rhs_vec[self.name] += self.sol_vec[self.name]


class InVarSystem(VarSystem):
    """System wrapper for Assembly input variables (internal perspective)."""

    def run(self, iterbase, ffd_order=0, case_label='', case_uuid=None):
        if self.is_active():
            self.vec['u'].set_from_scope(self.scope, self._nodes)


class OutVarSystem(VarSystem):
    pass


class EqConstraintSystem(SimpleSystem):
    """A special system to handle mapping of states and
    residuals.
    """
    def setup_variables(self, resid_state_map=None):
        super(EqConstraintSystem, self).setup_variables(resid_state_map)

        nodemap = self.scope.name2collapsed
        src = self._comp._exprobj.lhs.text
        srcnode = nodemap.get(src, src)
        dest = self._comp._exprobj.rhs.text
        destnode = nodemap.get(dest, dest)

        for _, state_node in resid_state_map.items():
            if state_node == srcnode:
                self._comp._negate = True
                break
            elif state_node == destnode:
                break

    def run(self, iterbase, ffd_order=0, case_label='', case_uuid=None):
        if self.is_active():
            super(EqConstraintSystem, self).run(iterbase, ffd_order, case_label, case_uuid)
            state = self._mapped_resids.get(self.scope.name2collapsed[self.name+'.out0'])

            # Propagate residuals.
            if state:
                self.vec['f'][state][:] = self._comp.out0


class AssemblySystem(SimpleSystem):
    """A System to handle an Assembly."""

    def setup_communicators(self, comm):
        super(AssemblySystem, self).setup_communicators(comm)
        self._comp.setup_communicators(comm)

    def setup_variables(self, resid_state_map=None):
        super(AssemblySystem, self).setup_variables(resid_state_map)
        self._comp.setup_variables()

    def setup_sizes(self):
        super(AssemblySystem, self).setup_sizes()
        self._comp.setup_sizes()

    def setup_vectors(self, arrays=None, state_resid_map=None):
        super(AssemblySystem, self).setup_vectors(arrays)
        # internal Assembly will create new vectors
        self._comp.setup_vectors(arrays)

    def setup_scatters(self):
        super(AssemblySystem, self).setup_scatters()
        self._comp.setup_scatters()

    def set_options(self, mode, options):
        """ Sets all user-configurable options for the inner_system and its
        children. """
        self.mode = mode
        self._comp._system.set_options(mode, options)

    def linearize(self):
        """ Assemblies linearize all subsystems in the Inner Assy System. """
        self._comp._system.linearize()

    def applyJ(self):
        """ Call into our assembly's top ApplyJ to get the matrix vector
        product across the boundary variables.
        """

        inner_system = self._comp._system
        if self.mode == 'forward':
            arg = 'du'
            res = 'df'
        elif self.mode == 'adjoint':
            arg = 'df'
            res = 'du'

        nonzero = False

        for item in self.list_inputs_and_states() + self.list_outputs_and_residuals():
            var = self.scope._system.vec[arg][item]
            if any(var != 0):
                nonzero = True
            sub_name = item.partition('.')[2:][0]
            inner_system.vec[arg][sub_name] = var

            var = self.scope._system.vec[res][item]
            sub_name = item.partition('.')[2:][0]
            inner_system.vec[res][sub_name] = var

        # Speedhack, don't call component's derivatives if incoming vector is zero.
        if nonzero is False:
            return

        inner_system.applyJ()

        for item in self.list_inputs_and_states() + self.list_outputs_and_residuals():
            sub_name = item.partition('.')[2:][0]
            self.scope._system.vec[res][item] = inner_system.vec[res][sub_name]


class CompoundSystem(System):
    """A System that has subsystems."""

    def __init__(self, scope, graph, subg, name=None):
        super(CompoundSystem, self).__init__(scope,
                                             graph,
                                             get_full_nodeset(scope, subg.nodes()),
                                             name)
        self.driver = None
        self.graph = subg
        self._local_subsystems = []  # subsystems in the same process
        self._ordering = ()

    def local_subsystems(self):
        if MPI:
            return self._local_subsystems
        else:
            return self.all_subsystems()

    def all_subsystems(self):
        return self._local_subsystems + [data['system'] for node, data in
                                         self.graph.nodes_iter(data=True) if
                                          data['system'] not in self._local_subsystems]

    def simple_subsystems(self):
        for s in self.all_subsystems():
            for sub in s.simple_subsystems():
                yield sub

    def setup_scatters(self):
        """ Defines a scatter for args at this system's level """
        if not self.is_active():
            return
        compound_setup_scatters(self)

    def applyJ(self):
        """ Delegate to subsystems """

        if self.is_active():
            if self.mode == 'forward':
                self.scatter('du', 'dp')
            for subsystem in self.local_subsystems():
                subsystem.applyJ()
            if self.mode == 'adjoint':
                self.scatter('du', 'dp')

    def stop(self):
        for s in self.all_subsystems():
            s.stop()


class SerialSystem(CompoundSystem):

    def all_subsystems(self):
        return [self.graph.node[node]['system'] for node in self._ordering]

    def set_ordering(self, ordering):
        """Return the execution order of our subsystems."""
        self._ordering = [n for n in ordering if n in self.graph]
        for node in self.graph.nodes_iter():
            if node not in self._ordering:
                self._ordering.append(node)

        if nx.is_directed_acyclic_graph(self.graph):
            g = self.graph
        else:
            # don't modify real graph
            g = self.graph.subgraph(self.graph.nodes())
            break_cycles(g)

        self._ordering = gsort(transitive_closure(g), self._ordering)

        for s in self.all_subsystems():
            s.set_ordering(ordering)

    def get_req_cpus(self):
        cpus = []
        for sub in self.all_subsystems():
            cpus.append(sub.get_req_cpus())
        self.mpi.requested_cpus = max(cpus+[1])
        return self.mpi.requested_cpus

    def run(self, iterbase, ffd_order=0, case_label='', case_uuid=None):
        if self.is_active():
            #mpiprint("running serial system %s: %s" % (self.name, [c.name for c in self.local_subsystems()]))
            self._stop = False
            for sub in self.local_subsystems():
                self.scatter('u', 'p', sub)
                #self.vec['p'].set_to_scope(self.scope, sub._in_nodes)

                sub.run(iterbase, ffd_order, case_label, case_uuid)
                #x = sub.vec['u'].check(self.vec['u'])
                if self._stop:
                    raise RunStopped('Stop requested')

    def setup_communicators(self, comm):
        self._local_subsystems = []

        self.mpi.comm = get_comm_if_active(self, comm)
        if not self.is_active():
            return

        for sub in self.all_subsystems():
            sub.setup_communicators(self.mpi.comm)
            sub._parent_system = self
            if sub.is_active():
                self._local_subsystems.append(sub)

class ParallelSystem(CompoundSystem):

    def get_req_cpus(self):
        cpus = 0
        # in a parallel system, the required cpus is the sum of
        # the required cpus of the members
        for node, data in self.graph.nodes_iter(data=True):
            cpus += data['system'].get_req_cpus()
        self.mpi.requested_cpus = cpus
        return cpus

    def run(self, iterbase, ffd_order=0, case_label='', case_uuid=None):
        #mpiprint("running parallel system %s: %s" % (self.name, [c.name for c in self.local_subsystems()]))
        # don't scatter unless we contain something that's actually
        # going to run
        if not self.local_subsystems() or not self.is_active():
            return

        self.scatter('u', 'p')

        for sub in self.local_subsystems():
            sub.run(iterbase, ffd_order, case_label, case_uuid)

    def setup_communicators(self, comm):
        #mpiprint("<Parallel> setup_comms for %s  (%d of %d)" % (self.name, comm.rank, comm.size))
        self.mpi.comm = comm
        size = comm.size
        rank = comm.rank

        subsystems = []
        requested_procs = []
        for system in self.all_subsystems():
            subsystems.append(system)
            requested_procs.append(system.get_req_cpus())

        assigned_procs = [0]*len(requested_procs)

        assigned = 0

        requested = sum(requested_procs)

        limit = min(size, requested)

        # first, just use simple round robin assignment of requested CPUs
        # until everybody has what they asked for or we run out
        if requested:
            while assigned < limit:
                for i, system in enumerate(subsystems):
                    if requested_procs[i] == 0: # skip and deal with these later
                        continue
                    if assigned_procs[i] < requested_procs[i]:
                        assigned_procs[i] += 1
                        assigned += 1
                        if assigned == limit:
                            break

        self._local_subsystems = []

        for i,sub in enumerate(subsystems):
            if requested_procs[i] > 0 and assigned_procs[i] == 0:
                raise RuntimeError("parallel group %s requested %d processors but got 0" %
                                   (sub.name, requested_procs[i]))

        color = []
        for i, procs in enumerate([p for p in assigned_procs if p > 0]):
            color.extend([i]*procs)

        if size > assigned:
            color.extend([MPI.UNDEFINED]*(size-assigned))

        rank_color = color[rank]
        sub_comm = comm.Split(rank_color)

        if sub_comm == MPI.COMM_NULL:
            return

        for i,sub in enumerate(subsystems):
            if i == rank_color:
                self._local_subsystems.append(sub)
            elif requested_procs[i] == 0:  # sub is duplicated everywhere
                self._local_subsystems.append(sub)

        for sub in self.local_subsystems():
            sub._parent_system = self
            sub.setup_communicators(sub_comm)

    def setup_variables(self, resid_state_map=None):
        """ Determine variables from local subsystems """
        #mpiprint("setup_variables: %s" % self.name)
        self.variables = OrderedDict()
        if not self.is_active():
            return

        for sub in self.local_subsystems():
            sub.setup_variables(resid_state_map)

        if self.local_subsystems():
            sub = self.local_subsystems()[0]
            names = sub.variables.keys()
        else:
            sub = None
            names = []

        varkeys_list = self.mpi.comm.allgather(names)

        for varkeys in varkeys_list:
            for name in varkeys:
                self._var_meta[name] = self._get_var_info(name)
                self.variables[name] = self._var_meta[name].copy()
                self.variables[name]['size'] = 0

        if sub:
            for name, var in sub.variables.items():
                self.variables[name] = var

            for name, var in sub._var_meta.items():
                self._var_meta[name] = var

        self._create_var_dicts(resid_state_map)

    def simple_subsystems(self):
        return self.local_subsystems()[0].simple_subsystems()


class OpaqueDriverSystem(SimpleSystem):
    """A System for a Driver component that is not a Solver."""

    def __init__(self, graph, driver):
        #driver.setup_systems()
        scope = driver.parent
        super(OpaqueDriverSystem, self).__init__(scope, graph, driver.name)
        driver._system = self

    def setup_communicators(self, comm):
        super(OpaqueDriverSystem, self).setup_communicators(comm)
        self._comp.setup_communicators(self.mpi.comm)

    # FIXME: I'm inconsistent in the way that base methods are handled.  The System
    # base class should call setup methods on subsystems or local_subsystems in
    # order to avoid overriding setup methods like this one in derived classes.
    def setup_scatters(self):
        #super(OpaqueDriverSystem, self).setup_scatters()
        compound_setup_scatters(self)
        self._comp.setup_scatters()

    def local_subsystems(self):
        return [s for s in self.all_subsystems() if s.is_active()]

    def all_subsystems(self):
        return (self._comp.workflow._system,)

    def simple_subsystems(self):
        for sub in self._comp.workflow._system.simple_subsystems():
            yield sub

class TransparentDriverSystem(SimpleSystem):
    """A system for an driver that allows derivative calculation across its
    boundary."""

    def __init__(self, graph, driver):
        #driver.setup_systems()
        scope = driver.parent
        super(TransparentDriverSystem, self).__init__(scope, graph, driver.name)
        driver._system = self

    def _get_resid_state_map(self):
        """ Essentially, this system behaves like a solver system, except it
        has no states or residuals.
        """
        return dict()

    def setup_communicators(self, comm):
        super(TransparentDriverSystem, self).setup_communicators(comm)
        self._comp.setup_communicators(self.mpi.comm)

    def setup_variables(self, resid_state_map=None):
        # pass our resid_state_map to our children
        super(TransparentDriverSystem, self).setup_variables(self._get_resid_state_map())

    def setup_scatters(self):
        #super(TransparentDriverSystem, self).setup_scatters()
        compound_setup_scatters(self)
        self._comp.setup_scatters()

    def local_subsystems(self):
        return [s for s in self.all_subsystems() if s.is_active()]

    def all_subsystems(self):
        return (self._comp.workflow._system,)

    def simple_subsystems(self):
        for sub in self._comp.workflow._system.simple_subsystems():
            yield sub

    def applyJ(self):
        """ Delegate to subsystems """

        if self.mode == 'forward':
            self.scatter('du', 'dp')
        for subsystem in self.local_subsystems():
            subsystem.applyJ()
        if self.mode == 'adjoint':
            self.scatter('du', 'dp')

    def linearize(self):
        """ Solvers must Linearize all of their subsystems. """

        for subsystem in self.local_subsystems():
            subsystem.linearize()


class SolverSystem(TransparentDriverSystem):  # Implicit
    """A System for a Solver component. While it inherits from a SimpleSystem,
    much of the behavior is like a CompoundSystem, particularly variable
    propagation."""

    def _get_resid_state_map(self):

        # map of individual var names to collapsed names
        nodemap = self.scope.name2collapsed

        # set up our own resid_state_map
        pairs = self._comp._get_param_constraint_pairs()
        resid_state_map = dict([(nodemap[c], nodemap[p]) for p, c in pairs])
        states = resid_state_map.values()

        pgroups = self._comp.list_param_group_targets()
        resids = self._comp.list_eq_constraint_targets()

        szdict = {}
        for params in pgroups:
            skip = False
            params = tuple(params)
            for p in params:
                if nodemap[p] in states:
                    skip = True
                    break
            if not skip:  # add to the size dict so we can match on size
                node = nodemap[params[0]]
                self._var_meta[node] = self._get_var_info(node)
                szdict.setdefault(self._var_meta[node]['size'], []).append(node)

        # get rid of any residuals we already mapped
        resids = [r for r in resids if nodemap[r] not in resid_state_map]

        # match remaining residuals and states by size
        for resid in resids:
            resnode = nodemap[resid]
            self._var_meta[resnode] = self._get_var_info(resnode)
            sz = self._var_meta[resnode]['size']
            try:
                pnode = szdict[sz].pop()
            except:
                raise RuntimeError("unable to find a state of size %d to match residual '%s'" %
                                    (sz, resid))
            resid_state_map[resnode] = pnode

        # all states must have a corresponding residual
        for sz, pnodes in szdict.items():
            if pnodes:
                raise RuntimeError("param node %s of size %d has no matching residual" %
                                    (pnodes, sz))

        return resid_state_map


<<<<<<< HEAD
=======

# class InnerAssemblySystem(SerialSystem):
#     """A system to handle data transfer to an Assembly
#     boundary from its inner components.
#     """
#     def __init__(self, scope):
#         drvname = scope._top_driver.name

#         # g = nx.DiGraph()
#         # g.add_node(drvname)
#         # g.node[drvname]['system'] = _create_simple_sys(scope,
#         #                                                scope.get_reduced_graph(),
#         #                                                '_top_driver')

#         # ordering = []

#         # self.bins = bins = []
#         # self.bouts = bouts = []

#         # rgraph = scope._reduced_graph
#         # for node, data in rgraph.nodes_iter(data=True):
#         #     if 'comp' not in data:  # it's a collapsed var node
#         #         # boundary in node
#         #         if rgraph.in_degree(node) == 0 and node[0] != node[1][0]:
#         #             bins.append(node)
#         #         # boundary out node
#         #         elif rgraph.out_degree(node) == 0 and node[0] != node[1][0]:
#         #             bouts.append(node)

#         # for name in bins:
#         #     g.add_node(name[0])
#         #     g.add_edge(name, drvname)
#         #     g.node[name]['system'] = InVarSystem(scope, rgraph, name)
#         #     ordering.append(name)

#         # ordering.append(drvname)

#         # for name in bouts:
#         #     g.add_node(name)
#         #     g.add_edge(drvname, name)
#         #     g.node[name]['system'] = OutVarSystem(scope, rgraph, name)
#         #     ordering.append(name)

#         reduced = scope._reduced_graph
#         cgraph = reduced2component(reduced)
#         iterset = [c.name for c in scope._top_driver.iteration_set()]
#         collapse_nodes(cgraph, drvname, iterset)

#         super(InnerAssemblySystem, self).__init__(scope, reduced,
#                                                   cgraph, '_inner_asm')
#         self.set_ordering(nx.topological_sort(cgraph))


#     def run(self, iterbase, ffd_order=0, case_label='', case_uuid=None):
#         if self.is_active():
#             self.vec['u'].set_from_scope(self.scope)
#             super(InnerAssemblySystem, self).run(iterbase, ffd_order,
#                                                  case_label, case_uuid)
#             #self.vec['u'].set_to_scope(self.scope, self.bouts)

>>>>>>> 1ec70923
def _create_simple_sys(scope, graph, name):
    """Given a Component, create the appropriate type
    of simple System.
    """
    comp = getattr(scope, name, None)

    if has_interface(comp, ISolver):
        sub = SolverSystem(graph, comp)
    elif has_interface(comp, IDriver):
        from openmdao.main.driver import Driver
        if comp.__class__ == Driver:
            sub = TransparentDriverSystem(graph, comp)
        else:
            sub = OpaqueDriverSystem(graph, comp)
    elif has_interface(comp, IAssembly):
        sub = AssemblySystem(scope, graph, comp.name)
    elif has_interface(comp, IPseudoComp) and comp._pseudo_type=='constraint' \
               and comp._subtype == 'equality':
        sub = EqConstraintSystem(scope, graph, comp.name)
    elif IComponent.providedBy(comp):
        sub = SimpleSystem(scope, graph, comp.name)
    elif graph.node[name].get('comp') == 'param':
        sub = ParamSystem(scope, graph, name)
    elif graph.node[name].get('comp') == 'invar':
        sub = InVarSystem(scope, graph, name)
    elif graph.node[name].get('comp') == 'outvar':
        sub = OutVarSystem(scope, graph, name)
    else:
        raise RuntimeError("don't know how to create a System for '%s'" % name)

    return sub

def partition_subsystems(scope, graph, cgraph):
    """Return a nested system graph with metadata for parallel
    and serial subworkflows.  Graph must acyclic. All subdriver
    iterations sets must have already been collapsed.

    """
    if len(cgraph) < 2:
        return cgraph

    gcopy = cgraph.copy()

    to_remove = []

    while len(gcopy) > 1:
        # find all nodes with in degree 0. If we find
        # more than one, we can execute them in parallel
        zero_in_nodes = [n for n in gcopy.nodes_iter()
                            if gcopy.in_degree(n)==0]

        if len(zero_in_nodes) > 1: # start of parallel chunk
            parallel_group = []
            for node in zero_in_nodes:
                brnodes = get_branch(gcopy, node)
                if len(brnodes) > 1:
                    parallel_group.append(tuple(brnodes))
                else:
                    parallel_group.append(brnodes[0])

            for branch in parallel_group:
                if isinstance(branch, tuple):
                    to_remove.extend(branch)
                    subg = cgraph.subgraph(branch)
                    partition_subsystems(scope, graph, subg)
                    system=SerialSystem(scope, graph, subg, str(branch))
                    update_system_node(cgraph, system, branch)

                    gcopy.remove_nodes_from(branch)
                else: # single comp system
                    gcopy.remove_node(branch)

            #parallel_group = tuple(sorted(parallel_group))
            parallel_group = tuple(parallel_group)
            to_remove.extend(parallel_group)
            subg = cgraph.subgraph(parallel_group)
            system=ParallelSystem(scope, graph, subg, str(parallel_group))
            update_system_node(cgraph, system, parallel_group)

        elif len(zero_in_nodes) == 1:  # serial
            gcopy.remove_nodes_from(zero_in_nodes)
        else: # circular - no further splitting
            break

    # Now remove all of the old nodes
    cgraph.remove_nodes_from(to_remove)

    return cgraph

def update_system_node(G, system, name):
    G.add_node(name, system=system)
    collapse_nodes(G, name, name)
    return G

def get_branch(g, node, visited=None):
    """Return the full list of nodes that branch *exclusively*
    from the given node.  The starting node is included in
    the list.
    """
    if visited is None:
        visited = set()
    visited.add(node)
    branch = [node]
    for succ in g.successors(node):
        for p in g.predecessors(succ):
            if p not in visited:
                break
        else:
            branch.extend(get_branch(g, succ, visited))
    return branch

def get_comm_if_active(obj, comm):
    if comm is None or comm == MPI.COMM_NULL:
        return comm

    req = obj.get_req_cpus()
    if comm.rank+1 > req:
        color = MPI.UNDEFINED
    else:
        color = 1

    return comm.Split(color)

def get_full_nodeset(scope, group):
    names = set()
    for name in simple_node_iter(group):
        obj = getattr(scope, name, None)
        if obj is not None and hasattr(obj, 'get_full_nodeset'):
            names.update(obj.get_full_nodeset())
        else:
            names.add(name)
    return names

<|MERGE_RESOLUTION|>--- conflicted
+++ resolved
@@ -1527,69 +1527,6 @@
         return resid_state_map
 
 
-<<<<<<< HEAD
-=======
-
-# class InnerAssemblySystem(SerialSystem):
-#     """A system to handle data transfer to an Assembly
-#     boundary from its inner components.
-#     """
-#     def __init__(self, scope):
-#         drvname = scope._top_driver.name
-
-#         # g = nx.DiGraph()
-#         # g.add_node(drvname)
-#         # g.node[drvname]['system'] = _create_simple_sys(scope,
-#         #                                                scope.get_reduced_graph(),
-#         #                                                '_top_driver')
-
-#         # ordering = []
-
-#         # self.bins = bins = []
-#         # self.bouts = bouts = []
-
-#         # rgraph = scope._reduced_graph
-#         # for node, data in rgraph.nodes_iter(data=True):
-#         #     if 'comp' not in data:  # it's a collapsed var node
-#         #         # boundary in node
-#         #         if rgraph.in_degree(node) == 0 and node[0] != node[1][0]:
-#         #             bins.append(node)
-#         #         # boundary out node
-#         #         elif rgraph.out_degree(node) == 0 and node[0] != node[1][0]:
-#         #             bouts.append(node)
-
-#         # for name in bins:
-#         #     g.add_node(name[0])
-#         #     g.add_edge(name, drvname)
-#         #     g.node[name]['system'] = InVarSystem(scope, rgraph, name)
-#         #     ordering.append(name)
-
-#         # ordering.append(drvname)
-
-#         # for name in bouts:
-#         #     g.add_node(name)
-#         #     g.add_edge(drvname, name)
-#         #     g.node[name]['system'] = OutVarSystem(scope, rgraph, name)
-#         #     ordering.append(name)
-
-#         reduced = scope._reduced_graph
-#         cgraph = reduced2component(reduced)
-#         iterset = [c.name for c in scope._top_driver.iteration_set()]
-#         collapse_nodes(cgraph, drvname, iterset)
-
-#         super(InnerAssemblySystem, self).__init__(scope, reduced,
-#                                                   cgraph, '_inner_asm')
-#         self.set_ordering(nx.topological_sort(cgraph))
-
-
-#     def run(self, iterbase, ffd_order=0, case_label='', case_uuid=None):
-#         if self.is_active():
-#             self.vec['u'].set_from_scope(self.scope)
-#             super(InnerAssemblySystem, self).run(iterbase, ffd_order,
-#                                                  case_label, case_uuid)
-#             #self.vec['u'].set_to_scope(self.scope, self.bouts)
-
->>>>>>> 1ec70923
 def _create_simple_sys(scope, graph, name):
     """Given a Component, create the appropriate type
     of simple System.
