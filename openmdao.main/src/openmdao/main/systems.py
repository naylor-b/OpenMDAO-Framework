--- conflicted
+++ resolved
@@ -572,20 +572,9 @@
                     if self.complex_step is True:
                         self.vec['dp'].set_to_scope_complex(self.scope)
                 else:
-<<<<<<< HEAD
-                    if subsystem._in_nodes:
-                        destvec.set_to_scope(self.scope, subsystem._in_nodes)
-                        if self.complex_step is True:
-                            self.vec['dp'].set_to_scope_complex(self.scope,
-                                                                subsystem._in_nodes)
-=======
-                    #if subsystem._in_nodes:
-                    destvec.set_to_scope(self.scope, subsystem.vec['u'].keys()) #subsystem._in_nodes)
+                    destvec.set_to_scope(self.scope, subsystem.vec['u'].keys())
                     if self.complex_step is True:
                         self.vec['dp'].set_to_scope_complex(self.scope, subsystem.vec['u'].keys())
-                                                            #subsystem._in_nodes)
->>>>>>> 8ccc8d14
-
 
     def dump(self, nest=0, stream=sys.stdout, verbose=False):
         """Prints out a textual representation of the collapsed
