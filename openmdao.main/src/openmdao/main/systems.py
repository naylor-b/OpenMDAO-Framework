--- conflicted
+++ resolved
@@ -199,20 +199,6 @@
                 return s
         return None
 
-<<<<<<< HEAD
-    def get_result(self, item):
-        if self.mode == 'adjoint':
-            if item in self.sol_vec:
-                return self.sol_vec[item]
-            return self.scope._system.vec['du'][
-                         self.state_resid_map.get(item, item)]
-        else:
-            if item in self.rhs_vec:
-                return self.rhs_vec[item]
-            return self.scope._system.vec['df'][
-                         self.state_resid_map.get(item, item)]
-
-=======
     # def get_result(self, item):
     #     if self.mode == 'adjoint':
     #         if item in self.sol_vec:
@@ -225,7 +211,6 @@
     #         return self.scope._system.vec['df'][
     #                      self.state_resid_map.get(item, item)]
             
->>>>>>> c4b1c93c
     def subsystems(self, local=False):
         if local:
             return self.local_subsystems()
