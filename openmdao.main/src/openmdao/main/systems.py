--- conflicted
+++ resolved
@@ -877,7 +877,7 @@
         self._comp = comp
         self.J = None
         self._mapped_resids = {}
-    
+
     def setup_sizes(self):
         super(SimpleSystem, self).setup_sizes()
         if self.is_active():
@@ -887,7 +887,7 @@
                     msg = msg.format(var[0])
 
                     self.scope.raise_exception(msg, ValueError)
-            
+
 
     def inner(self):
         return self._comp
@@ -1363,11 +1363,7 @@
                     if node not in sub._in_nodes or node in scatter_conns:
                         continue
                     src_idxs, dest_idxs, nflat = self._get_node_scatter_idxs(node, noflats, dest_start, destsys=sub)
-<<<<<<< HEAD
-                    if (src_idxs is None and dest_idxs is None and nflat is None):
-=======
                     if (src_idxs is None) and (dest_idxs is None) and (nflat is None):
->>>>>>> 54d0e800
                         continue
 
                     if nflat:
