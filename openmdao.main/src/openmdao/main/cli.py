"""OpenMDAO Command Line Interface stuff"""

import os
import sys
import webbrowser
from ConfigParser import SafeConfigParser
from argparse import ArgumentParser
from subprocess import call, check_call

from openmdao.main.plugin import plugin_docs, plugin_build_docs, print_sub_help
from openmdao.test.testing import read_config, filter_config, run_openmdao_suite

def list_testhosts(parser, options, args=None):
    if args:
        print_sub_help(parser, 'list_testhosts')
        return -1
    hostlist, config = read_config(options)
    for host in filter_config(hostlist, config, options):
        plat = config.get(host, 'platform')
        py = config.get(host, 'py')
        print host.ljust(30), plat.ljust(10), py

def test_openmdao(parser, options, args):
    # nosetests uses sys.argv for its usage message when the user passes a -h
    # arg, regardless of what args we pass to it, so if we see -h in sys.args,
    # change the first entry in sys.argv to 'openmdao test'.  Otherwise, usage message
    # will be 'openmdao [options]' instead of 'openmdao test [options]'
    if '-h' in sys.argv:
        sys.argv[0] = 'openmdao test'
    run_openmdao_suite(sys.argv[1:])
    
def openmdao_docs(parser, options, args=None):
    if args:
        print_sub_help(parser, 'docs')
        return -1
<<<<<<< HEAD
    plugin_docs(parser, options)
=======
    plugin_docs(parser, options, args)
>>>>>>> 890f3764

def _get_openmdao_parser():
    """Sets up the plugin arg parser and all of its subcommand parsers."""
    
    top_parser = ArgumentParser()
    subparsers = top_parser.add_subparsers(title='commands')
    
    parser = subparsers.add_parser('list_testhosts', help='list hosts in testhosts config file')
    parser.add_argument("-c", "--config", action='store', dest='cfg', metavar='CONFIG',
                        default='~/.openmdao/testhosts.cfg',
                        help="Path of config file where info for remote testing/building hosts is located")
    parser.add_argument("--filter", action='append', dest='filters', 
                        default=[],
                        help="boolean expression to filter hosts")
    parser.add_argument("--host", action='append', dest='hosts', metavar='HOST',
                        default=[],
                        help="Select host from config file to run on. "
                             "To run on multiple hosts, use multiple --host args")
    parser.add_argument("--all", action="store_true", dest='allhosts',
                        help="Use all hosts found in testhosts.cfg file")
    parser.set_defaults(func=list_testhosts)

    parser = subparsers.add_parser('docs', help='view the docs')
    parser.add_argument('plugin_dist_name', nargs='?',
                        help='name of plugin distribution or class')
    parser.add_argument("-b", "--browser", action="store", type=str, 
                        dest='browser', choices=webbrowser._browsers.keys(),
                        help="browser name")
    parser.set_defaults(func=openmdao_docs)
    
    parser = subparsers.add_parser('test', add_help=False,
                                   description="run the OpenMDAO test suite")
    parser.add_argument('-v', '--verbose', action='store_true',
                        help='display test progress')
    parser.add_argument('packages', metavar='package', type=str, nargs='*',
                        help='package to be tested')
    parser.set_defaults(func=test_openmdao)
        
    # the following subcommands will only be available in a dev build, because
    # openmdao.devtools is not part of a normal OpenMDAO release
    try:
        # these commands will only be available on windows machines if pywin32 is available
        import fabric
        from openmdao.devtools.push_docs import push_docs
        from openmdao.devtools.remotetst import test_branch
        from openmdao.devtools.remote_cfg import add_config_options

        parser = subparsers.add_parser('test_branch', help='run tests on remote machines')
        parser.add_argument("-k","--keep", action="store_true", dest='keep',
                            help="Don't delete the temporary build directory. "
                                 "If testing on EC2 stop the instance instead of terminating it.")
        parser.add_argument("-f","--file", action="store", type=str, 
                            dest='fname',
                            help="Pathname of a tarfile or URL of a git repo. "
                                 "Defaults to the current repo.")
        parser.add_argument("-b","--branch", action="store", type=str, 
                            dest='branch',
                            help="If file is a git repo, supply branch name here")
        parser.add_argument("--testargs", action="store", type=str, dest='testargs',
                            default='',
                            help="args to be passed to openmdao test")
        parser = add_config_options(parser)
        parser.set_defaults(func=test_branch)
        
        parser = subparsers.add_parser('push_docs', help='push the dev docs up to the server')
        parser.add_argument('host', help='host to push docs to')
        parser.add_argument("-d", "--destination", action="store", type=str, 
                            dest="docdir", default='downloads',
                            help="directory where dev_docs directory will be placed")
        parser.add_argument("-n", "--nodocbuild", action="store_true", 
                            dest="nodocbuild",
                            help="used for testing. The docs will not be rebuilt if they already exist")
        parser.set_defaults(func=push_docs)

    except ImportError:
        pass

    try:
        from openmdao.devtools.build_docs import build_docs, test_docs
        parser = subparsers.add_parser('build_docs', help='build OpenMDAO docs')
        parser.add_argument("-v", "--version", action="store", type=str, 
                            dest="version",
                            help="the OpenMDAO version")
        parser.set_defaults(func=build_docs)
        
        parser = subparsers.add_parser('test_docs', help='run tests on the OpenMDAO docs')
        parser.set_defaults(func=test_docs)
        
    except ImportError:
        pass
    
    return top_parser

def openmdao():
    parser = _get_openmdao_parser()
    options, args = parser.parse_known_args()

    sys.exit(options.func(parser, options, args))
    
if __name__ == '__main__':
    openmdao()
    <|MERGE_RESOLUTION|>--- conflicted
+++ resolved
@@ -33,11 +33,7 @@
     if args:
         print_sub_help(parser, 'docs')
         return -1
-<<<<<<< HEAD
-    plugin_docs(parser, options)
-=======
     plugin_docs(parser, options, args)
->>>>>>> 890f3764
 
 def _get_openmdao_parser():
     """Sets up the plugin arg parser and all of its subcommand parsers."""
