--- conflicted
+++ resolved
@@ -74,9 +74,9 @@
         # try to find the default.wpr file in the user's home directory
         try:
             if sys.platform == 'win32':
-                home = os.env['HOMEDRIVE']+os.env['HOMEPATH']
+                home = os.environ['HOMEDRIVE']+os.environ['HOMEPATH']
             else:
-                home = os.env['HOME']
+                home = os.environ['HOME']
         except:
             home = ''
         
@@ -170,15 +170,10 @@
         script.write(script_template % dict(python=self.executable,
                                             proj=newfname))
         script.close()
-<<<<<<< HEAD
-        os.chmod(scriptname, 0775)
-        return []
-=======
         try:
             os.chmod(scriptname, 0755)
         except OSError, err:
             print str(err)
         return [scriptname]
->>>>>>> 89389df2
         
     update = install
