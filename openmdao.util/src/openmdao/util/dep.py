--- conflicted
+++ resolved
@@ -6,13 +6,6 @@
 from os import makedirs
 import sys
 import shutil
-<<<<<<< HEAD
-import compiler
-
-import networkx as nx
-
-from openmdao.util.fileutil import exclude_files, get_module_path, find_module
-=======
 import fnmatch
 from os.path import islink, isdir, join
 from os.path import normpath, dirname, exists, isfile, abspath
@@ -25,7 +18,6 @@
 
 from openmdao.util.fileutil import find_files, get_module_path
 from openmdao.main.api import Component as mycomp
->>>>>>> ae18fe7f
 
 class StrVisitor(ast.NodeVisitor):
     def __init__(self):
@@ -102,14 +94,9 @@
         self.fname = os.path.abspath(fname)
         self.modpath = get_module_path(fname)
         self.classes = {}
-<<<<<<< HEAD
-        self.impnames = {}  # map of local names to package names
-        self.imported_files = set()
-=======
         self.localnames = {}  # map of local names to package names
->>>>>>> ae18fe7f
-        
-    def _translate(self, finfo):
+        
+    def translate(self, finfo):
         """Take module pathnames of classes that may be indirect names and
         convert them to their true absolute module pathname.  For example,
         'from openmdao.main.api import Component' implies the module
@@ -130,15 +117,6 @@
                                            [self.localnames.get(b,b) for b in bases], 
                                            node.decorator_list)
         
-<<<<<<< HEAD
-    def visitImport(self, node):
-        for name, alias in node.names:
-            pathname = find_module(name)
-            if pathname:
-                self.imported_files.add(pathname)
-            if alias is None:
-                self.impnames[name] = name
-=======
     def visit_Import(self, node):
         """This executes every time an 'import foo' style import statement 
         is parsed.
@@ -146,51 +124,9 @@
         for al in node.names:
             if al.asname is None:
                 self.localnames[al.name] = al.name
->>>>>>> ae18fe7f
             else:
                 self.localnames[al.asname] = al.name
 
-<<<<<<< HEAD
-    def visitFrom(self, node):
-        for name, alias in node.names:
-            modpath = '.'.join([node.modname, name])
-            pathname = find_module(modpath)
-            if pathname is None:
-                pathname = find_module(node.modname)
-            if pathname:
-                self.imported_files.add(pathname)
-                
-            if alias is None:
-                self.impnames[name] = modpath
-            else:
-                self.impnames[alias] = modpath
-                
-    def _to_str(self, arg):
-        """Take arg of the form Getattr(Getattr(Name('foo'),'bar'),'blah')
-        and convert it to a module path name.
-        """
-        if isinstance(arg, compiler.ast.Getattr):
-            return '.'.join([self._to_str(arg.expr), arg.attrname])
-        elif isinstance(arg, compiler.ast.Name):
-            return arg.name
-        else:
-            return arg
-                
-    def _real_name(self, name, finfo):
-        if not isinstance(name, basestring):
-            return name
-        while True:
-            parts = name.rsplit('.', 1)
-            if len(parts) > 1:
-                if parts[0] in finfo:
-                    trans = finfo[parts[0]][0].impnames.get(parts[1], parts[1])
-                    if trans == name:
-                        return trans
-                    else:
-                        name = trans
-                        continue
-            return name
-=======
     def visit_ImportFrom(self, node):
         """This executes every time a 'from foo import bar' style import
         statement is parsed.
@@ -201,16 +137,12 @@
             else:
                 self.localnames[al.asname] = '.'.join([node.module, al.name])
                 
->>>>>>> ae18fe7f
 
 class PythonSourceTreeAnalyser(object):
     def __init__(self, startdir=None, exclude=None):
         # inheritance graph. It's a directed graph with base classes
         # pointing to the classes that inherit from them
         self.graph = nx.DiGraph()
-        
-        self.fileinfo = {}
-        self.startset = set()
         
         if isinstance(startdir, basestring):
             self.startdirs = [startdir]
@@ -230,26 +162,10 @@
         the source trees under the specified set of starting 
         directories.
         """
-        fileinfo = self.fileinfo
+        fileinfo = {}
         
         # gather python files from the specified starting directories
         # and parse them, extracting class and import information
-<<<<<<< HEAD
-        lst = list(exclude_files(self.excludes, "*.py", self.startdirs))
-        self.startset = set(lst)
-        visited = set()
-        while lst:
-            pyfile = lst.pop()
-            if pyfile not in visited:
-                visited.add(pyfile)
-                myvisitor = PythonSourceFileAnalyser(pyfile)
-                compiler.visitor.walk(compiler.parseFile(pyfile), myvisitor)
-                fileinfo[get_module_path(pyfile)] = (myvisitor, pyfile)
-                for name,val in myvisitor.classes.items():
-                    if len(val) > 1 or (len(val)==1 and val[0] != 'object'):
-                        lst.extend(myvisitor.imported_files)
-                        break
-=======
         for pyfile in find_files(self.startdirs, "*.py", self.exclude):
             myvisitor = PythonSourceFileAnalyser(pyfile)
             # in order to get this to work with the 'ast' lib, I have
@@ -263,7 +179,6 @@
             finally:
                 f.close()
             fileinfo[get_module_path(pyfile)] = myvisitor
->>>>>>> ae18fe7f
             
         # now translate any indirect imports into absolute module pathnames
         # NOTE: only indirect imports within the set of specified source
@@ -274,46 +189,23 @@
         #       won't be included in the translation.  This means that
         #       openmdao.main.api.Component will not be translated to
         #       openmdao.main.component.Component like it should.
-        for visitor, _ in fileinfo.values():
-            visitor._translate(fileinfo)
-
+        for visitor in fileinfo.values():
+            visitor.translate(fileinfo)
+    
         # build the inheritance graph
-<<<<<<< HEAD
-        for visitor,fname in fileinfo.values():
-            for klass, bases in visitor.classes.items():
-                if klass not in self.graph:
-                    self.graph.add_node(klass, fname=fname)
-                for base in bases:
-                    self.graph.add_edge(klass, base)
-=======
         for visitor in fileinfo.values():
             for classname, classinfo in visitor.classes.items():
                 for base in classinfo.bases:
                     self.graph.add_edge(classname, base)
->>>>>>> ae18fe7f
     
         # flip orientation of inheritance graph so we can find all classes
         # that inherit from a particular base more easily
         self.graph = self.graph.reverse(copy=False)
         
     def find_inheritors(self, base):
-<<<<<<< HEAD
-        """Returns a list of classes that inherit from the given base class. Only
-        classes defined in source files located in the set of directories specified
-        for this PythonSourceTreeAnalyser will be returned.
-        """
-        if base not in self.graph:
-            return []
-        paths = nx.shortest_path(self.graph, source=base, target=None)
-=======
         try:
             paths = nx.shortest_path(self.graph, source=base, target=None)
         except KeyError:
             return []
->>>>>>> ae18fe7f
         del paths[base] # don't want the base itself in the list
-        ret = []
-        for path in paths.keys():
-            if self.graph.node[path]['fname'] in self.startset:
-                ret.append(path)
-        return ret+        return paths.keys()