--- conflicted
+++ resolved
@@ -90,13 +90,8 @@
     dicts = (keepers_instance, keepers_in, keepers_out, keepers_undefined)
     
     for dic in dicts:
-<<<<<<< HEAD
 	sortedDict = _sortedDictVals(dic)
 	
-=======
-        sortedDict = sortedDictVals(dic)
-        
->>>>>>> 5f217ca1
         for t, val in sortedDict:
             lines.append('')
             #Now just need to spit out the traits in the proper format into the documentation 
@@ -151,17 +146,10 @@
     items.sort()
     return items
 
-<<<<<<< HEAD
-if __name__ == '__main__':
+if __name__ == '__main__': # pragma no cover
     #from openmdao.main.api import Assembly
     from openmdao.lib.api import ExternalCode
     #import openmdao.lib.api
-=======
-if __name__ == '__main__': # pragma no cover
-    from openmdao.main.api import Assembly
-    #from openmdao.lib.api import ExternalCode
-    import openmdao.lib.api
->>>>>>> 5f217ca1
     lines = []
     #get_traits_info(None, 'class', 'foo', Assembly, None, lines)
     get_traits_info(None, 'class', 'foo', ExternalCode, None, lines)
