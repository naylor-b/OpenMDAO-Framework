"""
Tests of overall workspace functions.
"""

import sys
import time

from nose.tools import eq_ as eq
from nose.tools import with_setup

<<<<<<< HEAD
=======

>>>>>>> e07afe60
if sys.platform != 'win32':  # No testing on Windows yet.
    from selenium.webdriver.common.by import By
    from selenium.webdriver.common.action_chains import ActionChains

    from util import main, setup_server, teardown_server, generate, \
                     begin, new_project

    from pageobjects.component import NameInstanceDialog
    from pageobjects.dataflow import DataflowFigure
    from pageobjects.dialog import NotifyDialog
    from pageobjects.util import ConfirmationPage

    @with_setup(setup_server, teardown_server)
    def test_generator():
        for _test, browser in generate(__name__):
            yield _test, browser


def startup(browser):
    # Create a project and enter workspace
    projects_page = begin(browser)
    project_info_page, project_dict = new_project(projects_page.new_project())
    workspace_page = project_info_page.load_project()

    #open library
    workspace_page.show_library()

    return projects_page, project_info_page, project_dict, workspace_page


def closeout(projects_page, project_info_page, project_dict, workspace_page):
    # Clean up.
    projects_page = workspace_page.close_workspace()
    project_info_page = projects_page.edit_project(project_dict['name'])
    project_info_page.delete_project()


def _test_drop_on_driver(browser):
    projects_page, project_info_page, project_dict, workspace_page = startup(browser)

    #find and get the 'comnindriver', 'top', and 'driver' objects
    conmindriver = workspace_page.find_library_button('CONMINdriver')
    top = workspace_page.get_dataflow_figure('top')
    driver_element = workspace_page.get_dataflow_figure('driver')

    div = getDropableElements(driver_element)[0]
    chain = drag_element_to(browser, conmindriver, div, True)
    check_highlighting(driver_element('content_area').element, browser, True, "Driver's content_area")
    release(chain)

    # brings up a confirm dialog for replacing the existing driver.
    dialog = ConfirmationPage(top)
    dialog.click_ok()

    # Check to see that the content area for the driver is now CONMINdriver
    driver_element = workspace_page.get_dataflow_figure('driver')
    eq(driver_element('content_area').element.find_element_by_xpath('center/i').text,
        'CONMINdriver', "Dropping CONMINdriver onto existing driver did not replace it")

    closeout(projects_page, project_info_page, project_dict, workspace_page)


def _test_workspace_dragdrop(browser):
    projects_page, project_info_page, project_dict, workspace_page = startup(browser)

    #find and get the 'assembly', and 'top' objects
    assembly = workspace_page.find_library_button('Assembly')
    top = workspace_page.get_dataflow_figure('top')

    names = []
    for div in getDropableElements(top):
            chain = drag_element_to(browser, assembly, div, False)
            check_highlighting(top('content_area').element, browser, True, "Top's content_area")
            release(chain)

            #deal with the modal dialog
            name = (NameInstanceDialog(browser, top.port).create_and_dismiss())
            names.append(name)

    ensure_names_in_workspace(workspace_page, names,
        "Dragging 'assembly' to 'top' in one of the drop areas did not "
        "produce a new element on page\n")

    # now test to see if all the new elements are children of 'top'

    # generate what the pathnames SHOULD be
    guess_pathnames = ["top." + name for name in names]

    # get the actual pathnames
    figs = workspace_page.get_dataflow_figures()
    pathnames = [get_pathname(browser, fig) for fig in figs]

    # see if they match up! (keeping in mind that there are more elements
    # we have pathnames for than we put there)
    for path in guess_pathnames:
        eq(path in pathnames, True, "An element did not drop into 'top' when " \
            "dragged onto one of its drop areas.\nIt was created somewhere else")

    closeout(projects_page, project_info_page, project_dict, workspace_page)


def _test_drop_on_grid(browser):
    projects_page, project_info_page, project_dict, workspace_page = startup(browser)

    #other tests also need to put an assembly on the grid, so put in seperate method
    put_assembly_on_grid(browser, workspace_page)

    closeout(projects_page, project_info_page, project_dict, workspace_page)


def _test_drop_on_existing_assembly(browser):
    projects_page, project_info_page, project_dict, workspace_page = startup(browser)

    assembly = workspace_page.find_library_button('Assembly')

    outer_name = put_assembly_on_grid(browser, workspace_page)
    outer_figure = workspace_page.get_dataflow_figure(outer_name)
    outer_path = get_pathname(browser,
        outer_figure('header').element.find_element_by_xpath(".."))

    eq(outer_path, outer_name, "Assembly did not produce an instance on the grid")

    div = getDropableElements(outer_figure)[0]
    chain = drag_element_to(browser, assembly, div, False)
    check_highlighting(outer_figure('content_area').element, browser, True,
        "Assembly's content_area")
    release(chain)

    middle_name = (NameInstanceDialog(browser, outer_figure.port).create_and_dismiss())
    middle_figure = workspace_page.get_dataflow_figure(middle_name)
    middle_path = get_pathname(browser,
        middle_figure('header').element.find_element_by_xpath(".."))

    eq(middle_path, outer_path + '.' + middle_name,
        "Assembly did not produce an instance inside outer Assembly")

    div = getDropableElements(middle_figure)[0]
    chain = drag_element_to(browser, assembly, div, True)
    check_highlighting(middle_figure('content_area').element, browser, True,
        "Assembly's content_area")
    release(chain)

    inner_name = (NameInstanceDialog(browser,
        middle_figure.port).create_and_dismiss())
    #expand the middle div so that the inner one shows up in the workspace.
    middle_figure('top_right').element.click()
    inner_figure = workspace_page.get_dataflow_figure(inner_name)
    inner_path = get_pathname(browser,
        inner_figure('header').element.find_element_by_xpath(".."))

    eq(inner_path, middle_path + '.' + inner_name,
        "Assembly did not produce an instance inside of the middle Assembly")

    ensure_names_in_workspace(workspace_page, [outer_name, middle_name, inner_name],
        "Dragging Assembly onto Assembly did not create a new instance on page")

    closeout(projects_page, project_info_page, project_dict, workspace_page)


def _test_drop_on_component_editor(browser):
    projects_page, project_info_page, project_dict, workspace_page = startup(browser)

    #find and get the 'assembly', and 'top' objects
    assembly = workspace_page.find_library_button('Assembly')
    top = workspace_page.get_dataflow_figure('top')
    top.pathname = get_pathname(browser, top('header').element.find_element_by_xpath(".."))

    editor = top.editor_page(False, True)
    editor.show_dataflow()

    #in order to get the elements in the editor workflow, we must
    #distinguish them from the elements in the main workflow
    editor_top = get_dataflow_fig_in_assembly_editor(browser, top.port, workspace_page, 'top')
    # sort through these to find the correct 'top'
    names = []
    for div in getDropableElements(editor_top)[:-1]:
            chain = drag_element_to(browser, assembly, div, False)
            check_highlighting(editor_top('content_area').element, browser, True,
                "Top in component editor's content_area")
            release(chain)

            #deal with the modal dialog
            name = (NameInstanceDialog(browser, editor_top.port).create_and_dismiss())
            names.append(name)

    ensure_names_in_workspace(workspace_page, names,
        "Dragging 'assembly' to 'top' (in component editor) in one of the " \
        "drop areas did not produce a new element on page\n")

    #now test to see if all the new elements are children of 'top'

    #generate what the pathnames SHOULD be
    guess_pathnames = ["top." + name for name in names]

    #get the actual pathnames
    figs = workspace_page.get_dataflow_figures()
    pathnames = [get_pathname(browser, fig) for fig in figs]

    # see if they match up! (keeping in mind that there are more elements
    # we have pathnames for than we put there)
    for path in guess_pathnames:
        eq(path in pathnames, True,
            "An element did not drop into 'top' (in component editor) when " \
            "dragged onto one of its drop areas.\nIt was created somewhere else")

    closeout(projects_page, project_info_page, project_dict, workspace_page)


def _test_drop_on_component_editor_grid(browser):
    projects_page, project_info_page, project_dict, workspace_page = startup(browser)
    #find and get the 'assembly', and 'top' objects
    assembly = workspace_page.find_library_button('Assembly')
    top = workspace_page.get_dataflow_figure('top')
    top.pathname = get_pathname(browser, top('header').element.find_element_by_xpath(".."))

    editor = top.editor_page(False, True)
    editor.show_dataflow()

    editor_top = get_dataflow_fig_in_assembly_editor(browser, top.port, workspace_page, 'top')

    # sort through these to find the correct 'top'

    chain = ActionChains(browser)
    chain.click_and_hold(assembly)
    chain.move_to_element(editor_top('header').element.find_element_by_xpath("..")).perform()
    chain.move_by_offset(200, 1).perform()
    release(chain)

     # don't bother checking to see if it appeared,
     # the UI box will appear and screw the test if it did

    closeout(projects_page, project_info_page, project_dict, workspace_page)


def _test_slots(browser):
    projects_page, project_info_page, project_dict, workspace_page = startup(browser)

    top = workspace_page.get_dataflow_figure('top')

    editor, metamodel, caseiter, caserec, comp, meta_name = slot_reset(browser, workspace_page)

    execcomp = workspace_page.find_library_button('ExecComp')

    ##################################################
    # First part of test: Drag and drop ExecComp from the Library to
    #  onto the recorder slot of a MetaModel. This should fail.
    ##################################################
    #drag one success and one failure onto slots
    #failure:
    slot_drop(browser, execcomp, caserec, False, 'Component')

    #refresh
    labels = metamodel('header').element.find_elements_by_xpath('//div[@id="#' + meta_name + '-slots"]/div/div/center')
    caserec = get_slot_target(labels, 'CaseRecorder')

    #check for font change
    eq(False, not ("color: rgb(204, 0, 0)" in caserec.get_attribute('style')),
        "Component dropped into CaseRecorder (should not have)")

    ##################################################
    # Second part of test: Drag and drop ExecComp from the Library to
    #  onto the model ( IComponent)  slot of a MetaModel. This should be successful
    #  even though a dialog will popup with this notification message:
    #     RuntimeError: m: surrogate must be set before the model or any includes/excludes of variables
    ##################################################
    slot_drop(browser, execcomp, comp, True, 'Component')

    NotifyDialog(browser, top.port).close()

    #refresh
    labels = metamodel('header').element.find_elements_by_xpath('//div[@id="#' + meta_name + '-slots"]/div/div/center')
    comp = get_slot_target(labels, 'Component')

    #check for font change
    eq(True, not ("color: rgb(204, 0, 0)" in comp.get_attribute('style')),
        "Component did not drop into Component slot")

    #for the future:
    """
    # get the objects we need for the test
    # setup a data structure explaining which things can be dropped where
    # element, dropOnCaseIter, dropOnCaseRec, dropOnComp
    dropdata = [('CSVCaseIterator', True, False, False),\
                 ('CSVCaseRecorder', False, True, False),\
                 ('ExecComp', False, False, True),\
                 ('Assembly', False, False, True)]

    drop_elements = [(workspace_page.find_library_button(ele[0]), ele[1], ele[2], ele[3]) for ele in dropdata]

    #now loop through each dropable item, and see what happens when it lands on the target
    for ele in drop_elements:
        #drop on caseiter
        slot_drop(browser, ele[0].element, caseiter, ele[1], 'CaseIterator')
    #TODO: REFRESH THE SLOTS, CHECK THEIR FONT COLOR
        #drop on caserec
        slot_drop(browser, ele[0].element, caserec, ele[2], 'CaseRecorder')
    #TODO: REFRESH THE SLOTS, CHECK THEIR FONT COLOR
        #drop on comp
        slot_drop(browser, ele[0].element, comp, ele[3], 'Component')
    #TODO: REFRESH THE SLOTS, CHECK THEIR FONT COLOR

        editor, metamodel, caseiter, caserec, comp = slot_reset(browser, workspace_page, editor, metamodel, True)
    """

    closeout(projects_page, project_info_page, project_dict, workspace_page)


def slot_drop(browser, element, slot, should_drop, message='Slot'):
    chain = drag_element_to(browser, element, slot, should_drop)
    check_highlighting(slot, browser, should_highlight=should_drop, message=message)
    release(chain)


def slot_reset(browser, workspace_page, editor=None, metamodel=None, remove_old=False):
    # every successfull drop permanently fills the slot. because of this,
    # we need to make a new metamodel (with empty slots) every successfull drop

    if remove_old:
        # first, close out the dialog box we have open
        editor.close()
        # remove the current metamodel
        metamodel.remove()

    #drop 'metamodel' onto the grid
    meta_name = put_element_on_grid(browser, workspace_page, "MetaModel")
    #find it on the page
    metamodel = workspace_page.get_dataflow_figure(meta_name)
    metamodel.pathname = get_pathname(browser, metamodel('header').element.find_element_by_xpath(".."))

    #open the 'edit' dialog on metamodel
    editor = metamodel.editor_page(False)
    editor.show_slots()

    resize_editor(browser, workspace_page, editor)

    #get an arbitrary element so we can do a 'find_elements_by_xpath' search
    ele = metamodel('header').element

    #search for the drop target labels
    labels = ele.find_elements_by_xpath('//div[@id="#' + meta_name + '-slots"]/div/div/center')

    #find the slots (this is both the drop target and highlight area)
    caseiter = get_slot_target(labels, 'CaseIterator')
    caserec = get_slot_target(labels, 'CaseRecorder')
    comp = get_slot_target(labels, 'Component')

    return editor, metamodel, caseiter, caserec, comp, meta_name


def resize_editor(browser, workspace_page, editor):
    # ensure that the editor is not covering the library (or else we cannot drag things from it!)
    page_width = workspace_page.browser.get_window_size()['width']
    lib_width = workspace_page('library_tab').element.find_element_by_xpath('..').size['width']
    lib_position = workspace_page('library_tab').element.find_element_by_xpath('..').location['x']
    dialog_width = editor('dialog_title').element.find_element_by_xpath('../..').size['width']
    dialog_position = editor('dialog_title').element.find_element_by_xpath('../..').location['x']

    # how much overlap do we have?
    overlap = lib_position - (dialog_position + dialog_width)

    if overlap < 0:  # we are overlapping
        # check to see if we have enough room to move out of the way
        if page_width < dialog_width + lib_width:
            # not enough, need to rezize the editor

            # look for the resize handle
            sibblings = editor('dialog_title').element.find_elements_by_xpath('../../div')
            handle = None
            for sib in sibblings:
                if "ui-resizable-se" in sib.get_attribute('class'):
                    handle = sib

            # do the resizing
            chain = ActionChains(browser)
            chain.click_and_hold(handle)
            chain.move_by_offset(450 - dialog_width, 0).perform()  # we can resize editor down to 425px, any less and we cover drop targets
            chain.click().perform()  # must click because release is not working. why? I do not know.
            chain.release(None).perform()

            # recalculate the overlap
            dialog_width = editor('dialog_title').element.find_element_by_xpath('../..').size['width']
            dialog_position = editor('dialog_title').element.find_element_by_xpath('../..').location['x']
            overlap = lib_position - (dialog_position + dialog_width)

        # We are good, move out!
        chain = ActionChains(browser)
        chain.click_and_hold(editor('dialog_title').element)
        chain.move_by_offset(overlap, 0).perform()
        chain.click().perform()  # must click because release is not working. why? I do not know.
        chain.release(None).perform()

        # recalculate the overlap
        dialog_width = editor('dialog_title').element.find_element_by_xpath('../..').size['width']
        dialog_position = editor('dialog_title').element.find_element_by_xpath('../..').location['x']
        overlap = lib_position - (dialog_position + dialog_width)

        if overlap < 0:
            # we still have a problem.
            eq(True, False,
                "Could not move or rezise the editor dialog so it is not " \
                "overlapping the library. The browser window is too small")


def get_slot_target(labels, element_str):
    for label in labels:
        if element_str in label.text:
            return label.find_element_by_xpath("..")

    return None


def get_dataflow_fig_in_assembly_editor(browser, port, workspace_page, name):
    allFigs = workspace_page.get_dataflow_figures()
    for fig in allFigs:
        location = fig.find_element_by_xpath("..").get_attribute('id')
        if location == "top-dataflow":
            return DataflowFigure(browser, port, fig)

    return None


def put_assembly_on_grid(browser, workspace_page):
    return put_element_on_grid(browser, workspace_page, 'Assembly')


def put_element_on_grid(browser, workspace_page, element_str):
    # find and get the 'assembly', and the div for the grid object
    assembly = workspace_page.find_library_button(element_str)
    grid = browser.find_element(*(By.XPATH, '//div[@id="-dataflow"]'))

    chain = ActionChains(browser)
    chain.click_and_hold(assembly)
    chain.move_by_offset(-100, 0).perform()

    check_highlighting(grid, browser, True, "Grid")
    release(chain)

    # deal with the modal dialog
    name = (NameInstanceDialog(browser, workspace_page.get_dataflow_figure('top').port).create_and_dismiss())

    # make sure it is on the grid
    ensure_names_in_workspace(workspace_page, [name],
        "Dragging '" + element_str + "' to grid did not produce a new element on page")

    return name


def get_pathname(browser, fig):
    figid = fig.get_attribute('id')  # get the ID of the element here
    script = "return jQuery('#" + figid + "').data('pathname')"
    return browser.execute_script(script)


def ensure_names_in_workspace(workspace_page, names, message=None):
    """ensures the list of element names in included in the workspace"""

    allnames = workspace_page.get_dataflow_component_names()

    # sometimes does not load all of the names for some reason.
    # Reloading seems to fix the problem
    try_reload = False
    for name in names:
        if not name in allnames:
            try_reload = True
    if try_reload:
            time.sleep(.1)
            allnames = workspace_page.get_dataflow_component_names()

    # now we will assert that the elements that we added appear on the page
    for name in names:
        eq(name in allnames, True, message)


def drag_element_to(browser, element, drag_to, centerx):
    chain = ActionChains(browser)
    chain.click_and_hold(element)
    chain.move_to_element(drag_to).perform()
    if centerx:
        chain.move_by_offset(int(drag_to.value_of_css_property('width')[:-2])/2, 1).perform()
    else:
        chain.move_by_offset(2, 1).perform()

    return chain


def release(chain):
    chain.release(on_element=None).perform()


def check_highlighting(element, browser, should_highlight=True, message='Element'):
    # check to see that the element's background-color is rgb(207, 214, 254)
    style = element.get_attribute('style')
    highlighted = ('background-color: rgb(207, 214, 254)' in style) \
                or('highlighted.png' in style)
    eq(highlighted, should_highlight, message +
        (' did not highlight (and should have) ' if should_highlight
         	else ' highlighed (and should not have) ')
        + 'when dragging a dropable element to it')


def getDropableElements(dataflow_figure):
    # return [dataflow_figure(area).element for area in \
    #        ['top_left','header','top_right', 'content_area',
    #         'bottom_left', 'footer', 'bottom_right']]

    # add back 'top_left' 'bottom_left' at some point. right now that test fails
    arr = ['content_area', 'header', 'footer', 'bottom_right', 'top_right']
    return [dataflow_figure(area).element for area in arr]


if __name__ == '__main__':
    main()<|MERGE_RESOLUTION|>--- conflicted
+++ resolved
@@ -8,10 +8,6 @@
 from nose.tools import eq_ as eq
 from nose.tools import with_setup
 
-<<<<<<< HEAD
-=======
-
->>>>>>> e07afe60
 if sys.platform != 'win32':  # No testing on Windows yet.
     from selenium.webdriver.common.by import By
     from selenium.webdriver.common.action_chains import ActionChains
