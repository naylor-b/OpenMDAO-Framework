"""
Tests of overall workspace functions.
"""

import time

import pkg_resources

from nose.tools import eq_ as eq
from nose.tools import with_setup

from unittest import TestCase

from selenium.webdriver import ActionChains
from selenium.webdriver.common.by import By
from selenium.webdriver.common.keys import Keys
from selenium.common.exceptions import StaleElementReferenceException, \
                                       WebDriverException
from util import main, setup_server, teardown_server, generate, \
                 startup, closeout, put_element_on_grid

from pageobjects.basepageobject import TMO
from pageobjects.slot import SlotFigure
from pageobjects.util import ArgsPrompt, NotifierPage
from pageobjects.workspace import WorkspacePage


@with_setup(setup_server, teardown_server)
def test_generator():
    for _test, browser in generate(__name__):
        yield _test, browser


def _test_slots_sorted_by_name(browser):
    #projects_page, project_info_page, project_dict, workspace_page = startup(browser)
    project_dict, workspace_page = startup(browser)

    #drop 'metamodel' onto the grid
    meta_name = put_element_on_grid(workspace_page, "MetaModel")
    #find it on the page
    metamodel = workspace_page.get_dataflow_figure(meta_name)

    #open the 'edit' dialog on metamodel
    editor = metamodel.editor_page(False)

    # see if the slot names are sorted
    slot_name_elements = editor.root.find_elements_by_css_selector('text#name')
    slot_names = [s.text for s in slot_name_elements]
    eq(slot_names, sorted(slot_names))

    #closeout(projects_page, project_info_page, project_dict, workspace_page)
    closeout(project_dict, workspace_page)


def _test_console(browser):
    # Check basic console functionality.
    #projects_page, project_info_page, project_dict, workspace_page = startup(browser)
    project_dict, workspace_page = startup(browser)

    workspace_page.do_command("print 'blah'")
    expected = ">>> print 'blah'\nblah"
    eq(workspace_page.history, expected)

    # Check that browser title contains project name.
    title = browser.title
    expected = 'OpenMDAO: ' + project_dict['name'] + ' - '
    eq(title[:len(expected)], expected)

    # Clean up.
    #closeout(projects_page, project_info_page, project_dict, workspace_page)
    closeout(project_dict, workspace_page)


def _test_console_history(browser):
    # Check up and down arrow navigation through the command history
    #projects_page, project_info_page, project_dict, workspace_page = startup(browser)
    project_dict, workspace_page = startup(browser)

    command_elem = browser.find_element(By.ID, "cmdline")

    # Fill up the command history
    workspace_page.do_command("import sys")
    workspace_page.do_command("import os")
    workspace_page.do_command("import time")

    # Try out the up and down arrows
    command_elem.send_keys(Keys.ARROW_UP)
    eq(workspace_page.command, "import time")

    command_elem.send_keys(Keys.ARROW_UP)
    eq(workspace_page.command, "import os")

    command_elem.send_keys(Keys.ARROW_UP)
    eq(workspace_page.command, "import sys")

    command_elem.send_keys(Keys.ARROW_UP)
    eq(workspace_page.command, "import sys")

    command_elem.send_keys(Keys.ARROW_DOWN)
    eq(workspace_page.command, "import os")

    command_elem.send_keys(Keys.ARROW_DOWN)
    eq(workspace_page.command, "import time")

    command_elem.send_keys(Keys.ARROW_DOWN)
    eq(workspace_page.command, "import time")

    command_elem.send_keys(Keys.ARROW_UP)
    eq(workspace_page.command, "import os")

    workspace_page.do_command("import traceback")

    command_elem.send_keys(Keys.ARROW_UP)
    eq(workspace_page.command, "import traceback")

    command_elem.send_keys(Keys.ARROW_UP)
    eq(workspace_page.command, "import time")

    # Clean up.
    #closeout(projects_page, project_info_page, project_dict, workspace_page)
    closeout(project_dict, workspace_page)


def _test_palette_update(browser):
    # Import some files and add components from them.
    #projects_page, project_info_page, project_dict, workspace_page = startup(browser)
    project_dict, workspace_page = startup(browser)

    # View dataflow.
    workspace_page('dataflow_tab').click()

    # Get file paths
    file1_path = pkg_resources.resource_filename('openmdao.examples.simple',
                                                'paraboloid.py')
    file2_path = pkg_resources.resource_filename('openmdao.examples.simple',
                                                'optimization_unconstrained.py')

    # add first file from workspace
    workspace_page.add_file(file1_path)

    # Open code editor.and add second file from there
    workspace_window = browser.current_window_handle
    editor_page = workspace_page.open_editor()
    time.sleep(0.5)
    editor_page.add_file(file2_path)

    # Check code editor to make sure the files were added.
    time.sleep(0.5)
    file_names = editor_page.get_files()
    expected_file_names = ['optimization_unconstrained.py', 'paraboloid.py']
    if sorted(file_names) != sorted(expected_file_names):
        raise TestCase.failureException(
            "Expected file names, '%s', should match existing file names, '%s'"
            % (expected_file_names, file_names))

    # Back to workspace.
    browser.close()
    browser.switch_to_window(workspace_window)

    # Check workspace to make sure the files also show up there.
    time.sleep(0.5)
    file_names = workspace_page.get_files()
    expected_file_names = ['optimization_unconstrained.py', 'paraboloid.py']
    if sorted(file_names) != sorted(expected_file_names):
        raise TestCase.failureException(
            "Expected file names, '%s', should match existing file names, '%s'"
            % (expected_file_names, file_names))

    # Make sure there are only two dataflow figures (top & driver)
    workspace_page.show_dataflow('top')
    eq(len(workspace_page.get_dataflow_figures()), 2)

    # Drag element into workspace.
    paraboloid_name = 'parab'
    workspace_page.add_library_item_to_dataflow('paraboloid.Paraboloid',
                                                paraboloid_name)

    # Now there should be three.
    eq(len(workspace_page.get_dataflow_figures()), 3)

    # Make sure the item added is there with the name we gave it.
    component_names = workspace_page.get_dataflow_component_names()
    if paraboloid_name not in component_names:
        raise TestCase.failureException(
            "Expected component name, '%s', to be in list of existing"
            " component names, '%s'" % (paraboloid_name, component_names))

    workspace_page.commit_project('added paraboloid')
    projects_page = workspace_page.close_workspace()

    # Now try to re-open that project to see if items are still there.
    #project_info_page = projects_page.edit_project(project_dict['name'])
    workspace_page = projects_page.open_project(project_dict['name'])

    # Check to see that the added files are still there.
    workspace_window = browser.current_window_handle
    editor_page = workspace_page.open_editor()
    file_names = editor_page.get_files()
    if sorted(file_names) != sorted(expected_file_names):
        raise TestCase.failureException(
            "Expected file names, '%s', should match existing file names, '%s'"
            % (expected_file_names, file_names))
    browser.close()
    browser.switch_to_window(workspace_window)

    # Clean up.
    closeout(project_dict, workspace_page)


def _test_loading_docs(browser):
    project_dict, workspace_page = startup(browser)

    # Check that the docs are viewable
    workspace_page('help_menu').click()
    time.sleep(0.5)
    eq(workspace_page('doc_button').get_attribute('id'), 'help-doc')

    workspace_window = browser.current_window_handle
    current_windows = set(browser.window_handles)
    workspace_page('doc_button').click()
    new_windows = set(browser.window_handles) - current_windows
    docs_window = list(new_windows)[0]
    browser.switch_to_window(docs_window)
    time.sleep(0.5)
    eq("OpenMDAO User Guide" in browser.title, True)
    eq("OpenMDAO Documentation" in browser.title, True)
<<<<<<< HEAD

=======
>>>>>>> ec75f716
    browser.close()
    browser.switch_to_window(workspace_window)
    workspace_page.show_library()
    browser.switch_to_window(workspace_page.view_library_item_docs("openmdao.main.assembly.Assembly"))

    # Just check to see if a Traceback 404 message was sent.
    try:
        browser.find_element((By.XPATH, "/html/head/body/pre[1]"))
        assert False
    except:
        pass
    browser.close()
    browser.switch_to_window(workspace_window)
    closeout(project_dict, workspace_page)


def _test_menu(browser):
    project_dict, workspace_page = startup(browser)

    # Check enable/disable of commit/revert.
    workspace_page('project_menu').click()
    time.sleep(0.5)
    eq(workspace_page('commit_button').get_attribute('class'), 'omg-disabled')
    eq(workspace_page('revert_button').get_attribute('class'), 'omg-disabled')
    workspace_page('project_menu').click()

    workspace_page.replace('driver', 'openmdao.main.driver.Run_Once')
    args_page = ArgsPrompt(workspace_page.browser, workspace_page.port)
    args_page.click_ok()

    workspace_page('project_menu').click()
    time.sleep(0.5)
    eq(workspace_page('commit_button').get_attribute('class'), '')
    eq(workspace_page('revert_button').get_attribute('class'), '')
    workspace_page('project_menu').click()

    workspace_page.commit_project()

    workspace_page('project_menu').click()
    time.sleep(0.5)
    eq(workspace_page('commit_button').get_attribute('class'), 'omg-disabled')
    eq(workspace_page('revert_button').get_attribute('class'), 'omg-disabled')
    workspace_page('project_menu').click()

    # Project-Run.
    workspace_page.run()
    expected = ['Executing...', 'Execution complete.']
    eq(workspace_page.history.split('\n')[-2:], expected)
    top_figure = workspace_page.get_dataflow_figure('top')
    eq(top_figure.border, '1px solid rgb(0, 255, 0)')

    #FIXME: These need to verify that the request has been performed.
    # View menu.
    for item in ('console', 'library', 'objects', 'files',
                 'properties', 'workflow', 'dataflow', 'refresh'):
        workspace_page('view_menu').click()
        workspace_page('%s_button' % item).click()
        time.sleep(0.5)  # Just so we can see it.

    # Clean up.
    closeout(project_dict, workspace_page)


def _test_macro(browser):
    project_dict, workspace_page = startup(browser)

    # Open code editor.
    workspace_window = browser.current_window_handle
    editor_page = workspace_page.open_editor()

    # Create a file (code editor automatically indents).
    editor_page.new_file('foo.py', """
from openmdao.main.api import Component
from openmdao.lib.datatypes.api import Float

class Foo(Component):

a = Float(0.0, iotype='in')
b = Float(0.0, iotype='out')
""")
    # Back to workspace.
    browser.close()
    browser.switch_to_window(workspace_window)

    # Add some Foo instances.
    workspace_page.show_dataflow('top')
    time.sleep(2)  # Wait for it to get registered.
    workspace_page.set_library_filter('In Project')
    workspace_page.add_library_item_to_dataflow('foo.Foo', 'comp1')
    workspace_page.add_library_item_to_dataflow('foo.Foo', 'comp2')

    comp1 = workspace_page.get_dataflow_figure('comp1', 'top')
    comp2 = workspace_page.get_dataflow_figure('comp2', 'top')
    conn_page = workspace_page.connect(comp1, comp2)
    conn_page.connect_vars('comp1.b', 'comp2.a')
    conn_page.close()

    workspace_page.commit_project('added some Foos')

    editor_page = workspace_page.open_editor()
    editor_page.edit_file('foo.py', dclick=False)
    editor_page.add_text_to_file('#just a comment\n')

    # forces a save and reload of project
    editor_page.save_document(overwrite=True, check=False)
    browser.switch_to_window(workspace_window)
    port = workspace_page.port
    workspace_page = WorkspacePage.verify(browser, port)

    workspace_page.show_dataflow('top')
    time.sleep(0.5)
    eq(sorted(workspace_page.get_dataflow_component_names()),
       ['comp1', 'comp2', 'driver', 'top'])

    # Check if running a component is recorded (it shouldn't be).
    top = workspace_page.get_dataflow_figure('top')
    top.run()
    message = NotifierPage.wait(workspace_page)
    eq(message, 'Run complete: success')
    history = workspace_page.history.split('\n')
    eq(history[-2], 'Executing...')
    eq(history[-1], 'Execution complete.')

    workspace_page.toggle_files('foo.py')
    workspace_page.expand_folder('_macros')
    editor = workspace_page.edit_file('_macros/default')
    contents = editor.get_code()
    browser.close()
    browser.switch_to_window(workspace_window)
    for line in contents.split('\n'):
        if 'run' in line:
            raise AssertionError(line)

    # Check if command errors are recorded (they shouldn't be).
    workspace_page.do_command('print xyzzy', ack=False)
    # We expect 2 notifiers: command complete and error.
    # These will likely overlap in a manner that 'Ok' is found but
    # later is hidden by the second notifier.
    try:  # We expect 2 notifiers: command complete and error.
        NotifierPage.wait(workspace_page, base_id='command')
    except WebDriverException as exc:
        err = str(exc)
        if 'Element is not clickable' in err:
            err = NotifierPage.wait(workspace_page)
            NotifierPage.wait(workspace_page, base_id='command')
    else:
        err = NotifierPage.wait(workspace_page)
    if err != "NameError: name 'xyzzy' is not defined":
        raise AssertionError('Unexpected message: %r' % err)

    editor = workspace_page.edit_file('_macros/default')
    contents = editor.get_code()
    browser.close()
    browser.switch_to_window(workspace_window)
    for line in contents.split('\n'):
        if 'xyzzy' in line:
            raise AssertionError(line)

    # Clean up.
    #closeout(projects_page, project_info_page, project_dict, workspace_page)
    closeout(project_dict, workspace_page)


def _test_addfiles(browser):
    # Adds multiple files to the project.
    #projects_page, project_info_page, project_dict, workspace_page = startup(browser)
    project_dict, workspace_page = startup(browser)

    # Get path to  paraboloid file.
    paraboloidPath = pkg_resources.resource_filename('openmdao.examples.simple',
                                                     'paraboloid.py')

    # Get path to optimization_unconstrained file.
    optPath = pkg_resources.resource_filename('openmdao.examples.simple',
                                              'optimization_unconstrained.py')

    # Add the files
    # would like to test adding multiple files but Selenium doesn't support it
    #workspace_page.add_files(paraboloidPath, optPath)
    workspace_page.add_file(paraboloidPath)
    workspace_page.add_file(optPath)

    # Check to make sure the files were added.
    time.sleep(0.5)
    file_names = workspace_page.get_files()
    expected_file_names = ['optimization_unconstrained.py', 'paraboloid.py']
    if sorted(file_names) != sorted(expected_file_names):
        raise TestCase.failureException(
            "Expected file names, '%s', should match existing file names, '%s'"
            % (expected_file_names, file_names))

    # Clean up.
    #closeout(projects_page, project_info_page, project_dict, workspace_page)
    closeout(project_dict, workspace_page)


def _test_properties(browser):
    # Checks right-hand side properties display.
    #projects_page, project_info_page, project_dict, workspace_page = startup(browser)
    project_dict, workspace_page = startup(browser)

    # Check default 'top.driver'.
    workspace_page('properties_tab').click()
    obj = workspace_page.get_dataflow_figure('top')
    chain = ActionChains(browser)
    chain.click(obj.root)
    chain.perform()
    time.sleep(0.5)
    eq(workspace_page.props_header, 'Run_Once: top.driver')
    inputs = workspace_page.props_inputs
    eq(inputs.value, [['directory',     ''],
                      ['force_execute', 'True'],
                      ['printvars',     '']])  # FIXME: printvars is really an empty list...
    # Clean up.
    #closeout(projects_page, project_info_page, project_dict, workspace_page)
    closeout(project_dict, workspace_page)

# This test no longer needed because there is no longer a component panel that
# tracks the minimize/maximize behavior of the dataflow. The collapse/expand
# behavior is alrady tested in test_dataflow. -- KTM

#def _test_objtree(browser):
    ## Toggles maxmimize/minimize button on assemblies.
    #project_dict, workspace_page = startup(browser)

    ## Add maxmin.py to project
    #file_path = pkg_resources.resource_filename('openmdao.gui.test.functional',
                                                #'files/maxmin.py')
    #workspace_page.add_file(file_path)

    ## Add MaxMin to 'top'.
    #workspace_page.show_dataflow('top')
    #workspace_page.add_library_item_to_dataflow('maxmin.MaxMin', 'maxmin')

    ## Maximize 'top' and 'top.maxmin'
    #visible = workspace_page.get_objects_attribute('path', True)
    #eq(visible, ['top'])
    #workspace_page.expand_object('top')
    #time.sleep(0.5)
    #visible = workspace_page.get_objects_attribute('path', True)
    #eq(visible, ['top', 'top.driver', 'top.maxmin'])
    #workspace_page.expand_object('top.maxmin')
    #time.sleep(0.5)
    #visible = workspace_page.get_objects_attribute('path', True)
    #eq(visible, ['top', 'top.driver', 'top.maxmin',
                 #'top.maxmin.driver', 'top.maxmin.sub'])

    #workspace_page.add_library_item_to_dataflow('maxmin.MaxMin', 'maxmin2')
    #visible = workspace_page.get_objects_attribute('path', True)
    #eq(visible, ['top', 'top.driver', 'top.maxmin',
                 #'top.maxmin.driver', 'top.maxmin.sub', 'top.maxmin2'])

    ## Clean up.
    #closeout(project_dict, workspace_page)


def _test_editable_inputs(browser):
    def test_color(actual, expected, alpha=False):
        if(alpha):
            eq(actual, expected)
        else:
            eq(actual[0:3], expected[0:3])

    def test_inputs(inputs):
        for i, row in enumerate(inputs):
            connected_to_cell = row.cells[len(row.cells) - 2]
            implicit_cell = row.cells[len(row.cells) - 1]
            name_cell = row.cells[0]
            value_cell = row.cells[2]

            if connected_to_cell.value:
                test_color(name_cell.color, [255, 255, 255, 1])
                test_color(value_cell.color, [255, 255, 255, 1])
                test_color(value_cell.background_color, [0, 0, 0, 1])
            elif implicit_cell.value:
                test_color(name_cell.color, [100, 180, 255, 1])
                test_color(value_cell.color, [100, 180, 255, 1])
                test_color(value_cell.background_color, [255, 255, 255, 1])
            else:
                test_color(name_cell.color, [255, 255, 255, 1])
                test_color(value_cell.color, [0, 0, 0, 1])
                test_color(value_cell.background_color, [255, 255, 255, 1])

    def test_outputs(outputs):
        for i, row in enumerate(outputs):
            implicit_cell = row.cells[len(row.cells) - 1]
            name_cell = row.cells[0]
            value_cell = row.cells[2]

            if implicit_cell.value:
                test_color(name_cell.color, [100, 180, 255, 1])
                test_color(value_cell.color, [100, 180, 255, 1])
            else:
                test_color(name_cell.color, [255, 255, 255, 1])
                test_color(value_cell.color, [255, 255, 255, 1])

            test_color(value_cell.background_color, [0, 0, 0, 1])

    #projects_page, project_info_page, project_dict, workspace_page = startup(browser)
    project_dict, workspace_page = startup(browser)

    # Import vehicle_singlesim
    file_path_one = pkg_resources.resource_filename('openmdao.gui.test.functional',
                                                    'files/basic_model.py')
    file_path_two = pkg_resources.resource_filename('openmdao.examples.enginedesign',
                                                    'vehicle_singlesim.py')
    workspace_page.add_file(file_path_one)
    workspace_page.add_file(file_path_two)

    # Replace 'top' with Vehicle ThreeSim  top.
    top = workspace_page.get_dataflow_figure('top')
    top.remove()
    assembly_name = "sim"
    workspace_page.add_library_item_to_dataflow('basic_model.Basic_Model',
                                                assembly_name)
    paraboloid = workspace_page.get_dataflow_figure('paraboloid', assembly_name)

    #Test highlighting for implicit connections
    component_editor = paraboloid.editor_page()
    test_inputs(component_editor.get_inputs())
    test_outputs(component_editor.get_outputs())

    component_editor.close()

    #Remove sim from the dataflow
    assembly = workspace_page.get_dataflow_figure(assembly_name)
    assembly.remove()

    #Add VehicleSim to the dataflow
    workspace_page.add_library_item_to_dataflow('vehicle_singlesim.VehicleSim',
                                                assembly_name)

    # Get component editor for transmission.
    workspace_page.expand_object(assembly_name)
    workspace_page.show_dataflow(assembly_name + ".vehicle")
    transmission = workspace_page.get_dataflow_figure('transmission',
                                                      assembly_name + '.vehicle')

    #Test highlighting for explicit connections
    component_editor = transmission.editor_page()
    test_inputs(component_editor.get_inputs())
    test_outputs(component_editor.get_outputs())

    component_editor.close()

    # Clean up.
    #closeout(projects_page, project_info_page, project_dict, workspace_page)
    closeout(project_dict, workspace_page)


def _test_console_errors(browser):
    #projects_page, project_info_page, project_dict, workspace_page = startup(browser)
    project_dict, workspace_page = startup(browser)

    # Set input to illegal value.
    top = workspace_page.get_dataflow_figure('driver', 'top')
    editor = top.editor_page(double_click=False, base_type='Driver')
    inputs = editor.get_inputs()
    inputs.rows[2].cells[1].click()
    inputs[2][2] = '42'  # printvars
    message = NotifierPage.wait(editor)
    eq(message, "TraitError: The 'printvars' trait of a "
                "Run_Once instance must be a list of items "
                "which are a legal value, but a value of 42 "
                "<type 'int'> was specified.")
    editor.close()

    # Attempt to save file with syntax error.
    workspace_window = browser.current_window_handle
    editor_page = workspace_page.open_editor()
    editor_page.new_file('bug.py', """
from openmdao.main.api import Component
class Bug(Component):
def execute(self)
    pass
""", check=False)

    message = NotifierPage.wait(editor_page, base_id='file-error')
    browser.close()
    browser.switch_to_window(workspace_window)
    eq(message, 'invalid syntax (bug.py, line 6)\n    def execute(self)')

    # Load file with instantiation error.
    workspace_window = browser.current_window_handle
    editor_page = workspace_page.open_editor()
    editor_page.new_file('bug2.py', """
from openmdao.main.api import Component
class Bug2(Component):
def __init__(self):
raise RuntimeError("__init__ failed")
""")
    browser.close()
    browser.switch_to_window(workspace_window)
    workspace_page.add_library_item_to_dataflow('bug2.Bug2', 'bug', check=False)
    message = NotifierPage.wait(workspace_page)
    eq(message, "NameError: unable to create object of type 'bug2.Bug2': __init__ failed")

    # Clean up.
    #closeout(projects_page, project_info_page, project_dict, workspace_page)
    closeout(project_dict, workspace_page)


def _test_driver_config(browser):
    #projects_page, project_info_page, project_dict, workspace_page = startup(browser)
    project_dict, workspace_page = startup(browser)

    # Add MetaModel so we can test events.
    workspace_page.show_dataflow('top')
    workspace_page.add_library_item_to_dataflow(
        'openmdao.lib.components.metamodel.MetaModel', 'mm')

    # Replace default driver with CONMIN and edit.
    workspace_page.replace('driver',
                           'openmdao.lib.drivers.conmindriver.CONMINdriver')
    driver = workspace_page.get_dataflow_figure('driver', 'top')
    editor = driver.editor_page(base_type='Driver')
    editor.move(-100, -40)  # Make viewable on small screen.

    # Add a (nonsense) named parameter.
    editor('parameters_tab').click()
    dialog = editor.new_parameter()
    dialog.target = 'mm.force_execute'
    dialog.low = '0'
    dialog.high = '1'
    dialog.name = 'nonsense'
    dialog('ok').click()
    parameters = editor.get_parameters()
    expected = [['', 'mm.force_execute', '0', '1', '', '', '', 'nonsense']]
    eq(len(parameters.value), len(expected))
    for i, row in enumerate(parameters.value):
        eq(row, expected[i])

    # Delete the parameter
    delbutton = editor('parameters').find_elements_by_css_selector('.ui-icon-trash')
    delbutton[0].click()
    parameters = editor.get_parameters()
    expected = []
    browser.implicitly_wait(1)  # Not expecting to find anything.
    try:
        for i, row in enumerate(parameters.value):
            eq(row, expected[i])
    finally:
        browser.implicitly_wait(TMO)

    # Add a (nonsense) named objective.
    editor('objectives_tab').click()
    dialog = editor.new_objective()
    dialog.expr = 'mm.force_execute'
    dialog.name = 'nonsense'
    dialog('ok').click()
    objectives = editor.get_objectives()
    expected = [['', 'mm.force_execute', 'nonsense']]
    eq(len(objectives.value), len(expected))
    for i, row in enumerate(objectives.value):
        eq(row, expected[i])

    # Delete the objective
    delbutton = editor('objectives').find_elements_by_css_selector('.ui-icon-trash')
    delbutton[0].click()
    objectives = editor.get_objectives()
    expected = []
    browser.implicitly_wait(1)  # Not expecting to find anything.
    try:
        for i, row in enumerate(objectives.value):
            eq(row, expected[i])
    finally:
        browser.implicitly_wait(TMO)

    # Add a (nonsense) named constraint.
    editor('constraints_tab').click()
    dialog = editor.new_constraint()
    dialog.expr = 'mm.force_execute > 0'
    dialog.name = 'nonsense'
    dialog('ok').click()
    constraints = editor.get_constraints()
    expected = [['', 'mm.force_execute > 0', '1', '0', 'nonsense']]
    eq(len(constraints.value), len(expected))
    for i, row in enumerate(constraints.value):
        eq(row, expected[i])

    # Delete the constraint
    delbutton = editor('constraints').find_elements_by_css_selector('.ui-icon-trash')
    delbutton[0].click()
    constraints = editor.get_constraints()
    expected = []
    browser.implicitly_wait(1)  # Not expecting to find anything.
    try:
        for i, row in enumerate(constraints.value):
            eq(row, expected[i])
    finally:
        browser.implicitly_wait(TMO)

    # Add the 'train_next' event'
    editor('triggers_tab').click()
    dialog = editor.new_trigger()
    dialog.target = 'mm.train_next'
    dialog('ok').click()
    events = editor.get_triggers()
    expected = [['', 'mm.train_next']]
    eq(len(events.value), len(expected))
    for i, row in enumerate(events.value):
        eq(row, expected[i])

    # Delete the event.
    delbutton = editor('triggers').find_elements_by_css_selector('.ui-icon-trash')
    delbutton[0].click()
    events = editor.get_triggers()
    expected = []
    browser.implicitly_wait(1)  # Not expecting to find anything.
    try:
        for i, row in enumerate(events.value):
            eq(row, expected[i])
    finally:
        browser.implicitly_wait(TMO)

    # Clean up.
    editor.close()
    #closeout(projects_page, project_info_page, project_dict, workspace_page)
    closeout(project_dict, workspace_page)


def _test_remove(browser):
    #projects_page, project_info_page, project_dict, workspace_page = startup(browser)
    project_dict, workspace_page = startup(browser)

    # Show assembly information.
    # Lots of futzing here to handle short screens (EC2 Windows).
    workspace_page.select_object('top')
    workspace_page.show_dataflow('top')
    workspace_page.hide_left()
    top = workspace_page.get_dataflow_figure('top', '')
    editor = top.editor_page(double_click=False)
    editor.move(100, 200)
    connections = top.connections_page()
    properties = top.properties_page()

    eq(editor.is_visible, True)
    eq(connections.is_visible, True)
    eq(properties.is_visible, True)

    # Remove component.
    top.remove()

    time.sleep(1)
    eq(editor.is_visible, False)
    eq(connections.is_visible, False)
    eq(properties.is_visible, False)

    # Clean up.
    # closeout(projects_page, project_info_page, project_dict, workspace_page)
    closeout(project_dict, workspace_page)


def _test_noslots(browser):
    #projects_page, project_info_page, project_dict, workspace_page = startup(browser)
    project_dict, workspace_page = startup(browser)

    # Add ExternalCode to assembly.
    workspace_page.show_dataflow('top')
    ext = workspace_page.add_library_item_to_dataflow(
              'openmdao.lib.components.external_code.ExternalCode', 'ext',
              prefix='top')

    # Display editor and check that no 'Slots' tab exists.
    editor = ext.editor_page(double_click=False)
    eq(editor('inputs_tab').is_visible, True)  # This waits.
    eq(editor('inputs_tab').is_present, True)  # These are quick tests.
    eq(editor('slots_tab').is_present, False)
    eq(editor('outputs_tab').is_present, True)

    # Clean up.
    #closeout(projects_page, project_info_page, project_dict, workspace_page)
    closeout(project_dict, workspace_page)


def _test_logviewer(browser):
    # Verify log viewer functionality.
    # Note that by default the logging level is set to WARNING.
    #projects_page, project_info_page, project_dict, workspace_page = startup(browser)
    project_dict, workspace_page = startup(browser)
    viewer = workspace_page.show_log()
    viewer.move(0, -200)  # Sometimes get a lot of 'send event' messages...

    # Incremental display.
    workspace_page.do_command("import logging")
    workspace_page.do_command("logging.error('1 Hello World')")
    msgs = viewer.get_messages()
    while "Shouldn't have handled a send event" in msgs[-1]:
        msgs = msgs[:-1]
    eq(msgs[-1][-13:], '1 Hello World')

    # Exercise pausing the display. Since there's room on-screen,
    # the lack of scrollbar update isn't noticable.
    text = viewer.pause()
    eq(text, 'Pause')
    for i in range(2, 4):
        workspace_page.do_command("logging.error('%d Hello World')" % i)
    text = viewer.pause()  # Toggle-back.
    eq(text, 'Resume')

    # Clear display.
    viewer.clear()
    msgs = viewer.get_messages()
    eq(msgs, [''])

    # move log viewer away from file tree pane
    viewer.move(300, 0)

    # Exercise filtering.
    logger = pkg_resources.resource_filename('openmdao.gui.test.functional',
                                             'files/logger.py')
    workspace_page.add_file(logger)
    msgs = viewer.get_messages()
    # Remove any spurious errors and drop timestamp.
    initial = [msg[16:] for msg in msgs
                        if "Shouldn't have handled a send event" not in msg]
    eq(initial,
       ['W root: warning 1',
        'E root: error 1',
        'C root: critical 1',
        'W root: warning 2',
        'E root: error 2',
        'C root: critical 2',
        'W root: warning 3',
        'E root: error 3',
        'C root: critical 3'])

    # Turn off errors.
    dialog = viewer.filter()
    dialog('error_button').click()
    dialog('ok_button').click()

    msgs = viewer.get_messages()
    filtered = [msg[16:] for msg in msgs]  # Drop timestamp.
    eq(filtered,
       ['W root: warning 1',
        'C root: critical 1',
        'W root: warning 2',
        'C root: critical 2',
        'W root: warning 3',
        'C root: critical 3'])

    # Pop-out to separate window.
    workspace_window = browser.current_window_handle
    viewer.popout()
    time.sleep(1)
    for handle in browser.window_handles:
        if handle != workspace_window:
            browser.switch_to_window(handle)
            browser.close()
            break
    browser.switch_to_window(workspace_window)

    # Verify that viewer was closed.
    try:
        viewer.get_messages()
    except StaleElementReferenceException:
        pass
    else:
        raise RuntimeError('Expected StaleElementReferenceException')

    # Clean up.
    #closeout(projects_page, project_info_page, project_dict, workspace_page)
    closeout(project_dict, workspace_page)


def _test_libsearch(browser):
    # Verify library search functionality.
    #projects_page, project_info_page, project_dict, workspace_page = startup(browser)
    project_dict, workspace_page = startup(browser)

    # Get default objects.
    def_objects = workspace_page.get_object_types()
    def_searches = workspace_page.get_library_searches()

    # Get 'doe' search results.
    workspace_page.set_library_filter('doe')
    objects = workspace_page.get_object_types()
    eq(objects,
       ['CentralComposite',
        'CSVFile',
        'DOEdriver',
        'FullFactorial',
        'NeighborhoodDOEdriver',
        'OptLatinHypercube',
        'Uniform'])
    doe_searches = workspace_page.get_library_searches()
    eq(doe_searches, def_searches + ['doe'])

    # Clear search, now back to default objects.
    workspace_page.clear_library_filter()
    objects = workspace_page.get_object_types()
    eq(objects, def_objects)

    # Get 'xyzzy' search results.
    workspace_page.set_library_filter('xyzzy')
    objects = workspace_page.get_object_types()
    eq(objects, ['No matching records found'])
    searches = workspace_page.get_library_searches()
    eq(searches, doe_searches)

    # Clean up.
    #closeout(projects_page, project_info_page, project_dict, workspace_page)
    closeout(project_dict, workspace_page)


def _test_arguments(browser):
    # Check that objects requiring constructor arguments are handled.
    #projects_page, project_info_page, project_dict, workspace_page = startup(browser)
    project_dict, workspace_page = startup(browser)

    workspace_page.show_dataflow('top')
    workspace_page.add_library_item_to_dataflow(
        'openmdao.lib.components.metamodel.MetaModel', 'mm')
    mm_figure = workspace_page.get_dataflow_figure('mm', 'top')
    mm_editor = mm_figure.editor_page()
    mm_editor.show_slots()
    mm_editor.move(-200, 0)

    # Plug ListCaseIterator into warm_start_data.
    slot = SlotFigure(workspace_page, 'top.mm.warm_start_data')
    slot.fill_from_library('ListCaseIterator')
    args_page = ArgsPrompt(workspace_page.browser, workspace_page.port)
    args_page.set_argument(0, '[]')
    args_page.click_ok()

    # Plug ListCaseRecorder into recorder.
    slot = SlotFigure(workspace_page, 'top.mm.recorder')
    slot.fill_from_library('ListCaseRecorder')

    # Plug ExecComp into model.
    slot = SlotFigure(workspace_page, 'top.mm.model')
    slot.fill_from_library('ExecComp')
    args_page = ArgsPrompt(workspace_page.browser, workspace_page.port)
    args_page.set_argument(0, "('z = x * y',)")
    args_page.click_ok()

    # Check that inputs were created from expression.
    exe_editor = slot.editor_page()
    exe_editor.move(-100, 0)
    inputs = exe_editor.get_inputs()
    expected = [
        ['directory',     'str',   '',      '',  'true',
         'If non-blank, the directory to execute in.', '', ''],
        ['force_execute', 'bool',  'False', '',  'true',
         'If True, always execute even if all IO traits are valid.', '', ''],
        ['x',             'float', '0',     '',  'true', '', '', ''],
        ['y',             'float', '0',     '',  'true', '', '', ''],
    ]
    for i, row in enumerate(inputs.value):
        eq(row, expected[i])
    exe_editor.close()
    mm_editor.close()

    #closeout(projects_page, project_info_page, project_dict, workspace_page)
    closeout(project_dict, workspace_page)


def _test_casefilters(browser):
    # Verify that CaseFilter objects are listed in the library.
    #projects_page, project_info_page, project_dict, workspace_page = startup(browser)
    project_dict, workspace_page = startup(browser)

    for classname in ('ExprCaseFilter', 'IteratorCaseFilter',
                      'SequenceCaseFilter', 'SliceCaseFilter'):
        workspace_page.find_library_button(classname)

    #closeout(projects_page, project_info_page, project_dict, workspace_page)
    closeout(project_dict, workspace_page)


def _test_rename_file(browser):
    # Rename a file in the project.
    #projects_page, project_info_page, project_dict, workspace_page = startup(browser)
    project_dict, workspace_page = startup(browser)

    # Add paraboloid.py
    paraboloidPath = pkg_resources.resource_filename('openmdao.examples.simple',
                                                     'paraboloid.py')
    workspace_page.add_file(paraboloidPath)
    time.sleep(0.5)
    file_names = workspace_page.get_files()
    eq(file_names, ['paraboloid.py'])

    workspace_page.rename_file('paraboloid.py', 'xyzzy.py')
    time.sleep(0.5)
    file_names = workspace_page.get_files()
    eq(file_names, ['xyzzy.py'])

    # Clean up.
    #closeout(projects_page, project_info_page, project_dict, workspace_page)
    closeout(project_dict, workspace_page)


if __name__ == '__main__':
    main()<|MERGE_RESOLUTION|>--- conflicted
+++ resolved
@@ -224,10 +224,7 @@
     time.sleep(0.5)
     eq("OpenMDAO User Guide" in browser.title, True)
     eq("OpenMDAO Documentation" in browser.title, True)
-<<<<<<< HEAD
-
-=======
->>>>>>> ec75f716
+
     browser.close()
     browser.switch_to_window(workspace_window)
     workspace_page.show_library()
