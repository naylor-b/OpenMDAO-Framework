import pkg_resources
import re
import sys
import time

from nose.tools import eq_ as eq
from nose.tools import with_setup

from unittest import TestCase


if sys.platform != 'win32':  # No testing on Windows yet.
    from pageobjects.workspace import NotifierPage
    from util import setup_server, teardown_server, generate, begin, new_project

    @with_setup(setup_server, teardown_server)
    def test_generator():
        for _test, browser in generate(__name__):
            yield _test, browser


def _test_console(browser):
    print "running _test_console..."
    # Check basic console functionality.
    projects_page = begin(browser)
    project_info_page, project_dict = new_project(projects_page.new_project())
    workspace_page = project_info_page.load_project()

    workspace_page.do_command('dir()')
    expected = ">>> dir()\n['__builtins__', 'path', 'top']"
    eq(workspace_page.history, expected)

    # Clean up.
    projects_page = workspace_page.close_workspace()
    project_info_page = projects_page.edit_project(project_dict['name'])
    project_info_page.delete_project()
    print "_test_console complete."


def _test_import(browser):
    print "running _test_import..."
    # Import some files and add components from them.
    projects_page = begin(browser)
    project_info_page, project_dict = new_project(projects_page.new_project())
    workspace_page = project_info_page.load_project()

    # View the Workflow Pane.
    workspace_page('workflow_tab').click()
    time.sleep(0.5)  # Just so we can see it.

    # View dataflow.
    workspace_page('dataflow_tab').click()

    # Open code editor.
    workspace_window = browser.current_window_handle
    editor_page = workspace_page.open_editor()

    # Add paraboloid file.
    import openmdao.examples.simple.paraboloid
    file_path = openmdao.examples.simple.paraboloid.__file__
    editor_page.add_file(file_path)

    # Add optimization_unconstrained file.
    import openmdao.examples.simple.optimization_unconstrained
    file_path = openmdao.examples.simple.optimization_unconstrained.__file__
    editor_page.add_file(file_path)

    # Check to make sure the files were added.
    file_names = editor_page.get_files()
    expected_file_names = ['optimization_unconstrained.py', 'paraboloid.py']
    if sorted(file_names) != sorted(expected_file_names):
        raise TestCase.failureException(
            "Expected file names, '%s', should match existing file names, '%s'"
            % (expected_file_names, file_names))

    ## Import * from paraboloid.
    #editor_page.import_file('paraboloid.py')

    ## Import * from optimization_unconstrained.
    #editor_page.import_file('optimization_unconstrained.py')

    # Back to workspace.
    browser.close()
    browser.switch_to_window(workspace_window)

    # Go into Libraries/working section.
    workspace_page('libraries_tab').click()
    workspace_page.find_palette_button('paraboloid').get(workspace_page).click()

    # Make sure there are only two dataflow figures (top & driver)
    workspace_page.show_dataflow('top')
    eq(len(workspace_page.get_dataflow_figures()), 2)

    # Drag element into workspace.
    paraboloid_name = 'parab'
    workspace_page.add_library_item_to_dataflow('paraboloid.Paraboloid', paraboloid_name)

    # Now there should be three.
    eq(len(workspace_page.get_dataflow_figures()), 3)

    # Make sure the item added is there with the name we gave it.
    component_names = workspace_page.get_dataflow_component_names()
    if paraboloid_name not in component_names:
        raise TestCase.failureException(
            "Expected component name, '%s', to be in list of existing"
            " component names, '%s'" % (paraboloid_name, component_names))

    workspace_page.save_project()
    projects_page = workspace_page.close_workspace()

    # Now try to re-open that project to see if items are still there.
    project_info_page = projects_page.edit_project(project_dict['name'])
    workspace_page = project_info_page.load_project()

    # Check to see that the added files are still there.
    workspace_window = browser.current_window_handle
    editor_page = workspace_page.open_editor()
    editor_page('files_tab').click()
    file_names = editor_page.get_files()
    if sorted(file_names) != sorted(expected_file_names):
        raise TestCase.failureException(
            "Expected file names, '%s', should match existing file names, '%s'"
            % (expected_file_names, file_names))
    browser.close()
    browser.switch_to_window(workspace_window)

    # Clean up.
    projects_page = workspace_page.close_workspace()
    project_info_page = projects_page.edit_project(project_dict['name'])
    project_info_page.delete_project()
    print "_test_import complete."


def _test_menu(browser):
    print "running _test_menu..."
    # Just click on various main menu buttons.
    projects_page = begin(browser)
    project_info_page, project_dict = new_project(projects_page.new_project())
    workspace_page = project_info_page.load_project()

    # Project-Run.
    workspace_page.run()
    expected = 'Executing...\nExecution complete.'
    eq(workspace_page.history, expected)
    top_figure = workspace_page.get_dataflow_figure('top')
    eq(top_figure.border, '1px solid rgb(0, 255, 0)')

#FIXME: These need to verify that the request has been performed.
    # View menu.
    for item in ('cmdline', 'console', 'libraries', 'objects',
                 'properties', 'workflow', 'dataflow', 'refresh'):
        workspace_page('view_menu').click()
        workspace_page('%s_button' % item).click()
        time.sleep(0.5)  # Just so we can see it.

    # Clean up.
    projects_page = workspace_page.close_workspace()
    project_info_page = projects_page.edit_project(project_dict['name'])
    project_info_page.delete_project()
    print "_test_menu complete."


def _test_newfile(browser):
    print "running _test_newfile..."
    # Creates a file in the GUI.
    projects_page = begin(browser)
    project_info_page, project_dict = new_project(projects_page.new_project())
    workspace_page = project_info_page.load_project()

    # Open code editor.
    workspace_window = browser.current_window_handle
    editor_page = workspace_page.open_editor()

    # Create the file (code editor automatically indents).
    editor_page.new_file('plane.py', """
from openmdao.main.api import Component
from openmdao.lib.datatypes.api import Float

class Plane(Component):

x1 = Float(0.0, iotype='in')
x2 = Float(0.0, iotype='in')
x3 = Float(0.0, iotype='in')

f_x = Float(0.0, iotype='out')
""")

    # Import it.
    #editor_page.import_file('plane.py')

    # Back to workspace.
    browser.close()
    browser.switch_to_window(workspace_window)

    # Drag over Plane.
    workspace_page.show_dataflow('top')
    workspace_page('libraries_tab').click()
    workspace_page.find_palette_button('plane').get(workspace_page).click()
    workspace_page.add_library_item_to_dataflow('plane.Plane', 'plane')

    # Clean up.
    projects_page = workspace_page.close_workspace()
    project_info_page = projects_page.edit_project(project_dict['name'])
    project_info_page.delete_project()
    print "_test_newfile complete."

def _test_addfiles(browser):
    print "running _test_addfiles..."

    # Createsa file in the GUI
    projects_page = begin(browser)
    project_info_page, project_dict = new_project(projects_page.new_project())
    workspace_page = project_info_page.load_project()

    # Opens code editor
    workspace_window = browser.current_window_handle
    editor_page = workspace_page.open_editor()

    # Get path to  paraboloid file.
    import openmdao.examples.simple.paraboloid
    paraboloidPath = openmdao.examples.simple.paraboloid.__file__

    # Get path to optimization_unconstrained file.
    import openmdao.examples.simple.optimization_unconstrained
    opt_unconstrainedPath = openmdao.examples.simple.optimization_unconstrained.__file__
    
    # Add the files
    editor_page.add_files((paraboloidPath, opt_unconstrainedPath))

    # Check to make sure the files were added.
    file_names = editor_page.get_files()
    expected_file_names = ['optimization_unconstrained.py', 'paraboloid.py']
    if sorted(file_names) != sorted(expected_file_names):
        raise TestCase.failureException(
            "Expected file names, '%s', should match existing file names, '%s'"
            % (expected_file_names, file_names))
<<<<<<< HEAD

def _test_maxmin(browser):
    print "running _test_maxmin..."
    # Toggles maxmimize/minimize button on assemblies.
    projects_page = begin(browser)
    project_info_page, project_dict = new_project(projects_page.new_project())
    workspace_page = project_info_page.load_project()

    # Import maxmin.py
    workspace_window = browser.current_window_handle
    editor_page = workspace_page.open_editor()
    file_path = pkg_resources.resource_filename('openmdao.gui.test.functional',
                                                'maxmin.py')
    editor_page.add_file(file_path)
    #editor_page.import_file('maxmin.py')
    browser.close()
    browser.switch_to_window(workspace_window)

    # Add MaxMin to 'top'.
    workspace_page.show_dataflow('top')
    time.sleep(1)
    eq(sorted(workspace_page.get_dataflow_component_names()),
       ['driver', 'top'])
    workspace_page('libraries_tab').click()
    workspace_page.find_palette_button('maxmin').get(workspace_page).click()
    workspace_page.add_library_item_to_dataflow('maxmin.MaxMin', 'maxmin')
    time.sleep(1)
    eq(sorted(workspace_page.get_dataflow_component_names()),
       ['driver', 'maxmin', 'top'])

    # Maximize maxmin.
    maxmin = workspace_page.get_dataflow_figure('maxmin')
    background = maxmin.top_right.value_of_css_property('background')
    background = re.sub('localhost:[0-9]+/', 'localhost/', background)
    eq(background, 'rgba(0, 0, 0, 0)'
                   ' url(http://localhost/static/images/circle-plus.png)'
                   ' no-repeat scroll 100% 0%')

    maxmin.top_right.click()
    background = maxmin.top_right.value_of_css_property('background')
    background = re.sub('localhost:[0-9]+/', 'localhost/', background)
    eq(background, 'rgba(0, 0, 0, 0)'
                   ' url(http://localhost/static/images/circle-minus.png)'
                   ' no-repeat scroll 100% 0%')
    time.sleep(1)
    eq(sorted(workspace_page.get_dataflow_component_names()),
       ['driver', 'driver', 'maxmin', 'sub', 'top'])

    # Minimize maxmin.
    maxmin.top_right.click()
    background = maxmin.top_right.value_of_css_property('background')
    background = re.sub('localhost:[0-9]+/', 'localhost/', background)
    eq(background, 'rgba(0, 0, 0, 0)'
                   ' url(http://localhost/static/images/circle-plus.png)'
                   ' no-repeat scroll 100% 0%')
    time.sleep(1)
    eq(sorted(workspace_page.get_dataflow_component_names()),
       ['driver', 'maxmin', 'top'])

    # Clean up.
    projects_page = workspace_page.close_workspace()
    project_info_page = projects_page.edit_project(project_dict['name'])
    project_info_page.delete_project()
    print "_test_maxmin complete."

=======
>>>>>>> 79c542da

if __name__ == '__main__':
    if '--nonose' in sys.argv:
        # Run outside of nose.
        from util import setup_chrome, setup_firefox
        setup_server(virtual_display=False)
        browser = setup_chrome()
<<<<<<< HEAD
        _test_console(browser)
        _test_import(browser)
        _test_menu(browser)
        _test_newfile(browser)
        _test_maxmin(browser)
=======
       # _test_console(browser)
       # _test_import(browser)
       # _test_menu(browser)
       # _test_newfile(browser)
>>>>>>> 79c542da
        _test_addfiles(browser)
        teardown_server()
    else:
        # Run under nose.
        import nose
        sys.argv.append('--cover-package=openmdao.')
        sys.argv.append('--cover-erase')
        sys.exit(nose.runmodule())
<|MERGE_RESOLUTION|>--- conflicted
+++ resolved
@@ -234,7 +234,6 @@
         raise TestCase.failureException(
             "Expected file names, '%s', should match existing file names, '%s'"
             % (expected_file_names, file_names))
-<<<<<<< HEAD
 
 def _test_maxmin(browser):
     print "running _test_maxmin..."
@@ -300,27 +299,17 @@
     project_info_page.delete_project()
     print "_test_maxmin complete."
 
-=======
->>>>>>> 79c542da
-
 if __name__ == '__main__':
     if '--nonose' in sys.argv:
         # Run outside of nose.
         from util import setup_chrome, setup_firefox
         setup_server(virtual_display=False)
         browser = setup_chrome()
-<<<<<<< HEAD
         _test_console(browser)
         _test_import(browser)
         _test_menu(browser)
         _test_newfile(browser)
         _test_maxmin(browser)
-=======
-       # _test_console(browser)
-       # _test_import(browser)
-       # _test_menu(browser)
-       # _test_newfile(browser)
->>>>>>> 79c542da
         _test_addfiles(browser)
         teardown_server()
     else:
