--- conflicted
+++ resolved
@@ -664,7 +664,6 @@
     project_info_page.delete_project()
     print "_test_console_errors complete."
 
-<<<<<<< HEAD
 
 def _test_driver_config(browser):
     print "running _test_driver_config..."
@@ -722,7 +721,5 @@
     print "_test_driver_config complete."
 
 
-=======
->>>>>>> 6dfb9ece
 if __name__ == '__main__':
-    main()+    main()
