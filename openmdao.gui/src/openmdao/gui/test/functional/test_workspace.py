--- conflicted
+++ resolved
@@ -642,15 +642,9 @@
     editor = top.editor_page(double_click=False, base_type='Assembly')
     editor.move(-100, -40)  # Make viewable on small screen.
     inputs = editor.get_inputs()
-<<<<<<< HEAD
     inputs.rows[1].cells[2].click()
     inputs[1][2] = '42'  # 'excludes'
     expected = "TraitError: The 'excludes' trait of an "     \
-=======
-    inputs.rows[3].cells[2].click()
-    inputs[3][2] = '42'  # printvars
-    expected = "TraitError: The 'printvars' trait of an "     \
->>>>>>> f737416f
                "Assembly instance must be a list of items "  \
                "which are a legal value, but a value of 42 " \
                "<type 'int'> was specified."
