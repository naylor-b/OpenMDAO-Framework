--- conflicted
+++ resolved
@@ -1121,8 +1121,6 @@
     closeout(project_dict, workspace_page)
 
 
-<<<<<<< HEAD
-=======
 def _test_view_file(browser):
     project_dict, workspace_page = startup(browser)
     workspace_window = browser.current_window_handle
@@ -1177,6 +1175,5 @@
     closeout(project_dict, workspace_page)
 
 
->>>>>>> a353625e
 if __name__ == '__main__':
     main()