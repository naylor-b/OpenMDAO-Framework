import logging
import threading
import time

from nose import SkipTest
from nose.tools import eq_ as eq

from selenium.webdriver import ActionChains
from selenium.webdriver.common.by import By
from selenium.webdriver.support.ui import WebDriverWait

from selenium.common.exceptions import StaleElementReferenceException
from selenium.common.exceptions import TimeoutException

from basepageobject import BasePageObject, TMO
from connections import ConnectionsPage
from dataflow import DataflowFigure
from editor import EditorPage
from elements import ButtonElement, InputElement, GridElement, TextElement
from util import abort, ValuePrompt, NotifierPage, ConfirmationPage


from elements import GenericElement, ButtonElement, TextElement


class WorkflowFigure(BasePageObject):
    """ Represents elements within a workflow figure. """

    # parts of the WorkflowFigure div. Nothing here yet. Not sure
    #   if needed
    title_bar = TextElement((By.CLASS_NAME, 'WorkflowFigureTitleBar'))
    figure_itself = GenericElement((By.XPATH, '.'))

    # Context menu. Not needed yet but will need later

    @property
    def pathname(self):
        """ Pathname of this component. """
        return self._pathname

    @pathname.setter
    def pathname(self, path):
        self._pathname = path

    @property
    def background_color(self):
        """ Figure background-color property. """
        return self.root.value_of_css_property('background-color')


class WorkspacePage(BasePageObject):

    title_prefix = 'OpenMDAO:'

    # Top.
    project_menu      = ButtonElement((By.ID, 'project-menu'))
    save_button       = ButtonElement((By.ID, 'project-save'))
    run_button        = ButtonElement((By.ID, 'project-run'))
    reload_button     = ButtonElement((By.ID, 'project-reload'))
    close_button      = ButtonElement((By.ID, 'project-close'))
    exit_button       = ButtonElement((By.ID, 'project-exit'))

    view_menu         = ButtonElement((By.ID, 'view-menu'))
    cmdline_button    = ButtonElement((By.ID, 'view-cmdline'))
    console_button    = ButtonElement((By.ID, 'view-console'))
    files_button      = ButtonElement((By.ID, 'view-files'))
    library_button    = ButtonElement((By.ID, 'view-library'))
    objects_button    = ButtonElement((By.ID, 'view-components'))
    properties_button = ButtonElement((By.ID, 'view-properties'))
    workflow_button   = ButtonElement((By.ID, 'view-workflow'))
    dataflow_button   = ButtonElement((By.ID, 'view-dataflow'))
    refresh_button    = ButtonElement((By.ID, 'view-refresh'))

    tools_menu        = ButtonElement((By.ID, 'tools-menu'))
    editor_button     = ButtonElement((By.ID, 'tools-editor'))
    plotter_button    = ButtonElement((By.ID, 'tools-plotter'))
    addons_button     = ButtonElement((By.ID, 'tools-addons'))

    help_menu         = ButtonElement((By.ID, 'help-menu'))
    doc_button        = ButtonElement((By.ID, 'help-doc'))

    about_button      = ButtonElement((By.ID, 'about-item'))

    # Left side.
    objects_tab = ButtonElement((By.ID, 'otree_tab'))
    files_tab   = ButtonElement((By.ID, 'ftree_tab'))

    # Object context menu.
    obj_properties = ButtonElement((By.XPATH, "//a[(@rel='properties')]"))
    obj_dataflow   = ButtonElement((By.XPATH, "//a[(@rel='show_dataflow')]"))
    obj_workflow   = ButtonElement((By.XPATH, "//a[(@rel='show_workflow')]"))
    obj_run        = ButtonElement((By.XPATH, "//a[(@rel='run')]"))
    obj_toggle     = ButtonElement((By.XPATH, "//a[(@rel='toggle')]"))
    obj_remove     = ButtonElement((By.XPATH, "//a[(@rel='remove')]"))

    # File menu
    file_menu = ButtonElement((By.XPATH,
                           '/html/body/div/div/div/nav2/ul/li/a'))
    newfile_button = ButtonElement((By.XPATH,
                           '/html/body/div/div/div/nav2/ul/li/ul/li[1]/a'))
    newfolder_button = ButtonElement((By.XPATH,
                           '/html/body/div/div/div/nav2/ul/li/ul/li[2]/a'))
    add_button = ButtonElement((By.XPATH,
                           '/html/body/div/div/div/nav2/ul/li/ul/li[3]/a'))

    # File context menu.
    file_create = ButtonElement((By.XPATH, "//a[(@rel='createFile')]"))
    file_add    = ButtonElement((By.XPATH, "//a[(@rel='addFile')]"))
    file_folder = ButtonElement((By.XPATH, "//a[(@rel='createFolder')]"))
#    file_rename = ButtonElement((By.XPATH, "//a[(@rel='renameFile')]"))
#    file_view   = ButtonElement((By.XPATH, "//a[(@rel='viewFile')]"))
    file_edit   = ButtonElement((By.XPATH, "//a[(@rel='editFile')]"))
    file_import = ButtonElement((By.XPATH, "//a[(@rel='importFile')]"))
    file_exec   = ButtonElement((By.XPATH, "//a[(@rel='execFile')]"))
    file_delete = ButtonElement((By.XPATH, "//a[(@rel='deleteFile')]"))
    file_toggle = ButtonElement((By.XPATH, "//a[(@rel='toggle')]"))

    file_chooser = InputElement((By.ID, 'filechooser'))

    # Center.
    dataflow_tab = ButtonElement((By.ID, 'dataflow_tab'))
    workflow_tab = ButtonElement((By.ID, 'workflow_tab'))

    # Right side.
    properties_tab = ButtonElement((By.ID, 'properties_tab'))
    props_header   = TextElement((By.XPATH, "//div[@id='properties_pane']/h3"))
    props_inputs   = GridElement((By.XPATH, "//div[@id='properties_pane']/div[1]"))
    props_outputs  = GridElement((By.XPATH, "//div[@id='properties_pane']/div[2]"))

    library_tab    = ButtonElement((By.ID, 'library_tab'))
    library_search = InputElement((By.ID, 'objtt-select'))

    # Bottom.
    history = TextElement((By.ID, 'history'))
    command = InputElement((By.ID, 'command'))
    submit  = ButtonElement((By.ID, 'command-button'))

    def __init__(self, browser, port):
        super(WorkspacePage, self).__init__(browser, port)

        self.locators = {}
        self.locators["objects"] = (By.XPATH, "//div[@id='otree_pane']//li[@path]")
        self.locators["files"] = (By.XPATH, "//div[@id='ftree_pane']//a[@class='file ui-draggable']")

        # Wait for bulk of page to load.
        WebDriverWait(self.browser, 2*TMO).until(
            lambda browser: len(self.get_dataflow_figures()) > 0)
        # Now wait for WebSockets.
# FIXME: absolute delay before polling sockets.
        time.sleep(2)
        browser.execute_script('openmdao.Util.webSocketsReady(2);')
        NotifierPage.wait(self)

    def find_library_button(self, name, delay=0):
        path = "//table[(@id='objtypetable')]//td[text()='%s']" % name
        for retry in range(5):
            try:
                element = WebDriverWait(self.browser, TMO).until(
                        lambda browser: browser.find_element(By.XPATH, path))
            except TimeoutException as err:
                logging.warning(str(err))
            else:
                break
        else:
            raise err
        if delay:
            time.sleep(delay)
        return element

    def run(self, timeout=TMO):
        """ Run current component. """
        self('project_menu').click()
        self('run_button').click()
        NotifierPage.wait(self, timeout)

    def do_command(self, cmd, timeout=TMO):
        """ Execute a command. """
        self.command = cmd
        self('submit').click()
        NotifierPage.wait(self, timeout)

    def close_workspace(self, timeout=TMO):
        """ Close the workspace page. Returns :class:`ProjectsListPage`. """
        self.browser.execute_script('openmdao.Util.closeWebSockets();')
        NotifierPage.wait(self, timeout)
        self('project_menu').click()

        # Sometimes chromedriver hangs here, so we click in separate thread.
        # It's a known issue on the chromedriver site.
        closer = threading.Thread(target=self._closer)
        closer.daemon = True
        closer.start()
        closer.join(60)
        if closer.is_alive():
            abort(True)
            raise SkipTest("Can't close workspace, driver hung :-(")

        from project import ProjectsListPage
        return ProjectsListPage.verify(self.browser, self.port)

    def _closer(self):
        """ Clicks the close button. """
        self('close_button').click()

    def open_editor(self):
        """ Open code editor.  Returns :class:`EditorPage`. """
        self('tools_menu').click()
        self('editor_button').click()
        self.browser.switch_to_window('Code Editor')
        return EditorPage.verify(self.browser, self.port)

    def get_files(self):
        """ Return names in the file tree. """
        WebDriverWait(self.browser, TMO).until(
            lambda browser: browser.find_element(By.ID, 'ftree_pane'))
# FIXME: absolute delay for tree population.
        time.sleep(1)
        file_items = self.browser.find_elements(*self.locators["files"])
        file_names = []
        for i in range(len(file_items)):
            for retry in range(10):  # This has had issues...
                try:
                    file_names.append(self.browser.find_elements(*self.locators["files"])[i].text.strip())
                except StaleElementReferenceException:
                    logging.warning('get_files: StaleElementReferenceException')
                else:
                    break
        return file_names

    def add_file(self, file_path):
        """ Read in `file_path` """
        if file_path.endswith('.pyc'):
            file_path = file_path[:-1]

        self('file_menu').click()
        self('add_button').click()

        self.file_chooser = file_path

    def new_file_dialog(self):
        """ bring up the new file dialog """
        self('files_tab').click()
        self('file_menu').click()
        self('newfile_button').click()
        page = ValuePrompt(self.browser, self.port)
        return page

    def edit_file(self, filename, dclick=True):
        """ Edit `filename` via double-click or context menu. """
        self('files_tab').click()
        xpath = "//a[(@path='/%s')]" % filename
        element = WebDriverWait(self.browser, TMO).until(
            lambda browser: browser.find_element_by_xpath(xpath))
        chain = ActionChains(self.browser)
        if dclick:  # This has had issues...
            for i in range(10):
                try:
                    chain.double_click(element).perform()
                except StaleElementReferenceException:
                    logging.warning('edit_file: StaleElementReferenceException')
                    element = WebDriverWait(self.browser, 1).until(
                        lambda browser: browser.find_element_by_xpath(xpath))
                    chain = ActionChains(self.browser)
                else:
                    break
        else:
            chain.context_click(element).perform()
            self('file_edit').click()
        self.browser.switch_to_window('Code Editor')
        return EditorPage.verify(self.browser, self.port)

    def save_project(self):
        """ Save current project. """
        self('project_menu').click()
        self('save_button').click()
        NotifierPage.wait(self)

    def get_objects_attribute(self, attribute, visible=False):
        """ Return list of `attribute` values for all objects. """
        WebDriverWait(self.browser, TMO).until(
            lambda browser: browser.find_element(By.ID, 'otree_pane'))
        object_elements = self.browser.find_elements(*self.locators["objects"])
        values = []
        for element in object_elements:
            if not visible or element.is_displayed():
                values.append(element.get_attribute(attribute))
        return values

    def select_object(self, component_name):
        """ Select `component_name`. """
        self('objects_tab').click()
        xpath = "//div[@id='otree_pane']//li[(@path='%s')]//a" % component_name
        element = WebDriverWait(self.browser, TMO).until(
                      lambda browser: browser.find_element_by_xpath(xpath))
        element.click()

    def expand_object(self, component_name):
        """ Expands `component_name`. """
        self('objects_tab').click()
        xpath = "//div[@id='otree_pane']//li[(@path='%s')]//ins" % component_name
        element = WebDriverWait(self.browser, TMO).until(
                      lambda browser: browser.find_element_by_xpath(xpath))
        element.click()
        time.sleep(1)  # Wait for cute animation.

    def show_dataflow(self, component_name):
        """ Show dataflow of `component_name`. """
        self('objects_tab').click()
        xpath = "//div[@id='otree_pane']//li[(@path='%s')]//a" % component_name
        element = WebDriverWait(self.browser, TMO).until(
                      lambda browser: browser.find_element_by_xpath(xpath))
        element.click()
        time.sleep(0.5)
        # Try to recover from context menu not getting displayed.
        for retry in range(3):
            chain = ActionChains(self.browser)
            chain.context_click(element).perform()
            try:
                self('obj_dataflow').click()
                break
            except TimeoutException:
                if retry >= 2:
                    raise

<<<<<<< HEAD
    def show_workflow(self, component_name):
        """ Show workflow of `component_name`. """
        self('objects_tab').click()
        xpath = "//div[@id='otree_pane']//li[(@path='%s')]//a" % component_name
        element = WebDriverWait(self.browser, TMO).until(
                      lambda browser: browser.find_element_by_xpath(xpath))
        element.click()
        time.sleep(0.5)
        # Try to recover from context menu not getting displayed.
        for retry in range(3):
            chain = ActionChains(self.browser)
            chain.context_click(element).perform()
            try:
                self('obj_workflow').click()
                break
            except TimeoutException:
                if retry >= 2:
                    raise
=======
    def show_properties(self):
        """ Display properties. """
        self('properties_tab').click()
>>>>>>> cc2b4cc8

    def show_library(self):
        # For some reason the first try never works, so the wait is set
        # low and we expect to retry at least once.
        for retry in range(5):
            try:
                self('library_tab').click()
                WebDriverWait(self.browser, 1).until(
                    lambda browser: self('library_search').is_visible)
            except TimeoutException:
                if retry:
                    logging.warning('TimeoutException in show_library')
            else:
                break
        else:
            raise RuntimeError('Too many TimeoutExceptions')

    def set_library_filter(self, filter):
        for retry in range(10):  # This has had issues...
            try:
                self.library_search = filter + '\n'
            except StaleElementReferenceException:
                logging.warning('set_library_filter:'
                                ' StaleElementReferenceException')
            else:
                break
        time.sleep(0.5)  # Wait for dropdown to go away.

    def get_library_item(self, item_name):
        """ Return element for library item `item_name`. """
        xpath = "//table[(@id='objtypetable')]//td[(@modpath='%s')]" % item_name
        library_item = WebDriverWait(self.browser, TMO).until(
            lambda browser: browser.find_element_by_xpath(xpath))
        WebDriverWait(self.browser, TMO).until(
            lambda browser: library_item.is_displayed())
# FIXME: absolute delay to wait for 'slide' to complete.
        time.sleep(1)
        return library_item

    def add_library_item_to_dataflow(self, item_name, instance_name, check=True):
        """ Add component `item_name`, with name `instance_name`. """
        library_item = self.get_library_item(item_name)

        target = WebDriverWait(self.browser, TMO).until(
            lambda browser: browser.find_element_by_xpath("//*[@id='-dataflow']"))

        chain = ActionChains(self.browser)
        if False:
            chain = chain.drag_and_drop(library_item, target)
        else:
            chain = chain.click_and_hold(library_item)
            chain = chain.move_to_element_with_offset(target, 90, 90)
            chain = chain.release(None)
        chain.perform()

        page = ValuePrompt(self.browser, self.port)
        page.set_value(instance_name)
        # Check that the prompt is gone so we can distinguish a prompt problem
        # from a dataflow update problem.
        time.sleep(0.25)
        self.browser.implicitly_wait(1)  # We don't expect to find anything.
        try:
            eq(len(self.browser.find_elements(*page('prompt')._locator)), 0)
        finally:
            self.browser.implicitly_wait(TMO)

        if check:  # Check that it's been added.
            WebDriverWait(self.browser, TMO).until(
                lambda browser: self.get_dataflow_figure(instance_name) is not None)
                #lambda browser: instance_name in self.get_dataflow_component_names())

    def get_dataflow_figures(self):
        """ Return dataflow figure elements. """
        time.sleep(0.5)  # Pause for stable display.
        return self.browser.find_elements_by_class_name('DataflowFigure')

    def get_dataflow_figure(self, name, prefix=None, retries=5):
        """ Return :class:`DataflowFigure` for `name`. """
        for retry in range(retries):
            time.sleep(0.5)  # Pause for stable display.
            figures = self.browser.find_elements_by_class_name('DataflowFigure')
            if not figures:
                continue
            fig_name = None
            for figure in figures:
                self.browser.implicitly_wait(1)
                try:
                    header = figure.find_elements_by_class_name('DataflowFigureHeader')
                    if len(header) == 0:
                        # the outermost figure (globals) has no header or name
                        if name == '' and prefix is None:
                            fig = DataflowFigure(self.browser, self.port, figure)
                            return fig
                        else:
                            continue
                    fig_name = figure.find_elements_by_class_name('DataflowFigureHeader')[0].text
                except StaleElementReferenceException:
                    logging.warning('get_dataflow_figure:'
                                    ' StaleElementReferenceException')
                else:
                    if fig_name == name:
                        fig = DataflowFigure(self.browser, self.port, figure)
                        if prefix is not None:
                            if prefix:
                                fig.pathname = '%s.%s' % (prefix, name)
                            else:
                                fig.pathname = name
                        return fig
                finally:
                    self.browser.implicitly_wait(TMO)
        return None

    def get_workflow_component_figures(self):
        """ Return workflow component figures elements. """
        time.sleep(0.5)  # Pause for stable display.
        return self.browser.find_elements_by_class_name('WorkflowComponentFigure')

    def get_workflow_figure(self, name, prefix=None, retries=5):
        """ Return :class:`WorkflowFigure` for `name`. """
        for retry in range(retries):
            time.sleep(0.5)  # Pause for stable display.
            figures = self.browser.find_elements_by_class_name('WorkflowFigure')
            if not figures:
                continue
            fig_name = None
            for figure in figures:
                self.browser.implicitly_wait(1)
                try:
                    # figure name is the text of the only child of the WorkflowFigure div
                    children = figure.find_elements_by_xpath('./*')
                    fig_name = children[0].text
                    #   could also try figure.childNodes[0].text
                except StaleElementReferenceException:
                    logging.warning('get_workflow_figure:'
                                    ' StaleElementReferenceException')
                else:
                    if fig_name == name:
                        fig = WorkflowFigure(self.browser, self.port, figure)
                        if prefix is not None:
                            if prefix:
                                fig.pathname = '%s.%s' % (prefix, name)
                            else:
                                fig.pathname = name
                        return fig
                finally:
                    self.browser.implicitly_wait(TMO)
        return None

    def get_dataflow_component_names(self):
        """ Return names of dataflow components. """
        names = []

        # Assume there should be at least 1, wait for number to not change.
        n_found = 0
        for retry in range(10):
            time.sleep(0.5)  # Pause for stable display.
            dataflow_component_headers = \
                self.browser.find_elements_by_class_name('DataflowFigureHeader')
            if dataflow_component_headers:
                n_headers = len(dataflow_component_headers)
                if n_found:
                    if n_headers == n_found:
                        return [h.text for h in dataflow_component_headers]
                n_found = n_headers
        else:
            logging.error('get_dataflow_component_names: n_found %s', n_found)
            return names

        #for i in range(len(dataflow_component_headers)):
            #for retry in range(10):  # This has had issues...
                #try:
                    #names.append(self.browser.find_elements_by_class_name('DataflowFigureHeader')[i].text)
                #except StaleElementReferenceException:
                    #logging.warning('get_dataflow_component_names:'
                                    #' StaleElementReferenceException')
                #except IndexError:
                    #logging.warning('get_dataflow_component_names:'
                                    #' IndexError for i=%s, headers=%s',
                                    #i, len(dataflow_component_headers))
                #else:
                    #break

        #if len(names) != len(dataflow_component_headers):
            #logging.error('get_dataflow_component_names:'
                          #' expecting %d names, got %s',
                          #len(dataflow_component_headers), names)
        #return names

    def connect(self, src, dst):
        """ Return :class:`ConnectionsPage` for connecting `src` to `dst`. """
        chain = ActionChains(self.browser)
        chain = chain.click_and_hold(src.output_port)
        # Using root rather than input_port since for some reason
        # even using a negative Y offset can select the parent's input.
        chain = chain.move_to_element(dst.input_port)
        chain = chain.release(None)
        chain.perform()
        parent, dot, srcname = src.pathname.rpartition('.')
        parent, dot, dstname = dst.pathname.rpartition('.')
        editor_id = 'ConnectionsFrame-%s' % (parent)
        editor_id = editor_id.replace('.', '-')
        return ConnectionsPage(self.browser, self.port, (By.ID, editor_id))

    def replace(self, name, classname, confirm=True):
        """ Replace `name` with an instance of `classname`. """
        library_item = self.get_library_item(classname)
        target = self.get_dataflow_figure(name).root

        chain = ActionChains(self.browser)
        chain = chain.click_and_hold(library_item)
        chain = chain.move_to_element_with_offset(target, 125, 30)
        chain = chain.release(None)
        chain.perform()

        dialog = ConfirmationPage(self)
        if confirm:
            dialog.click_ok()
        else:
            dialog.click_cancel()

    def hide_left(self):
        toggler = self.browser.find_element_by_css_selector('.ui-layout-toggler-west-open')
        toggler.click()

    def show_left(self):
        toggler = self.browser.find_element_by_css_selector('.ui-layout-toggler-west-closed')
        toggler.click()

    def hide_right(self):
        toggler = self.browser.find_element_by_css_selector('.ui-layout-toggler-east-open')
        toggler.click()

    def show_right(self):
        toggler = self.browser.find_element_by_css_selector('.ui-layout-toggler-east-closed')
        toggler.click()

    def hide_console(self):
        toggler = self.browser.find_element_by_css_selector('.ui-layout-toggler-south-open')
        toggler.click()

    def show_console(self):
        toggler = self.browser.find_element_by_css_selector('.ui-layout-toggler-south-closed')
        toggler.click()<|MERGE_RESOLUTION|>--- conflicted
+++ resolved
@@ -322,7 +322,6 @@
                 if retry >= 2:
                     raise
 
-<<<<<<< HEAD
     def show_workflow(self, component_name):
         """ Show workflow of `component_name`. """
         self('objects_tab').click()
@@ -341,11 +340,9 @@
             except TimeoutException:
                 if retry >= 2:
                     raise
-=======
     def show_properties(self):
         """ Display properties. """
         self('properties_tab').click()
->>>>>>> cc2b4cc8
 
     def show_library(self):
         # For some reason the first try never works, so the wait is set
