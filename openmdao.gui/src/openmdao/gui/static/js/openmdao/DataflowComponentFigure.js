--- conflicted
+++ resolved
@@ -64,14 +64,9 @@
     item.style.margin="0px";
     item.style.padding="0px";
     item.style.outline="none";
-<<<<<<< HEAD
     item.style.zIndex=String(draw2d.Figure.ZOrderBaseIndex);
-
-=======
-    item.style.zIndex=""+draw2d.Figure.ZOrderBaseIndex;
     item.className="DataflowComponentFigure";
-    
->>>>>>> 10735476
+
     this.top_left=document.createElement("div");
     this.top_left.style.background=circleIMG+" no-repeat top left";
     this.top_left.style.position="absolute";
