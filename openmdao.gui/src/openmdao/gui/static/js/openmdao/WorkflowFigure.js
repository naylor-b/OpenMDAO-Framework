--- conflicted
+++ resolved
@@ -234,17 +234,6 @@
                     dropped_name = dropped_object.text();
                     prompt = 'Specify a name for the new '+dropped_name+'<br>'+
                              '(It will be added to '+target_parent +' and to <br>'+
-<<<<<<< HEAD
-                             'the workflow of '+target_pathname+')';
-                    openmdao.Util.promptForValue(prompt, function(name) {
-                            model.addComponent(dropped_pathname,name,target_parent, function() {
-                                // if successful, then add to workflow as well
-                                cmd = target_pathname+'.workflow.add("'+name+'")';
-                                model.issueCommand(cmd);
-                            });
-                        }
-                    );
-=======
                              'the workflow of '+ target_pathname+')';
                     openmdao.Util.addComponent(dropped_pathname, dropped_name,
                                                target_parent, prompt, function(name) {
@@ -252,7 +241,6 @@
                         cmd = target_pathname+'.workflow.add("'+name+'")';
                         model.issueCommand(cmd);
                     });
->>>>>>> 04cafe4b
                 }
             }
     });
