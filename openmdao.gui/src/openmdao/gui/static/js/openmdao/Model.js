--- conflicted
+++ resolved
@@ -470,12 +470,8 @@
             if (/.json$/.test(name)) {
                 contents = '[]';
             }
-<<<<<<< HEAD
-            self.setFile(name,contents);
+            self.setFile(name, contents, undefined, callback);
             modified = true;
-=======
-            self.setFile(name, contents, undefined, callback);
->>>>>>> 91f3e082
     };
 
     /** prompt for name & create a new folder */
