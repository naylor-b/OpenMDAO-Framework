
var openmdao = (typeof openmdao === "undefined" || !openmdao ) ? {} : openmdao ;

openmdao.CodeFrame = function(id,model) {
    openmdao.CodeFrame.prototype.init.call(this,id,'Code');

    /***********************************************************************
     *  private
     ***********************************************************************/

    // initialize private variables
	
	uiBarID=id+'-uiBar';
	uiparent=jQuery("#"+id).parent();
	uiparent.css({overflow:'hidden',position:'absolute'});
	uiBar= jQuery('<div id="'+uiBarID+'">').prependTo(uiparent).width(screen.width).height(15);	

	saveID=	uiBarID+'-save';
	findID=	uiBarID+'-find';
	replaceID=	uiBarID+'-replace';
	replaceAllID=	uiBarID+'-replaceAll';
	undoID=uiBarID+'-undo';
	
	jQuery("<button id='"+saveID+"'>Save</button>").button({icons: {primary:'ui-icon-disk'}}).css({height:'25px'}).appendTo("#"+uiBarID);    
	jQuery("<button id='"+findID+"'>Find</button>").button({icons: {primary:'ui-icon-search'}}).css({height:'25px'}).appendTo("#"+uiBarID);    
	jQuery("<button id='"+replaceID+"'>Replace</button>").button({icons: {primary:'ui-icon-search'}}).css({height:'25px'}).appendTo("#"+uiBarID);  
	jQuery("<button id='"+replaceAllID+"'>Replace All</button>").button({icons: {primary:'ui-icon-search'}}).css({height:'25px'}).appendTo("#"+uiBarID);  	
	jQuery("<button id='"+undoID+"'>Undo</button>").button({icons: {primary:'ui-icon-arrowrefresh-1-n'}}).css({height:'25px'}).appendTo("#"+uiBarID);  	
	
	jQuery("#"+saveID).click(function() { saveFile(); });
	jQuery("#"+findID).click(function() { editor.commands.commands.find.exec(editor); });
	jQuery("#"+replaceID).click(function() { editor.commands.commands.replace.exec(editor); });
	jQuery("#"+replaceAllID).click(function() { editor.commands.commands.replaceall.exec(editor); });
	jQuery("#"+undoID).click(function() { editor.commands.commands.undo.exec(editor); });
	
    var self = this,
        filepath = "",
        // toolbar
        uiBarID = id+'-uiBar',
        uiBar = jQuery('<div id="'+uiBarID+'">')
            .css({ 'background-color':'gray', height:'25px' })
            .appendTo(self.elm),
        saveBtn = jQuery("<button id='"+uiBarID+"-save'>Save</button>")
            .button({icons: {primary:'ui-icon-disk'}})
            .css({height:'25px'})
            .appendTo(uiBar),
        findBtn = jQuery("<button id='"+uiBarID+"-find'>Find</button>")
            .button({icons: {primary:'ui-icon-search'}})
            .css({height:'25px'})
            .appendTo(uiBar),
        replBtn = jQuery("<button id='"+uiBarID+"-replace'>Replace</button>")
            .button({icons: {primary:'ui-icon-search'}})
            .css({height:'25px'})
            .appendTo(uiBar),
        rAllBtn = jQuery("<button id='"+uiBarID+"-replaceAll'>Replace All</button>")
            .button({icons: {primary:'ui-icon-search'}})
            .css({height:'25px'})
            .appendTo(uiBar),
        undoBtn = jQuery("<button id='"+uiBarID+"-undo'>Undo</button>")
            .button({icons: {primary:'ui-icon-arrowrefresh-1-n'}})
            .css({height:'25px'})
            .appendTo(uiBar),
        // file label (temporary until we have file tabs)
        file_label = jQuery('<div id='+id+'-label>')
            .css({ position:'absolute', top:20, right:0, padding:'5px 20px' })
            .appendTo(self.elm),
        // editor
        editorID = id+'-textarea',
<<<<<<< HEAD
        editorArea = jQuery('<pre id="'+editorID+'">').css({position:'absolute',overflow:'hidden'}).appendTo("#"+id);
	var editor = ace.edit(editorID);
	
	//editor.setTheme("ace/theme/chrome");
	editor.getSession().setMode("ace/mode/python");
        
	
=======
        editorArea = jQuery('<pre id="'+editorID+'">')
            .css({overflow:'hidden', position:'absolute'})
            .height('100%') //self.elm.height() - uiBar.height())
            .appendTo(self.elm),
        editor = ace.edit(editorID);

    saveBtn.click(function() { saveFile(); });
    findBtn.click(function() { editor.commands.commands.find.exec(editor); });
    replBtn.click(function() { editor.commands.commands.replace.exec(editor); });
    rAllBtn.click(function() { editor.commands.commands.replaceall.exec(editor); });
    undoBtn.click(function() { editor.commands.commands.undo.exec(editor); });

    // set theme/mode
    //editor.setTheme("ace/theme/chrome");
    editor.getSession().setMode("ace/mode/python");

    // keyboard shortcut
>>>>>>> 0b615c3a
    editor.commands.addCommand({
        name: "save",
        bindKey: {win: "Ctrl-S", mac: "Command-S"},
        exec: function() { saveFile(); }
    });

    // make the editor a drop target for file objects
    editorArea.droppable ({
        accept: '.file',
        drop: function(ev,ui) {
            var droppedObject = jQuery(ui.draggable).clone(),
                droppedPath = droppedObject.attr("path");
            if (droppedPath) {
                self.editFile(droppedPath);
            }
        }
    });

    /** tell the model to save the current contents to current filepath */
    function saveFile() {
        model.setFile(filepath,editor.session.doc.getValue());
    }

    /***********************************************************************
     *  privileged
     ***********************************************************************/

    /** get contents of specified file from model, load into editor */
    this.editFile = function(pathname) {
        filepath = pathname;
        model.getFile(pathname,
            // success
            function(contents) {
<<<<<<< HEAD
                //editor.setValue(contents);
		editor.session.doc.setValue(contents);
		self.resize();
		editor.resize();
		editor.navigateFileStart();
		var UndoManager = require("ace/undomanager").UndoManager;
		editor.getSession().setUndoManager(new UndoManager());
=======
                file_label.text(filepath);
                editor.session.doc.setValue(contents);
                self.resize();
                editor.resize();
                editor.navigateFileStart();
                var UndoManager = require("ace/undomanager").UndoManager;
                editor.getSession().setUndoManager(new UndoManager());
>>>>>>> 0b615c3a
            },
            // failure
            function(jqXHR, textStatus, errorThrown) {
                debug.info(textStatus);
                debug.info(errorThrown);
                alert("Error editing file: "+jqXHR.statusText);
            }
        );
    };
<<<<<<< HEAD
    
    // method to resize the Ace code pane
    this.resize = function() {
    editorArea.width(jQuery(window).width()-210);
    editorArea.height(jQuery(window).height()-75);
    };
    
=======

    // method to resize the Ace code pane
    this.resize = function() {
        editorArea.width(self.elm.width());
        editorArea.height(self.elm.height()-editorArea.offset().top);
    };

>>>>>>> 0b615c3a
    /** get the pathname for the current file */
    this.getPathname = function() {
        return filepath;
    };
};

/** set prototype */
openmdao.CodeFrame.prototype = new openmdao.BaseFrame();
openmdao.CodeFrame.prototype.constructor = openmdao.CodeFrame;
<|MERGE_RESOLUTION|>--- conflicted
+++ resolved
@@ -9,30 +9,6 @@
      ***********************************************************************/
 
     // initialize private variables
-	
-	uiBarID=id+'-uiBar';
-	uiparent=jQuery("#"+id).parent();
-	uiparent.css({overflow:'hidden',position:'absolute'});
-	uiBar= jQuery('<div id="'+uiBarID+'">').prependTo(uiparent).width(screen.width).height(15);	
-
-	saveID=	uiBarID+'-save';
-	findID=	uiBarID+'-find';
-	replaceID=	uiBarID+'-replace';
-	replaceAllID=	uiBarID+'-replaceAll';
-	undoID=uiBarID+'-undo';
-	
-	jQuery("<button id='"+saveID+"'>Save</button>").button({icons: {primary:'ui-icon-disk'}}).css({height:'25px'}).appendTo("#"+uiBarID);    
-	jQuery("<button id='"+findID+"'>Find</button>").button({icons: {primary:'ui-icon-search'}}).css({height:'25px'}).appendTo("#"+uiBarID);    
-	jQuery("<button id='"+replaceID+"'>Replace</button>").button({icons: {primary:'ui-icon-search'}}).css({height:'25px'}).appendTo("#"+uiBarID);  
-	jQuery("<button id='"+replaceAllID+"'>Replace All</button>").button({icons: {primary:'ui-icon-search'}}).css({height:'25px'}).appendTo("#"+uiBarID);  	
-	jQuery("<button id='"+undoID+"'>Undo</button>").button({icons: {primary:'ui-icon-arrowrefresh-1-n'}}).css({height:'25px'}).appendTo("#"+uiBarID);  	
-	
-	jQuery("#"+saveID).click(function() { saveFile(); });
-	jQuery("#"+findID).click(function() { editor.commands.commands.find.exec(editor); });
-	jQuery("#"+replaceID).click(function() { editor.commands.commands.replace.exec(editor); });
-	jQuery("#"+replaceAllID).click(function() { editor.commands.commands.replaceall.exec(editor); });
-	jQuery("#"+undoID).click(function() { editor.commands.commands.undo.exec(editor); });
-	
     var self = this,
         filepath = "",
         // toolbar
@@ -66,15 +42,6 @@
             .appendTo(self.elm),
         // editor
         editorID = id+'-textarea',
-<<<<<<< HEAD
-        editorArea = jQuery('<pre id="'+editorID+'">').css({position:'absolute',overflow:'hidden'}).appendTo("#"+id);
-	var editor = ace.edit(editorID);
-	
-	//editor.setTheme("ace/theme/chrome");
-	editor.getSession().setMode("ace/mode/python");
-        
-	
-=======
         editorArea = jQuery('<pre id="'+editorID+'">')
             .css({overflow:'hidden', position:'absolute'})
             .height('100%') //self.elm.height() - uiBar.height())
@@ -92,7 +59,6 @@
     editor.getSession().setMode("ace/mode/python");
 
     // keyboard shortcut
->>>>>>> 0b615c3a
     editor.commands.addCommand({
         name: "save",
         bindKey: {win: "Ctrl-S", mac: "Command-S"},
@@ -126,15 +92,6 @@
         model.getFile(pathname,
             // success
             function(contents) {
-<<<<<<< HEAD
-                //editor.setValue(contents);
-		editor.session.doc.setValue(contents);
-		self.resize();
-		editor.resize();
-		editor.navigateFileStart();
-		var UndoManager = require("ace/undomanager").UndoManager;
-		editor.getSession().setUndoManager(new UndoManager());
-=======
                 file_label.text(filepath);
                 editor.session.doc.setValue(contents);
                 self.resize();
@@ -142,7 +99,6 @@
                 editor.navigateFileStart();
                 var UndoManager = require("ace/undomanager").UndoManager;
                 editor.getSession().setUndoManager(new UndoManager());
->>>>>>> 0b615c3a
             },
             // failure
             function(jqXHR, textStatus, errorThrown) {
@@ -152,15 +108,6 @@
             }
         );
     };
-<<<<<<< HEAD
-    
-    // method to resize the Ace code pane
-    this.resize = function() {
-    editorArea.width(jQuery(window).width()-210);
-    editorArea.height(jQuery(window).height()-75);
-    };
-    
-=======
 
     // method to resize the Ace code pane
     this.resize = function() {
@@ -168,7 +115,6 @@
         editorArea.height(self.elm.height()-editorArea.offset().top);
     };
 
->>>>>>> 0b615c3a
     /** get the pathname for the current file */
     this.getPathname = function() {
         return filepath;
