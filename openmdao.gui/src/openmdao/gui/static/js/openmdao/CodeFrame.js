--- conflicted
+++ resolved
@@ -36,24 +36,13 @@
     var self = this,
         filepath = "",
         editorID = id+'-textarea',
-<<<<<<< HEAD
+
         editorArea = jQuery('<pre id="'+editorID+'">').css({position:'absolute',overflow:'hidden'}).appendTo("#"+id);
 	var editor = ace.edit(editorID);
 	
 	//editor.setTheme("ace/theme/chrome");
 	editor.getSession().setMode("ace/mode/python");
         
-	
-=======
-        editorArea = jQuery('<pre id="'+editorID+'">')
-            .appendTo(self.elm).width('100%').height('100%');
-
-    var editor = ace.edit(editorID);
-
-    //editor.setTheme("ace/theme/chrome");
-    editor.getSession().setMode("ace/mode/python");
-
->>>>>>> 44439045
     editor.commands.addCommand({
         name: "save",
         bindKey: {win: "Ctrl-S", mac: "Command-S"},
@@ -88,17 +77,12 @@
             // success
             function(contents) {
                 //editor.setValue(contents);
-<<<<<<< HEAD
 		editor.session.doc.setValue(contents);
 		self.resize();
 		editor.resize();
 		editor.navigateFileStart();
 		var UndoManager = require("ace/undomanager").UndoManager;
 		editor.getSession().setUndoManager(new UndoManager());
-=======
-                editor.session.doc.setValue(contents);
-                editor.navigateFileStart();
->>>>>>> 44439045
             },
             // failure
             function(jqXHR, textStatus, errorThrown) {
