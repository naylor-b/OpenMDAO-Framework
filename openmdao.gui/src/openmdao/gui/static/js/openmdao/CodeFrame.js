
var openmdao = (typeof openmdao === "undefined" || !openmdao ) ? {} : openmdao ;

openmdao.CodeFrame = function(id,model) {
    openmdao.CodeFrame.prototype.init.call(this,id,'Code');

    /***********************************************************************
     *  private
     ***********************************************************************/

    // initialize private variables
<<<<<<< HEAD
        
=======
>>>>>>> 2cbea42c
    var self = this,
        filepath = "",
        // toolbar
        uiBarID = id+'-uiBar',
        uiBar = jQuery('<div id="'+uiBarID+'">')
            .css({ 'background-color':'gray', height:'25px' })
            .appendTo(self.elm),
        saveBtn = jQuery("<button id='"+uiBarID+"-save'>Save</button>")
            .button({icons: {primary:'ui-icon-disk'}})
            .css({height:'25px'})
            .appendTo(uiBar),
        findBtn = jQuery("<button id='"+uiBarID+"-find'>Find</button>")
            .button({icons: {primary:'ui-icon-search'}})
            .css({height:'25px'})
            .appendTo(uiBar),
        replBtn = jQuery("<button id='"+uiBarID+"-replace'>Replace</button>")
            .button({icons: {primary:'ui-icon-search'}})
            .css({height:'25px'})
            .appendTo(uiBar),
        rAllBtn = jQuery("<button id='"+uiBarID+"-replaceAll'>Replace All</button>")
            .button({icons: {primary:'ui-icon-search'}})
            .css({height:'25px'})
            .appendTo(uiBar),
        undoBtn = jQuery("<button id='"+uiBarID+"-undo'>Undo</button>")
            .button({icons: {primary:'ui-icon-arrowrefresh-1-n'}})
            .css({height:'25px'})
            .appendTo(uiBar),
        // file label (temporary until we have file tabs)
        file_label = jQuery('<div id='+id+'-label>')
            .css({ position:'absolute', top:20, right:0, padding:'5px 20px' })
            .appendTo(self.elm),
        // editor
        editorID = id+'-textarea',
<<<<<<< HEAD
        overwriteID = id+'-overwrite',
        cancelID = id+'-cancel',
        uiBarID=id+'-uiBar',
        uiparent=jQuery("#"+id).parent().css({overflow:'hidden',position:'absolute'}),
        uiBar= jQuery('<div id="'+uiBarID+'">').prependTo(uiparent).width(screen.width).height(15),

        saveID = uiBarID+'-save',
        findID = uiBarID+'-find',
        replaceID = uiBarID+'-replace',
        replaceAllID = uiBarID+'-replaceAll',
        undoID = uiBarID+'-undo';
        
        jQuery("<button id='"+saveID+"'>Save</button>").button({icons: {primary:'ui-icon-disk'}}).css({height:'25px'}).appendTo("#"+uiBarID);    
        jQuery("<button id='"+findID+"'>Find</button>").button({icons: {primary:'ui-icon-search'}}).css({height:'25px'}).appendTo("#"+uiBarID);    
        jQuery("<button id='"+replaceID+"'>Replace</button>").button({icons: {primary:'ui-icon-search'}}).css({height:'25px'}).appendTo("#"+uiBarID);  
        jQuery("<button id='"+replaceAllID+"'>Replace All</button>").button({icons: {primary:'ui-icon-search'}}).css({height:'25px'}).appendTo("#"+uiBarID);          
        jQuery("<button id='"+undoID+"'>Undo</button>").button({icons: {primary:'ui-icon-arrowrefresh-1-n'}}).css({height:'25px'}).appendTo("#"+uiBarID);          
        
        jQuery("#"+saveID).click(function() { saveFile(); });
        jQuery("#"+findID).click(function() { editor.commands.commands.find.exec(editor); });
        jQuery("#"+replaceID).click(function() { editor.commands.commands.replace.exec(editor); });
        jQuery("#"+replaceAllID).click(function() { editor.commands.commands.replaceall.exec(editor); });
        jQuery("#"+undoID).click(function() { editor.commands.commands.undo.exec(editor); });
        
    var editorArea = jQuery('<pre id="'+editorID+'">').css({position:'absolute',overflow:'hidden'}).appendTo("#"+id);
    var editor = ace.edit(editorID);
        
    editor.getSession().setMode("ace/mode/python");
        
=======
        editorArea = jQuery('<pre id="'+editorID+'">')
            .css({overflow:'hidden', position:'absolute'})
            .height('100%') //self.elm.height() - uiBar.height())
            .appendTo(self.elm),
        editor = ace.edit(editorID);

    saveBtn.click(function() { saveFile(); });
    findBtn.click(function() { editor.commands.commands.find.exec(editor); });
    replBtn.click(function() { editor.commands.commands.replace.exec(editor); });
    rAllBtn.click(function() { editor.commands.commands.replaceall.exec(editor); });
    undoBtn.click(function() { editor.commands.commands.undo.exec(editor); });

    // set theme/mode
    //editor.setTheme("ace/theme/chrome");
    editor.getSession().setMode("ace/mode/python");

    // keyboard shortcut
>>>>>>> 2cbea42c
    editor.commands.addCommand({
        name: "save",
        bindKey: {win: "Ctrl-S", mac: "Command-S"},
        exec: function() { saveFile(); }
    });
<<<<<<< HEAD
    
    // make the parent element (tabbed pane) a drop target for file objects
=======

    // make the editor a drop target for file objects
>>>>>>> 2cbea42c
    editorArea.droppable ({
        accept: '.file',
        drop: function(ev,ui) {
            var droppedObject = jQuery(ui.draggable).clone(),
                droppedPath = droppedObject.attr("path");
            if (droppedPath) {
                self.editFile(droppedPath);
            }
        }
    });

    function handle409(jqXHR, textStatus, errorThrown) {
        var win = jQuery('<div>You have modified a class that may already have instances in the model. Do you want to continue?</div>');
        jQuery(win).dialog({
            'modal': true,
            'title': 'Overwrite Existing Classes',
            'buttons': [
                {
                  text: 'Overwrite',
                  id: overwriteID,
                  click: function() {
                           jQuery(this).dialog('close');
                           model.setFile(filepath,editor.getSession().getValue(),1,null,null,handle409);
                         }
                },
                {
                   text: 'Cancel',
                   id: cancelID,
                   click: function() {
                             jQuery(this).dialog('close');
                          }
                }
              ]
            }
        );
    }

    /** tell the model to save the current contents to current filepath */
    function saveFile() {
        model.setFile(filepath,editor.getSession().getValue(),0,null,null,handle409);
    }

    /***********************************************************************
     *  privileged
     ***********************************************************************/

    /** get contents of specified file from model, load into editor */
    this.editFile = function(pathname) {
        filepath = pathname;
        model.getFile(pathname,
            // success
            function(contents) {
<<<<<<< HEAD
=======
                file_label.text(filepath);
>>>>>>> 2cbea42c
                editor.session.doc.setValue(contents);
                self.resize();
                editor.resize();
                editor.navigateFileStart();
                var UndoManager = require("ace/undomanager").UndoManager;
                editor.getSession().setUndoManager(new UndoManager());
            },
            // failure
            function(jqXHR, textStatus, errorThrown) {
                debug.info(textStatus);
                debug.info(errorThrown);
                alert("Error editing file: "+jqXHR.statusText);
            }
        );
    };

    // method to resize the Ace code pane
    this.resize = function() {
        editorArea.width(self.elm.width());
        editorArea.height(self.elm.height()-editorArea.offset().top);
    };

    /** get the pathname for the current file */
    this.getPathname = function() {
        return filepath;
    };
};

/** set prototype */
openmdao.CodeFrame.prototype = new openmdao.BaseFrame();
openmdao.CodeFrame.prototype.constructor = openmdao.CodeFrame;
<|MERGE_RESOLUTION|>--- conflicted
+++ resolved
@@ -9,10 +9,6 @@
      ***********************************************************************/
 
     // initialize private variables
-<<<<<<< HEAD
-        
-=======
->>>>>>> 2cbea42c
     var self = this,
         filepath = "",
         // toolbar
@@ -46,37 +42,7 @@
             .appendTo(self.elm),
         // editor
         editorID = id+'-textarea',
-<<<<<<< HEAD
         overwriteID = id+'-overwrite',
-        cancelID = id+'-cancel',
-        uiBarID=id+'-uiBar',
-        uiparent=jQuery("#"+id).parent().css({overflow:'hidden',position:'absolute'}),
-        uiBar= jQuery('<div id="'+uiBarID+'">').prependTo(uiparent).width(screen.width).height(15),
-
-        saveID = uiBarID+'-save',
-        findID = uiBarID+'-find',
-        replaceID = uiBarID+'-replace',
-        replaceAllID = uiBarID+'-replaceAll',
-        undoID = uiBarID+'-undo';
-        
-        jQuery("<button id='"+saveID+"'>Save</button>").button({icons: {primary:'ui-icon-disk'}}).css({height:'25px'}).appendTo("#"+uiBarID);    
-        jQuery("<button id='"+findID+"'>Find</button>").button({icons: {primary:'ui-icon-search'}}).css({height:'25px'}).appendTo("#"+uiBarID);    
-        jQuery("<button id='"+replaceID+"'>Replace</button>").button({icons: {primary:'ui-icon-search'}}).css({height:'25px'}).appendTo("#"+uiBarID);  
-        jQuery("<button id='"+replaceAllID+"'>Replace All</button>").button({icons: {primary:'ui-icon-search'}}).css({height:'25px'}).appendTo("#"+uiBarID);          
-        jQuery("<button id='"+undoID+"'>Undo</button>").button({icons: {primary:'ui-icon-arrowrefresh-1-n'}}).css({height:'25px'}).appendTo("#"+uiBarID);          
-        
-        jQuery("#"+saveID).click(function() { saveFile(); });
-        jQuery("#"+findID).click(function() { editor.commands.commands.find.exec(editor); });
-        jQuery("#"+replaceID).click(function() { editor.commands.commands.replace.exec(editor); });
-        jQuery("#"+replaceAllID).click(function() { editor.commands.commands.replaceall.exec(editor); });
-        jQuery("#"+undoID).click(function() { editor.commands.commands.undo.exec(editor); });
-        
-    var editorArea = jQuery('<pre id="'+editorID+'">').css({position:'absolute',overflow:'hidden'}).appendTo("#"+id);
-    var editor = ace.edit(editorID);
-        
-    editor.getSession().setMode("ace/mode/python");
-        
-=======
         editorArea = jQuery('<pre id="'+editorID+'">')
             .css({overflow:'hidden', position:'absolute'})
             .height('100%') //self.elm.height() - uiBar.height())
@@ -94,19 +60,12 @@
     editor.getSession().setMode("ace/mode/python");
 
     // keyboard shortcut
->>>>>>> 2cbea42c
     editor.commands.addCommand({
         name: "save",
         bindKey: {win: "Ctrl-S", mac: "Command-S"},
         exec: function() { saveFile(); }
     });
-<<<<<<< HEAD
-    
-    // make the parent element (tabbed pane) a drop target for file objects
-=======
-
     // make the editor a drop target for file objects
->>>>>>> 2cbea42c
     editorArea.droppable ({
         accept: '.file',
         drop: function(ev,ui) {
@@ -159,10 +118,7 @@
         model.getFile(pathname,
             // success
             function(contents) {
-<<<<<<< HEAD
-=======
                 file_label.text(filepath);
->>>>>>> 2cbea42c
                 editor.session.doc.setValue(contents);
                 self.resize();
                 editor.resize();
