--- conflicted
+++ resolved
@@ -202,15 +202,6 @@
 
         // if it's not a folder
         if (!isFolder) {
-<<<<<<< HEAD
-            // view file in another window (TODO: make this useful, e.g. display image, format text or w/e)
-            // menu.viewFile = {
-            //    "label"  : 'View File (raw)',
-            //    "action" : function(node) { viewFile(path); }
-            // };
-
-=======
->>>>>>> a353625e
             // let them edit it (TODO: filter out non-text files?)
             menu.editFile = {
                 "label"  : 'Edit File',
@@ -225,10 +216,7 @@
                 };
             }
 
-<<<<<<< HEAD
-=======
             // if it's an image file, let them load it into image viewer
->>>>>>> a353625e
             if (openmdao.Util.hasImageExtension(path)) {
                 menu.viewImage = {
                     "label"  : 'View Image',
@@ -236,11 +224,7 @@
                 };
             }
 
-<<<<<<< HEAD
-            // if it's a geometry file, let them load it into viewer
-=======
             // if it's a geometry file, let them load it into geometry viewer
->>>>>>> a353625e
             if (openmdao.Util.hasGeometryExtension(path)) {
                 menu.viewGeometry = {
                     "label"  : 'View Geometry',
