import os
import os.path
import sys
import traceback
import cmd
import jsonpickle
<<<<<<< HEAD
import imp
import ast
from threading import Lock
=======
import time
>>>>>>> c3bbe41f

from setuptools.command import easy_install
from zope.interface import implementedBy

from openmdao.main.api import Assembly, Component, Driver, logger, \
<<<<<<< HEAD
                              set_as_top, get_available_types
from openmdao.main.project import project_from_archive, Project, parse_archive_name
=======
                              set_as_top, create, get_available_types
from openmdao.main.project import project_from_archive, Project, parse_archive_name, \
                                  ProjFinder, _clear_insts, _match_insts
>>>>>>> c3bbe41f
from openmdao.main.publisher import publish
from openmdao.main.mp_support import has_interface, is_instance
from openmdao.main.interfaces import IContainer, IComponent, IAssembly
from openmdao.main.factorymanager import register_class_factory, remove_class_factory

from openmdao.lib.releaseinfo import __version__, __date__

from openmdao.util.nameutil import isidentifier
from openmdao.util.fileutil import file_md5, find_module

from openmdao.gui.util import packagedict, ensure_dir
from openmdao.gui.filemanager import FileManager
from openmdao.gui.projdirfactory import ProjDirFactory

<<<<<<< HEAD
# use this to keep track of project classes that have been instantiated
# so far, so we can determine if we need to force a Project save & reload
_instantiated_classes = set()
_instclass_lock = Lock()


def _register_inst(typname):
    global _instantiated_classes
    with _instclass_lock:
        _instantiated_classes.add(typname)


def text_to_node(text):
    """Given a python source string, return the corresponding AST node. The outer
    Module node is removed so that the node corresponding to the given text can
    be added to an existing AST.
    """
    modnode = ast.parse(text, 'exec')
    if len(modnode.body) == 1:
        return modnode.body[0]
    return modnode.body


class CtorInstrumenter(ast.NodeTransformer):
    """All __init__ calls will be replaced with a call to a wrapper function
    that records the call by calling _register_inst(typename) before creating
    the instance.
    """
    def __init__(self):
        super(CtorInstrumenter, self).__init__()

    def visit_ClassDef(self, node):
        text = None
        for stmt in node.body:
            if isinstance(stmt, ast.FunctionDef) and stmt.name == '__init__':
                stmt.name = '__%s_orig_init__' % node.name  # __init__ was found - rename it to __orig_init__
                break
        else:  # no __init__ found, make one
            text = """
def __init__(self, *args, **kwargs):
    _register_inst('.'.join([self.__class__.__module__,self.__class__.__name__]))
    super(%s, self).__init__(*args, **kwargs)
            """ % node.name
        if text is None:  # class has its own __init__ (name has been changed to __orig_init__)
            text = """
def __init__(self, *args, **kwargs):
    _register_inst('.'.join([self.__class__.__module__,self.__class__.__name__]))
    self.__%s_orig_init__(*args, **kwargs)
            """ % node.name
        node.body = [text_to_node(text)] + node.body
        return node


class ProjFinder(object):
    """A finder class for custom imports from an OpenMDAO project. In order for this
    to work, an entry must be added to sys.path of the form top_dir+'.prj', where top_dir
    is the top directory of the project where python files are kept.
    """
    def __init__(self, path):
        """When path has the form mentioned above (top_dir+'.prj'), this
        returns a ProjFinder instance that will be used to locate modules within the
        project.
        """
        if path.endswith('.prj'):
            self.projdir = path.rsplit('.', 1)[0]
            if os.path.isdir(self.projdir):
                return
        raise ImportError("can't import %s" % path)

    def find_module(self, modpath, path=None):
        """This looks within the project for the specified module, returning a loader
        if the module is found, and None if it isn't.
        """
        path = find_module(modpath, path=[self.projdir])
        if path is not None:
            return ProjLoader(modpath, self.projdir)


class ProjLoader(object):
    """This is the import loader for files within an OpenMDAO project.  We use it to instrument
    the imported files so we can keep track of what classes have been instantiated so we know
    when a project must be saved and reloaded.
    """
    def __init__(self, modpath, projpath):
        self.path = find_module(modpath, path=[projpath])
        self.ispkg = isinstance(self.path, basestring) and os.path.basename(self.path) == '__init__.py'

    def translate(self, node):
        """Take the specified AST and translate it into the instrumented version."""
        node = CtorInstrumenter().visit(node)
        node.body = [
            ast.copy_location(
                text_to_node('from openmdao.gui.consoleserver import _register_inst'), node)
            ] + node.body
        return node

    def get_code(self, modpath):
        """Opens the file, compiles it into an AST and then translates it into the instrumented
        version before compiling that into bytecode.
        """
        with open(self.path, 'r') as f:
            contents = f.read()
            if not contents.endswith('\n'):
                contents += '\n'
            root = ast.parse(contents, filename=self.path, mode='exec')
            return compile(self.translate(root), self.path, 'exec')

    def load_module(self, modpath):
        """Creates a new module if one doesn't exist already, and then updates the
        dict of that module based on the contents of the instrumented module file.
        """
        code = self.get_code(modpath)
        mod = sys.modules.setdefault(modpath, imp.new_module(modpath))
        mod.__file__ = self.path
        mod.__loader__ = self
        if self.ispkg:
            mod.__path__ = []
            mod.__package__ = modpath
        else:
            mod.__package__ = modpath.rpartition('.')[0]
        exec(code, mod.__dict__)
        return mod


=======
>>>>>>> c3bbe41f
def modifies_model(target):
    ''' decorator for methods that may have modified the model
        performs maintenance on root level containers/assemblies and
        publishes the potentially updated components
    '''

    def wrapper(self, *args, **kwargs):
        result = target(self, *args, **kwargs)
        self._update_roots()
        if self.publish_updates:
            self.publish_components()
        return result
    return wrapper


class ConsoleServer(cmd.Cmd):
    ''' Object which knows how to load a model and provides a command line
        interface and various methods to access and modify that model.
    '''

    def __init__(self, name='', host='', publish_updates=True):
        cmd.Cmd.__init__(self)

        self.intro = 'OpenMDAO ' + __version__ + ' (' + __date__ + ')'
        self.prompt = 'OpenMDAO>> '

        self._hist = []

        self.host = host
        self.projfile = ''
        self.proj = None
        self.exc_info = None
        self.publish_updates = publish_updates
        self._publish_comps = {}

        self._partial_cmd = None  # for multi-line commands

        self.projdirfactory = None

        try:
            self.files = FileManager('files', publish_updates=publish_updates)
        except Exception as err:
            self._error(err, sys.exc_info())

    def _update_roots(self):
        ''' Ensure that all root containers in the project dictionary know
            their own name and that all root assemblies are set as top
        '''
        for k, v in self.proj.items():
            if has_interface(v, IContainer):
                if v.name != k:
                    v.name = k
            if is_instance(v, Assembly) and v._call_cpath_updated:
                set_as_top(v)

    def publish_components(self):
        ''' publish the current component tree and subscribed components
        '''
        try:
            publish('components', self.get_components())
            publish('', {'Dataflow': self.get_dataflow('')})
            publish('', {'Workflow': self.get_workflow('')})
        except Exception as err:
            self._error(err, sys.exc_info())
        else:
            comps = self._publish_comps.keys()
            for pathname in comps:
                comp, root = self.get_container(pathname, report=False)
                if comp is None:
                    del self._publish_comps[pathname]
                    publish(pathname, {})
                else:
                    publish(pathname, comp.get_attributes(io_only=False))

    def send_pub_msg(self, msg, topic):
        ''' publish the given message with the given topic
        '''
        publish(topic, msg)

    def _error(self, err, exc_info):
        ''' print error message and save stack trace in case it's requested
        '''
        self._partial_cmd = None
        self.exc_info = exc_info
        msg = '%s: %s' % (err.__class__.__name__, err)
        logger.error(msg)
        self._print_error(msg)

    def _print_error(self, msg):
        ''' print & publish error message
        '''
        print msg
        try:
            publish('console_errors', msg)
        except:
            logger.error('publishing of message failed')

    def do_trace(self, arg):
        ''' print remembered trace from last exception
        '''
        if self.exc_info:
            exc_type, exc_value, exc_traceback = self.exc_info
            traceback.print_exception(exc_type, exc_value, exc_traceback)
        else:
            print "No trace available."

    def precmd(self, line):
        ''' This method is called after the line has been input but before
            it has been interpreted. If you want to modify the input line
            before execution (for example, variable substitution) do it here.
        '''
        #self._hist += [line.strip()]
        return line

    @modifies_model
    def onecmd(self, line):
        self._hist.append(line)
        try:
            cmd.Cmd.onecmd(self, line)
        except Exception, err:
            self._error(err, sys.exc_info())

    def parseline(self, line):
        """Have to override this because base class version strips the lines,
        making multi-line python commands impossible.
        """
        #line = line.strip()
        if not line:
            return None, None, line
        elif line[0] == '?':
            line = 'help ' + line[1:]
        elif line[0] == '!':
            if hasattr(self, 'do_shell'):
                line = 'shell ' + line[1:]
            else:
                return None, None, line
        i, n = 0, len(line)
        while i < n and line[i] in self.identchars:
            i = i + 1
        cmd, arg = line[:i], line[i:].strip()
        return cmd, arg, line

    def emptyline(self):
        # Default for empty line is to repeat last command - yuck
        if self._partial_cmd:
            self.default('')

    def default(self, line):
        ''' Called on an input line when the command prefix is not recognized.
            In that case we execute the line as Python code.
        '''
        line = line.rstrip()
        if self._partial_cmd is None:
            if line.endswith(':'):
                self._partial_cmd = line
                return
        else:
            if line:
                self._partial_cmd = self._partial_cmd + '\n' + line
            if line.startswith(' ') or line.startswith('\t'):
                return
            else:
                line = self._partial_cmd
                self._partial_cmd = None
        try:
            result = self.proj.command(line)
            if result is not None:
                print result
        except Exception, err:
            self._error(err, sys.exc_info())

    @modifies_model
    def run(self, *args, **kwargs):
        ''' run the model (i.e. the top assembly)
        '''

        if 'top' in self.proj:
            print "Executing..."
            try:
                top = self.proj.get('top')
                top.run(*args, **kwargs)
                print "Execution complete."
            except Exception, err:
                self._error(err, sys.exc_info())
        else:
            self._print_error("Execution failed: No 'top' assembly was found.")

    @modifies_model
    def execfile(self, filename):
        ''' execfile in server's globals.
        '''
        try:
            self.proj.command("execfile('%s', '%s')" %
                                 (filename, file_md5(filename)))
        except Exception, err:
            self._error(err, sys.exc_info())

    def get_pid(self):
        ''' Return this server's :attr:`pid`.
        '''
        return os.getpid()

    def get_project(self):
        ''' Return the current model as a project archive.
        '''
        return self.proj

    def get_history(self):
        ''' Return this server's :attr:`_hist`.
        '''
        return self._hist

    def get_recorded_cmds(self):
        ''' Return this server's :attr:`_recorded_cmds`.
        '''
        return self._recorded_cmds[:]

    def get_JSON(self):
        ''' return current state as JSON
        '''
        return jsonpickle.encode(self.proj._model_globals)

    def get_container(self, pathname, report=True):
        ''' get the container with the specified pathname
            returns the container and the name of the root object
        '''
        cont = None
        parts = pathname.split('.', 1)
        root = parts[0]
        if self.proj and root in self.proj:
            if root == pathname:
                cont = self.proj.get(root)
            else:
                try:
                    root_obj = self.proj.get(root)
                except Exception as err:
                    self._error(err, sys.exc_info())
                else:
                    try:
                        cont = root_obj.get(parts[1])
                    except AttributeError as err:
                        # When publishing, don't report remove as an error.
                        if report:
                            self._error(err, sys.exc_info())
                    except Exception as err:
                        self._error(err, sys.exc_info())
        return cont, root

    def _get_components(self, cont, pathname=None):
        ''' get a heierarchical list of all the components in the given
            container or dictionary.  the name of the root container, if
            specified, is prepended to all pathnames
        '''
        comps = []
        for k, v in cont.items():
            if is_instance(v, Component):
                comp = {}
                if cont is self.proj._model_globals:
                    comp['pathname'] = k
                    children = self._get_components(v, k)
                else:
                    comp['pathname'] = '.'.join([pathname, k]) if pathname else k
                    children = self._get_components(v, comp['pathname'])
                if len(children) > 0:
                    comp['children'] = children
                comp['type'] = str(v.__class__.__name__)
                inames = []
                for klass in list(implementedBy(v.__class__)):
                    inames.append(klass.__name__)
                comp['interfaces'] = inames
                comps.append(comp)
        return comps

    def get_components(self):
        ''' get hierarchical dictionary of openmdao objects
        '''
        return jsonpickle.encode(self._get_components(self.proj._model_globals))

    def get_connections(self, pathname, src_name, dst_name):
        ''' get list of source variables, destination variables and the
            connections between them
        '''
        conns = {}
        asm, root = self.get_container(pathname)
        if asm:
            try:
                # outputs
                sources = []
                if src_name:
                    src = asm.get(src_name)
                else:
                    src = asm
                connected = src.list_outputs(connected=True)
                for name in src.list_outputs():
                    units = ''
                    meta = src.get_metadata(name)
                    if meta and 'units' in meta:
                        units = meta['units']
                    sources.append({'name': name,
                                    'type': type(src.get(name)).__name__,
                                    'valid': src.get_valid([name])[0],
                                    'units': units,
                                    'connected': (name in connected)
                                   })
                # connections to assembly can be passthrough (input to input)
                if src is asm:
                    connected = src.list_inputs(connected=True)
                    for name in src.list_inputs():
                        units = ''
                        meta = src.get_metadata(name)
                        if meta and 'units' in meta:
                            units = meta['units']
                        sources.append({'name': name,
                                        'type': type(src.get(name)).__name__,
                                        'valid': src.get_valid([name])[0],
                                        'units': units,
                                        'connected': (name in connected)
                                       })
                conns['sources'] = sorted(sources, key=lambda d: d['name'])

                # inputs
                dests = []
                if dst_name:
                    dst = asm.get(dst_name)
                else:
                    dst = asm
                connected = dst.list_inputs(connected=True)
                for name in dst.list_inputs():
                    units = ''
                    meta = dst.get_metadata(name)
                    if meta and 'units' in meta:
                        units = meta['units']
                    dests.append({'name': name,
                                  'type': type(dst.get(name)).__name__,
                                  'valid': dst.get_valid([name])[0],
                                  'units': units,
                                  'connected': (name in connected)
                                })
                # connections to assembly can be passthrough (output to output)
                if dst == asm:
                    connected = dst.list_outputs(connected=True)
                    for name in dst.list_outputs():
                        units = ''
                        meta = dst.get_metadata(name)
                        if meta and 'units' in meta:
                            units = meta['units']
                        dests.append({'name': name,
                                      'type': type(dst.get(name)).__name__,
                                      'valid': dst.get_valid([name])[0],
                                      'units': units,
                                      'connected': (name in connected)
                                     })
                conns['destinations'] = sorted(dests, key=lambda d: d['name'])

                # connections
                connections = []
                conntuples = asm.list_connections(show_passthrough=True)
                for src, dst in conntuples:
                    if (src_name and src.startswith(src_name + ".") \
                       or (not src_name and src.find('.') < 0)) and \
                       (dst_name and dst.startswith(dst_name + ".") \
                       or (not dst_name and dst.find('.') < 0)):
                        connections.append([src, dst])
                conns['connections'] = connections
            except Exception, err:
                self._error(err, sys.exc_info())
        return jsonpickle.encode(conns)

    def get_dataflow(self, pathname):
        ''' get the structure of the specified assembly, or of the global
            namespace if no pathname is specified, consisting of the list of
            components and the connections between them (i.e. the dataflow)
        '''
        dataflow = {}
        if pathname and len(pathname) > 0:
            try:
                asm, root = self.get_container(pathname)
                if has_interface(asm, IAssembly):
                    dataflow = asm.get_dataflow()
            except Exception, err:
                self._error(err, sys.exc_info())
        else:
            components = []
            for k, v in self.proj.items():
                if is_instance(v, Component):
                    components.append({'name': k,
                                       'pathname': k,
                                       'type': type(v).__name__,
                                       'valid': v.is_valid(),
                                       'is_assembly': is_instance(v, Assembly),
                                       'python_id': id(v)
                                      })
            dataflow['components'] = components
            dataflow['connections'] = []
            dataflow['parameters'] = []
            dataflow['constraints'] = []
            dataflow['objectives'] = []
        return jsonpickle.encode(dataflow)

    def get_workflow(self, pathname):
        flows = []
        if pathname:
            drvr, root = self.get_container(pathname)
            # allow for request on the parent assembly
            if is_instance(drvr, Assembly):
                drvr = drvr.get('driver')
                pathname = pathname + '.driver'
            if drvr:
                try:
                    flow = drvr.get_workflow()
                except Exception, err:
                    self._error(err, sys.exc_info())
                flows.append(flow)
        else:
            for k, v in self.proj.items():
                if is_instance(v, Assembly):
                    v = v.get('driver')
                if is_instance(v, Driver):
                    flow = {}
                    flow['pathname'] = v.get_pathname()
                    flow['type'] = type(v).__module__ + '.' + type(v).__name__
                    flow['workflow'] = []
                    flow['valid'] = v.is_valid()
                    for comp in v.workflow:
                        pathname = comp.get_pathname()
                        if is_instance(comp, Assembly) and comp.driver:
                            flow['workflow'].append({
                                'pathname': pathname,
                                'type':     type(comp).__module__ + '.' + type(comp).__name__,
                                'driver':   comp.driver.get_workflow(),
                                'valid':    comp.is_valid()
                              })
                        elif is_instance(comp, Driver):
                            flow['workflow'].append(comp.get_workflow())
                        else:
                            flow['workflow'].append({
                                'pathname': pathname,
                                'type':     type(comp).__module__ + '.' + type(comp).__name__,
                                'valid':    comp.is_valid()
                              })
                    flows.append(flow)
        return jsonpickle.encode(flows)

    def get_attributes(self, pathname):
        attr = {}
        comp, root = self.get_container(pathname)
        if comp:
            try:
                attr = comp.get_attributes(io_only=False)
            except Exception, err:
                self._error(err, sys.exc_info())
        return jsonpickle.encode(attr)

    def get_value(self, pathname):
        ''' get the value of the object with the given pathname
        '''
        try:
            val, root = self.get_container(pathname)
            return val
        except Exception, err:
            self._print_error("error getting value: %s" % err)

    def get_types(self):
        return packagedict(get_available_types())

    @modifies_model
    def load_project(self, filename):
<<<<<<< HEAD
        global _instantiated_classes
        _instantiated_classes.clear()

=======
        _clear_insts()
        
>>>>>>> c3bbe41f
        self.projfile = filename
        try:
            if self.proj:
                self.proj.deactivate()
            if self.projdirfactory:
                self.projdirfactory.cleanup()
                remove_class_factory(self.projdirfactory)

            # make sure we have a ProjFinder in sys.path_hooks
            for hook in sys.path_hooks:
                if hook is ProjFinder:
                    break
            else:
                sys.path_hooks = [ProjFinder] + sys.path_hooks

            # have to do things in a specific order here. First, create the files,
            # then point the ProjDirFactory at the files, then finally create the
            # Project. Executing the project macro (which happens in the Project __init__)
            # requires that the ProjDirFactory is already in place.
            project_from_archive(filename, dest_dir=self.files.getcwd(), create=False)
            projdir = os.path.join(self.files.getcwd(), parse_archive_name(filename))
            self.projdirfactory = ProjDirFactory(projdir,
                                                 observer=self.files.observer)
            register_class_factory(self.projdirfactory)
            self.proj = Project(projdir)
        except Exception, err:
            self._error(err, sys.exc_info())

    def save_project(self):
        ''' save the current project state & export it whence it came
        '''
        if self.proj:
            try:
                self.proj.save()
                print 'Project state saved.'
                if len(self.projfile) > 0:
                    dir = os.path.dirname(self.projfile)
                    ensure_dir(dir)
                    self.proj.export(destdir=dir)
                    print 'Exported to ', dir + '/' + self.proj.name
                else:
                    self._print_error('Export failed, directory not known')
            except Exception, err:
                self._error(err, sys.exc_info())
        else:
            self._print_error('No Project to save')

    @modifies_model
    def add_component(self, name, classname, parentname):
        ''' add a new component of the given type to the specified parent.
        '''
        if isidentifier(name):
            name = name.encode('utf8')
            if parentname:
                cmd = '%s.add("%s",create("%s"))' % (parentname, name, classname)
            else:
                cmd = '%s = create("%s")' % (name, classname)
            try:
                self.proj.command(cmd)
            except Exception, err:
                self._error(err, sys.exc_info())
        else:
            self._print_error('Error adding component: "%s" is not a valid identifier' % name)

    @modifies_model
    def replace_component(self, pathname, classname):
        ''' replace existing component with component of the given type.
        '''
        pathname = pathname.encode('utf8')
        parentname, dot, name = pathname.rpartition('.')
        if parentname:
            try:
                self.proj.command('%s.replace("%s", create("%s"))' % (parentname,
                                                                      name, classname))
            except Exception, err:
                self._error(err, sys.exc_info())
        else:
            self._print_error('Error replacing component, no parent: "%s"'
                              % pathname)

    def cleanup(self):
        ''' Cleanup various resources.
        '''
        if self.projdirfactory:
            self.projdirfactory.cleanup()
            remove_class_factory(self.projdirfactory)
        self.files.cleanup()

    def get_files(self):
        ''' get a nested dictionary of files
        '''
        return self.files.get_files()

    def get_file(self, filename):
        ''' get contents of a file
            returns None if file was not found
        '''
        return self.files.get_file(filename)

    def ensure_dir(self, dirname):
        ''' create directory
            (does nothing if directory already exists)
        '''
        return self.files.ensure_dir(dirname)

    def write_file(self, filename, contents):
        ''' write contents to file
        '''
        return self.files.write_file(filename, contents)

    def add_file(self, filename, contents):
        ''' add file
        '''
        return self.files.add_file(filename, contents)

    def delete_file(self, filename):
        ''' delete file from project
            returns False if file was not found, otherwise returns True
        '''
        return self.files.delete_file(filename)

    def install_addon(self, url, distribution):
        print "Installing", distribution, "from", url
        easy_install.main(["-U", "-f", url, distribution])

    def add_subscriber(self, pathname, publish):
        ''' publish the specified topic
        '''
        if pathname in ['', 'components', 'files', 'types',
                        'console_errors', 'file_errors']:
            # these topics are published automatically
            return

        parts = pathname.split('.')
        if len(parts) > 1:
            root = self.proj.get(parts[0])
            if root:
                rest = '.'.join(parts[1:])
                root.register_published_vars(rest, publish)

        cont, root = self.get_container(pathname)
        if has_interface(cont, IComponent):
            if publish:
                if pathname in self._publish_comps:
                    self._publish_comps[pathname] += 1
                else:
                    self._publish_comps[pathname] = 1
            else:
                if pathname in self._publish_comps:
                    self._publish_comps[pathname] -= 1
                    if self._publish_comps[pathname] < 1:
                        del self._publish_comps[pathname]

    def file_has_instances(self, filename):
        """Returns True if the given file (assumed to be a file in the project)
        has classes that have been instantiated in the current process. Note that
        this doesn't keep track of removes/deletions, so if an instance was created
        earlier and then deleted, it will still be reported.
        """
        pdf = self.projdirfactory
        if pdf:
            filename = filename.lstrip('/')
            filename = os.path.join(self.proj.path, filename)
            info = pdf._files.get(filename)
            if info and _match_insts(info.classes.keys()):
                return True
        return False<|MERGE_RESOLUTION|>--- conflicted
+++ resolved
@@ -4,26 +4,14 @@
 import traceback
 import cmd
 import jsonpickle
-<<<<<<< HEAD
-import imp
-import ast
-from threading import Lock
-=======
-import time
->>>>>>> c3bbe41f
 
 from setuptools.command import easy_install
 from zope.interface import implementedBy
 
 from openmdao.main.api import Assembly, Component, Driver, logger, \
-<<<<<<< HEAD
                               set_as_top, get_available_types
-from openmdao.main.project import project_from_archive, Project, parse_archive_name
-=======
-                              set_as_top, create, get_available_types
 from openmdao.main.project import project_from_archive, Project, parse_archive_name, \
                                   ProjFinder, _clear_insts, _match_insts
->>>>>>> c3bbe41f
 from openmdao.main.publisher import publish
 from openmdao.main.mp_support import has_interface, is_instance
 from openmdao.main.interfaces import IContainer, IComponent, IAssembly
@@ -32,139 +20,13 @@
 from openmdao.lib.releaseinfo import __version__, __date__
 
 from openmdao.util.nameutil import isidentifier
-from openmdao.util.fileutil import file_md5, find_module
+from openmdao.util.fileutil import file_md5
 
 from openmdao.gui.util import packagedict, ensure_dir
 from openmdao.gui.filemanager import FileManager
 from openmdao.gui.projdirfactory import ProjDirFactory
 
-<<<<<<< HEAD
-# use this to keep track of project classes that have been instantiated
-# so far, so we can determine if we need to force a Project save & reload
-_instantiated_classes = set()
-_instclass_lock = Lock()
-
-
-def _register_inst(typname):
-    global _instantiated_classes
-    with _instclass_lock:
-        _instantiated_classes.add(typname)
-
-
-def text_to_node(text):
-    """Given a python source string, return the corresponding AST node. The outer
-    Module node is removed so that the node corresponding to the given text can
-    be added to an existing AST.
-    """
-    modnode = ast.parse(text, 'exec')
-    if len(modnode.body) == 1:
-        return modnode.body[0]
-    return modnode.body
-
-
-class CtorInstrumenter(ast.NodeTransformer):
-    """All __init__ calls will be replaced with a call to a wrapper function
-    that records the call by calling _register_inst(typename) before creating
-    the instance.
-    """
-    def __init__(self):
-        super(CtorInstrumenter, self).__init__()
-
-    def visit_ClassDef(self, node):
-        text = None
-        for stmt in node.body:
-            if isinstance(stmt, ast.FunctionDef) and stmt.name == '__init__':
-                stmt.name = '__%s_orig_init__' % node.name  # __init__ was found - rename it to __orig_init__
-                break
-        else:  # no __init__ found, make one
-            text = """
-def __init__(self, *args, **kwargs):
-    _register_inst('.'.join([self.__class__.__module__,self.__class__.__name__]))
-    super(%s, self).__init__(*args, **kwargs)
-            """ % node.name
-        if text is None:  # class has its own __init__ (name has been changed to __orig_init__)
-            text = """
-def __init__(self, *args, **kwargs):
-    _register_inst('.'.join([self.__class__.__module__,self.__class__.__name__]))
-    self.__%s_orig_init__(*args, **kwargs)
-            """ % node.name
-        node.body = [text_to_node(text)] + node.body
-        return node
-
-
-class ProjFinder(object):
-    """A finder class for custom imports from an OpenMDAO project. In order for this
-    to work, an entry must be added to sys.path of the form top_dir+'.prj', where top_dir
-    is the top directory of the project where python files are kept.
-    """
-    def __init__(self, path):
-        """When path has the form mentioned above (top_dir+'.prj'), this
-        returns a ProjFinder instance that will be used to locate modules within the
-        project.
-        """
-        if path.endswith('.prj'):
-            self.projdir = path.rsplit('.', 1)[0]
-            if os.path.isdir(self.projdir):
-                return
-        raise ImportError("can't import %s" % path)
-
-    def find_module(self, modpath, path=None):
-        """This looks within the project for the specified module, returning a loader
-        if the module is found, and None if it isn't.
-        """
-        path = find_module(modpath, path=[self.projdir])
-        if path is not None:
-            return ProjLoader(modpath, self.projdir)
-
-
-class ProjLoader(object):
-    """This is the import loader for files within an OpenMDAO project.  We use it to instrument
-    the imported files so we can keep track of what classes have been instantiated so we know
-    when a project must be saved and reloaded.
-    """
-    def __init__(self, modpath, projpath):
-        self.path = find_module(modpath, path=[projpath])
-        self.ispkg = isinstance(self.path, basestring) and os.path.basename(self.path) == '__init__.py'
-
-    def translate(self, node):
-        """Take the specified AST and translate it into the instrumented version."""
-        node = CtorInstrumenter().visit(node)
-        node.body = [
-            ast.copy_location(
-                text_to_node('from openmdao.gui.consoleserver import _register_inst'), node)
-            ] + node.body
-        return node
-
-    def get_code(self, modpath):
-        """Opens the file, compiles it into an AST and then translates it into the instrumented
-        version before compiling that into bytecode.
-        """
-        with open(self.path, 'r') as f:
-            contents = f.read()
-            if not contents.endswith('\n'):
-                contents += '\n'
-            root = ast.parse(contents, filename=self.path, mode='exec')
-            return compile(self.translate(root), self.path, 'exec')
-
-    def load_module(self, modpath):
-        """Creates a new module if one doesn't exist already, and then updates the
-        dict of that module based on the contents of the instrumented module file.
-        """
-        code = self.get_code(modpath)
-        mod = sys.modules.setdefault(modpath, imp.new_module(modpath))
-        mod.__file__ = self.path
-        mod.__loader__ = self
-        if self.ispkg:
-            mod.__path__ = []
-            mod.__package__ = modpath
-        else:
-            mod.__package__ = modpath.rpartition('.')[0]
-        exec(code, mod.__dict__)
-        return mod
-
-
-=======
->>>>>>> c3bbe41f
+
 def modifies_model(target):
     ''' decorator for methods that may have modified the model
         performs maintenance on root level containers/assemblies and
@@ -632,14 +494,7 @@
 
     @modifies_model
     def load_project(self, filename):
-<<<<<<< HEAD
-        global _instantiated_classes
-        _instantiated_classes.clear()
-
-=======
         _clear_insts()
-        
->>>>>>> c3bbe41f
         self.projfile = filename
         try:
             if self.proj:
