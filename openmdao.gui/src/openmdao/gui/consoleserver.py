--- conflicted
+++ resolved
@@ -663,46 +663,9 @@
             and indicate for each whether or not it is a passthrough variable
         '''
         asm, root = self.get_container(pathname)
-<<<<<<< HEAD
-        input_tree, output_tree = [], []
-        top_level = asm.get_attributes(io_only=False)
-        top_names = [var["name"] for var in top_level['Inputs'] + top_level['Outputs']]
-        inputs_passthroughs = self._get_existing_passthroughs(top_level['Inputs'])
-        output_passthroughs = self._get_existing_passthroughs(top_level['Outputs'])
-        for compname in asm.list_components():
-            comp_id = compname
-            input_comp = {"data": compname}
-            input_comp["attr"] = {"id": comp_id,
-                                  "rel": "disabled"}
-            input_comp["children"] = []
-
-            output_comp = {"data": compname}
-            output_comp["attr"] = {"id": comp_id,
-                                   "rel": "disabled"}
-            output_comp["children"] = []
-
-            comp, root = self.get_container(pathname + '.' + compname)
-            if comp:
-                full_attributes = comp.get_attributes(io_only=False)
-                Inputs = full_attributes["Inputs"]
-                Outputs = full_attributes["Outputs"]
-
-                input_comp = self._process_input_output(compname, Inputs,
-                                                        input_comp, inputs_passthroughs, top_names)
-                output_comp = self._process_input_output(compname, Outputs,
-                                                         output_comp, output_passthroughs, top_names)
-        
-                input_tree.append( input_comp )
-                output_tree.append( output_comp )
-            
-        return json.dumps({"top":top_level, "inputs" : input_tree, 
-                                  "outputs" : output_tree})
-    
-=======
         passthroughs = asm.get_passthroughs()
-        return jsonpickle.encode(passthroughs)
-
->>>>>>> c4d61de1
+        return json.dumps(passthroughs)
+
     def get_value(self, pathname):
         ''' Get the value of the object with the given pathname.
         '''
