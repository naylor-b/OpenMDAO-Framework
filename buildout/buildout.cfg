--- conflicted
+++ resolved
@@ -3,12 +3,8 @@
    ../openmdao.main
    ../openmdao.lib
    ../openmdao.recipes
-<<<<<<< HEAD
+   ../openmdao.util
    ../eggsrc/npsscomponent
-=======
-   ../openmdao.util
-#   ../eggsrc/npsscomponent
->>>>>>> f82b6b7c
 
 parts = 
    rec
